/*
*  Copyright (C) 2007 Duncan Brown, Jolien Creighton
*
*  This program is free software; you can redistribute it and/or modify
*  it under the terms of the GNU General Public License as published by
*  the Free Software Foundation; either version 2 of the License, or
*  (at your option) any later version.
*
*  This program is distributed in the hope that it will be useful,
*  but WITHOUT ANY WARRANTY; without even the implied warranty of
*  MERCHANTABILITY or FITNESS FOR A PARTICULAR PURPOSE.  See the
*  GNU General Public License for more details.
*
*  You should have received a copy of the GNU General Public License
*  along with with program; see the file COPYING. If not, write to the
*  Free Software Foundation, Inc., 59 Temple Place, Suite 330, Boston,
*  MA  02111-1307  USA
*/

#include <config.h>

#include <ctype.h>
#include <stdio.h>
#include <stdlib.h>
#include <string.h>
#include <lalapps.h>
#include <lal/LALMalloc.h>
#include <lal/LALStatusMacros.h>
#include <lal/LALVCSInfo.h>
#include <LALAppsVCSInfo.h>

#ifdef HAVE_LIBLALFRAME
#include <lal/LALFrameConfig.h>
#include <lal/LALFrameVCSInfo.h>
#endif

#ifdef HAVE_LIBLALMETAIO
#include <lal/LALMetaIOConfig.h>
#include <lal/LALMetaIOVCSInfo.h>
#endif

#ifdef HAVE_LIBLALBURST
#include <lal/LALBurstConfig.h>
#include <lal/LALBurstVCSInfo.h>
#endif

#ifdef HAVE_LIBLALINSPIRAL
#include <lal/LALInspiralConfig.h>
#include <lal/LALInspiralVCSInfo.h>
#endif

#ifdef HAVE_LIBLALPULSAR
#include <lal/LALPulsarConfig.h>
#include <lal/LALPulsarVCSInfo.h>
#endif

#ifdef HAVE_LIBLALSTOCHASTIC
#include <lal/LALStochasticConfig.h>
#include <lal/LALStochasticVCSInfo.h>
#endif

#ifdef HAVE_LIBLALXML
#include <lal/LALXMLConfig.h>
#include <lal/LALXMLVCSInfo.h>
#endif

#define FAILMSG( stat, func, file, line, id )                                  \
  do {                                                                         \
    if ( lalDebugLevel & LALERROR )                                            \
    {                                                                          \
      LALPrintError( "Error[0]: file %s, line %d, %s\n"                        \
          "\tLAL_CALL: Function call `%s' failed.\n", file, line, id, func );  \
    }                                                                          \
    if ( vrbflg )                                                              \
    {                                                                          \
      fprintf(stderr,"Level 0: %s\n\tFunction call `%s' failed.\n"             \
          "\tfile %s, line %d\n", id, func, file, line );                      \
      REPORTSTATUS( stat );                                                    \
    }                                                                          \
  } while( 0 )

const LALStatus blank_status;
extern int lalDebugLevel;
int vrbflg = 0;

lal_errhandler_t lal_errhandler = LAL_ERR_DFLT;

int LAL_ERR_EXIT(
    LALStatus  *stat,
    const char *func,
    const char *file,
    const int   line,
    volatile const char *id
    )
{
  if ( stat->statusCode )
  {
    FAILMSG( stat, func, file, line, id );
    exit( 1 );
  }
  return stat->statusCode;
}

int LAL_ERR_ABRT(
    LALStatus  *stat,
    const char *func,
    const char *file,
    const int   line,
    volatile const char *id
    )
{
  if ( stat->statusCode )
  {
    FAILMSG( stat, func, file, line, id );
    abort();
  }
  return 0;
}

int LAL_ERR_RTRN(
    LALStatus  *stat,
    const char *func,
    const char *file,
    const int   line,
    volatile const char *id
    )
{
  if ( stat->statusCode )
  {
    FAILMSG( stat, func, file, line, id );
  }
  return stat->statusCode;
}

int clear_status( LALStatus *stat )
{
  if ( ! stat )
    return 1;
  while ( stat->statusPtr )
  {
    LALStatus *next = stat->statusPtr->statusPtr;
    LALFree( stat->statusPtr );
    stat->statusPtr = next;
  }
  memset( stat, 0, sizeof( *stat ) );
  return 0;
}

int set_debug_level( const char *s )
{
  unsigned level = 0;
  if ( ! s )
  {
    if ( ! ( s = getenv( "LAL_DEBUG_LEVEL" ) ) )
      return lalDebugLevel = 0;
  }

  /* skip whitespace */
  while ( isspace( *s ) )
    ++s;

  /* a value is set */
  if ( isdigit( *s ) )
    return lalDebugLevel = atoi( s );

  /* construct the debug level */
  if ( strstr( s, "NDEBUG" ) )
    level |= LALNDEBUG;
  if ( strstr( s, "ERROR" ) )
    level |= LALERROR;
  if ( strstr( s, "WARNING" ) )
    level |= LALWARNING;
  if ( strstr( s, "INFO" ) )
    level |= LALINFO;
  if ( strstr( s, "TRACE" ) )
    level |= LALTRACE;
  if ( strstr( s, "MEMINFO" ) )
    level |= LALMEMINFO;
  if ( strstr( s, "MEMDBG" ) )
    level |= LALMEMDBG;
  if ( strstr( s, "MSGLVL1" ) )
    level |= LALMSGLVL1;
  if ( strstr( s, "MSGLVL2" ) )
    level |= LALMSGLVL2;
  if ( strstr( s, "MSGLVL3" ) )
    level |= LALMSGLVL3;
  if ( strstr( s, "MEMTRACE" ) )
    level |= LALMEMTRACE;
  if ( strstr( s, "ALLDBG" ) )
    level |= LALALLDBG;

  return lalDebugLevel = level;
}


/*
 * function that compares the compile time and run-time version info
 * structures, returns non-zero if there are differences */
static int version_compare(
    const char *function,
    const LALVCSInfo *compile_time,
    const LALVCSInfo *run_time)
{
  /* check version consistency */
  if (XLALVCSInfoCompare(compile_time, run_time))
  {
    XLALPrintError("%s: FATAL: version mismatch between compile-time (%s) and run-time (%s) %s library\n",
        function, compile_time->vcsId, run_time->vcsId, run_time->name);
    XLALPrintError("This indicates a potential compilation problem: ensure your setup is consistent and recompile.\n");
    XLAL_ERROR(function, XLAL_EERR);
  }
  return 0;
}

/** Function that assembles a default VCS info/version string from LAL and LALapps
 *  Also checks LAL header<>library version consistency and returns NULL on error.
 *
 * The VCS version string is allocated here and must be freed by caller.
 */
char *
XLALGetVersionString( int level )
{
  char lal_info[1024];
#ifdef HAVE_LIBLALFRAME
  char lalframe_info[1024];
#endif
#ifdef HAVE_LIBLALMETAIO
  char lalmetaio_info[1024];
#endif
#ifdef HAVE_LIBLALBURST
  char lalburst_info[1024];
#endif
#ifdef HAVE_LIBLALINSPIRAL
  char lalinspiral_info[1024];
#endif
#ifdef HAVE_LIBLALPULSAR
  char lalpulsar_info[1024];
#endif
#ifdef HAVE_LIBLALSTOCHASTIC
  char lalstochastic_info[1024];
#endif
#ifdef HAVE_LIBLALXML
  char lalxml_info[1024];
#endif
  char lalapps_info[2048];
  char *ret;
  const char delim[] = ":";
  char *tree_status;

<<<<<<< HEAD
  /* check version consistency between LAL headers <> library */
  if ( XLALVCSInfoCompare(&lalHeaderVCSInfo, &lalLibraryVCSInfo) )
    {
      XLALPrintError("%s: FATAL: version mismatch between LAL headers (%s) and LAL library (%s)\n",
                     __func__, lalHeaderVCSInfo.vcsId, lalLibraryVCSInfo.vcsId );
      XLALPrintError("This indicates a compilation problem: make sure you setup is consistent and recompile this code.\n");
      XLAL_ERROR_NULL (__func__, XLAL_EERR );
    }
=======
  if ((LAL_VERSION_DEVEL != 0) || (LALAPPS_VERSION_DEVEL != 0))
  {
    /* check lal version consistency */
    if (version_compare(__func__, &lalHeaderVCSInfo, &lalVCSInfo))
      exit(1);
  }

#ifdef HAVE_LIBLALFRAME
  if ((LALFRAME_VERSION_DEVEL != 0) || (LALAPPS_VERSION_DEVEL != 0))
  {
    /* check lalframe version consistency */
    if (version_compare(__func__, &lalFrameHeaderVCSInfo, &lalFrameVCSInfo))
      exit(1);
  }
#endif

#ifdef HAVE_LIBLALMETAIO
  if ((LALMETAIO_VERSION_DEVEL != 0) || (LALAPPS_VERSION_DEVEL != 0))
  {
    /* check lalmetaio version consistency */
    if (version_compare(__func__, &lalMetaIOHeaderVCSInfo, &lalMetaIOVCSInfo))
      exit(1);
  }
#endif

#ifdef HAVE_LIBLALBURST
  if ((LALBURST_VERSION_DEVEL != 0) || (LALAPPS_VERSION_DEVEL != 0))
  {
    /* check lalburst version consistency */
    if (version_compare(__func__, &lalBurstHeaderVCSInfo, &lalBurstVCSInfo))
      exit(1);
  }
#endif

#ifdef HAVE_LIBLALINSPIRAL
  if ((LALINSPIRAL_VERSION_DEVEL != 0) || (LALAPPS_VERSION_DEVEL != 0))
  {
    /* check lalinspiral version consistency */
    if (version_compare(__func__, &lalInspiralHeaderVCSInfo, &lalInspiralVCSInfo))
      exit(1);
  }
#endif

#ifdef HAVE_LIBLALPULSAR
  if ((LALPULSAR_VERSION_DEVEL != 0) || (LALAPPS_VERSION_DEVEL != 0))
  {
    /* check lalpulsar version consistency */
    if (version_compare(__func__, &lalPulsarHeaderVCSInfo, &lalPulsarVCSInfo))
      exit(1);
  }
#endif

#ifdef HAVE_LIBLALSTOCHASTIC
  if ((LALSTOCHASTIC_VERSION_DEVEL != 0) || (LALAPPS_VERSION_DEVEL != 0))
  {
    /* check lalstochastic version consistency */
    if (version_compare(__func__, &lalStochasticHeaderVCSInfo, &lalStochasticVCSInfo))
      exit(1);
  }
#endif

#ifdef HAVE_LIBLALXML
  if ((LALXML_VERSION_DEVEL != 0) || (LALAPPS_VERSION_DEVEL != 0))
  {
    /* check lalxml version consistency */
    if (version_compare(__func__, &lalXMLHeaderVCSInfo, &lalXMLVCSInfo))
      exit(1);
  }
#endif
>>>>>>> 6c5bc7c3

  switch(level)
  {
    case 0:
      /* get lal info */
      tree_status = strdup(lalVCSInfo.vcsStatus);
      snprintf(lal_info, sizeof(lal_info),
          "%%%% LAL: %s (%s %s)\n", lalVCSInfo.version, \
          strsep(&tree_status, delim), lalVCSInfo.vcsId);

#ifdef HAVE_LIBLALFRAME
      /* get lalframe info */
      tree_status = strdup(lalFrameVCSInfo.vcsStatus);
      snprintf(lalframe_info, sizeof(lalframe_info),
          "%%%% LALFrame: %s (%s %s)\n", lalFrameVCSInfo.version, \
          strsep(&tree_status, delim), lalFrameVCSInfo.vcsId);
#endif

#ifdef HAVE_LIBLALMETAIO
      /* get lalmetaio info */
      tree_status = strdup(lalMetaIOVCSInfo.vcsStatus);
      snprintf(lalmetaio_info, sizeof(lalmetaio_info),
          "%%%% LALMetaIO: %s (%s %s)\n", lalMetaIOVCSInfo.version, \
          strsep(&tree_status, delim), lalMetaIOVCSInfo.vcsId);
#endif

#ifdef HAVE_LIBLALBURST
      /* get lalburst info */
      tree_status = strdup(lalBurstVCSInfo.vcsStatus);
      snprintf(lalburst_info, sizeof(lalburst_info),
          "%%%% LALBurst: %s (%s %s)\n", lalBurstVCSInfo.version, \
          strsep(&tree_status, delim), lalBurstVCSInfo.vcsId);
#endif

#ifdef HAVE_LIBLALINSPIRAL
      /* get lalinspiral info */
      tree_status = strdup(lalInspiralVCSInfo.vcsStatus);
      snprintf(lalinspiral_info, sizeof(lalinspiral_info),
          "%%%% LALInspiral: %s (%s %s)\n", lalInspiralVCSInfo.version, \
          strsep(&tree_status, delim), lalInspiralVCSInfo.vcsId);
#endif

#ifdef HAVE_LIBLALPULSAR
      /* get lalpulsar info */
      tree_status = strdup(lalPulsarVCSInfo.vcsStatus);
      snprintf(lalpulsar_info, sizeof(lalpulsar_info),
          "%%%% LALPulsar: %s (%s %s)\n", lalPulsarVCSInfo.version, \
          strsep(&tree_status, delim), lalPulsarVCSInfo.vcsId);
#endif

#ifdef HAVE_LIBLALSTOCHASTIC
      /* get lalstochastic info */
      tree_status = strdup(lalStochasticVCSInfo.vcsStatus);
      snprintf(lalstochastic_info, sizeof(lalstochastic_info),
          "%%%% LALStochastic: %s (%s %s)\n", lalStochasticVCSInfo.version, \
          strsep(&tree_status, delim), lalStochasticVCSInfo.vcsId);
#endif

#ifdef HAVE_LIBLALXML
      /* get lalxml info */
      tree_status = strdup(lalXMLVCSInfo.vcsStatus);
      snprintf(lalxml_info, sizeof(lalxml_info),
          "%%%% LALXML: %s (%s %s)\n", lalXMLVCSInfo.version, \
          strsep(&tree_status, delim), lalXMLVCSInfo.vcsId);
#endif

      /* get lalapps info */
      tree_status = strdup(lalAppsVCSInfo.vcsStatus);
      snprintf(lalapps_info, sizeof(lalapps_info),
          "%%%% LALApps: %s (%s %s)\n", lalAppsVCSInfo.version, \
          strsep(&tree_status, delim), lalAppsVCSInfo.vcsId);

      break;

    default:
      /* get lal info */
      snprintf( lal_info, sizeof(lal_info),
          "%%%% LAL-Version: %s\n"
          "%%%% LAL-Id: %s\n"
          "%%%% LAL-Date: %s\n"
          "%%%% LAL-Branch: %s\n"
          "%%%% LAL-Tag: %s\n"
          "%%%% LAL-Status: %s\n"
          "%%%% LAL-Configure Date: %s\n"
          "%%%% LAL-Configure Arguments: %s\n",
          lalVCSInfo.version,
          lalVCSInfo.vcsId,
          lalVCSInfo.vcsDate,
          lalVCSInfo.vcsBranch,
          lalVCSInfo.vcsTag,
          lalVCSInfo.vcsStatus,
          LAL_CONFIGURE_DATE ,
          LAL_CONFIGURE_ARGS );

#ifdef HAVE_LIBLALFRAME
      /* get lalframe info */
      snprintf( lalframe_info, sizeof(lalframe_info),
          "%%%% LALFrame-Version: %s\n"
          "%%%% LALFrame-Id: %s\n"
          "%%%% LALFrame-Date: %s\n"
          "%%%% LALFrame-Branch: %s\n"
          "%%%% LALFrame-Tag: %s\n"
          "%%%% LALFrame-Status: %s\n"
          "%%%% LALFrame-Configure Date: %s\n"
          "%%%% LALApps-Configure Arguments: %s\n",
          lalFrameVCSInfo.version,
          lalFrameVCSInfo.vcsId,
          lalFrameVCSInfo.vcsDate,
          lalFrameVCSInfo.vcsBranch,
          lalFrameVCSInfo.vcsTag,
          lalFrameVCSInfo.vcsStatus,
          LALFRAME_CONFIGURE_DATE ,
          LALFRAME_CONFIGURE_ARGS );
#endif

#ifdef HAVE_LIBLALMETAIO
      /* get lalmetaio info */
      snprintf( lalmetaio_info, sizeof(lalmetaio_info),
          "%%%% LALMetaIO-Version: %s\n"
          "%%%% LALMetaIO-Id: %s\n"
          "%%%% LALMetaIO-Date: %s\n"
          "%%%% LALMetaIO-Branch: %s\n"
          "%%%% LALMetaIO-Tag: %s\n"
          "%%%% LALMetaIO-Status: %s\n"
          "%%%% LALMetaIO-Configure Date: %s\n"
          "%%%% LALMetaIO-Configure Arguments: %s\n",
          lalMetaIOVCSInfo.version,
          lalMetaIOVCSInfo.vcsId,
          lalMetaIOVCSInfo.vcsDate,
          lalMetaIOVCSInfo.vcsBranch,
          lalMetaIOVCSInfo.vcsTag,
          lalMetaIOVCSInfo.vcsStatus,
          LALMETAIO_CONFIGURE_DATE ,
          LALMETAIO_CONFIGURE_ARGS );
#endif

#ifdef HAVE_LIBLALBURST
      /* get lalburst info */
      snprintf( lalburst_info, sizeof(lalburst_info),
          "%%%% LALBurst-Version: %s\n"
          "%%%% LALBurst-Id: %s\n"
          "%%%% LALBurst-Date: %s\n"
          "%%%% LALBurst-Branch: %s\n"
          "%%%% LALBurst-Tag: %s\n"
          "%%%% LALBurst-Status: %s\n"
          "%%%% LALBurst-Configure Date: %s\n"
          "%%%% LALBurst-Configure Arguments: %s\n",
          lalBurstVCSInfo.version,
          lalBurstVCSInfo.vcsId,
          lalBurstVCSInfo.vcsDate,
          lalBurstVCSInfo.vcsBranch,
          lalBurstVCSInfo.vcsTag,
          lalBurstVCSInfo.vcsStatus,
          LALBURST_CONFIGURE_DATE ,
          LALBURST_CONFIGURE_ARGS );
#endif

#ifdef HAVE_LIBLALINSIRAL
      /* get lalinspiral info */
      snprintf( lalinspiral_info, sizeof(lalinspiral_info),
          "%%%% LALInspiral-Version: %s\n"
          "%%%% LALInspiral-Id: %s\n"
          "%%%% LALInspiral-Date: %s\n"
          "%%%% LALInspiral-Branch: %s\n"
          "%%%% LALInspiral-Tag: %s\n"
          "%%%% LALInspiral-Status: %s\n"
          "%%%% LALInspiral-Configure Date: %s\n"
          "%%%% LALInspiral-Configure Arguments: %s\n",
          lalInspiralVCSInfo.version,
          lalInspiralVCSInfo.vcsId,
          lalInspiralVCSInfo.vcsDate,
          lalInspiralVCSInfo.vcsBranch,
          lalInspiralVCSInfo.vcsTag,
          lalInspiralVCSInfo.vcsStatus,
          LALINSPIRAL_CONFIGURE_DATE ,
          LALINSPIRAL_CONFIGURE_ARGS );
#endif

#ifdef HAVE_LIBLALPULSAR
      /* get lalpulsar info */
      snprintf( lalpulsar_info, sizeof(lalpulsar_info),
          "%%%% LALPulsar-Version: %s\n"
          "%%%% LALPulsar-Id: %s\n"
          "%%%% LALPulsar-Date: %s\n"
          "%%%% LALPulsar-Branch: %s\n"
          "%%%% LALPulsar-Tag: %s\n"
          "%%%% LALPulsar-Status: %s\n"
          "%%%% LALPulsar-Configure Date: %s\n"
          "%%%% LALPulsar-Configure Arguments: %s\n",
          lalPulsarVCSInfo.version,
          lalPulsarVCSInfo.vcsId,
          lalPulsarVCSInfo.vcsDate,
          lalPulsarVCSInfo.vcsBranch,
          lalPulsarVCSInfo.vcsTag,
          lalPulsarVCSInfo.vcsStatus,
          LALPULSAR_CONFIGURE_DATE ,
          LALPULSAR_CONFIGURE_ARGS );
#endif

#ifdef HAVE_LIBLALSTOCHASTIC
      /* get lalstochastic info */
      snprintf( lalstochastic_info, sizeof(lalstochastic_info),
          "%%%% LALStochastic-Version: %s\n"
          "%%%% LALStochastic-Id: %s\n"
          "%%%% LALStochastic-Date: %s\n"
          "%%%% LALStochastic-Branch: %s\n"
          "%%%% LALStochastic-Tag: %s\n"
          "%%%% LALStochastic-Status: %s\n"
          "%%%% LALStochastic-Configure Date: %s\n"
          "%%%% LALStochastic-Configure Arguments: %s\n",
          lalStochasticVCSInfo.version,
          lalStochasticVCSInfo.vcsId,
          lalStochasticVCSInfo.vcsDate,
          lalStochasticVCSInfo.vcsBranch,
          lalStochasticVCSInfo.vcsTag,
          lalStochasticVCSInfo.vcsStatus,
          LALSTOCHASTIC_CONFIGURE_DATE ,
          LALSTOCHASTIC_CONFIGURE_ARGS );
#endif

#ifdef HAVE_LIBLALXML
      /* get lalxml info */
      snprintf( lalxml_info, sizeof(lalxml_info),
          "%%%% LALXML-Version: %s\n"
          "%%%% LALXML-Id: %s\n"
          "%%%% LALXML-Date: %s\n"
          "%%%% LALXML-Branch: %s\n"
          "%%%% LALXML-Tag: %s\n"
          "%%%% LALXML-Status: %s\n"
          "%%%% LALXML-Configure Date: %s\n"
          "%%%% LALXML-Configure Arguments: %s\n",
          lalXMLVCSInfo.version,
          lalXMLVCSInfo.vcsId,
          lalXMLVCSInfo.vcsDate,
          lalXMLVCSInfo.vcsBranch,
          lalXMLVCSInfo.vcsTag,
          lalXMLVCSInfo.vcsStatus,
          LALXML_CONFIGURE_DATE ,
          LALXML_CONFIGURE_ARGS );
#endif

      /* add lalapps info */
      snprintf( lalapps_info, sizeof(lalapps_info),
          "%%%% LALApps-Version: %s\n"
          "%%%% LALApps-Id: %s\n"
          "%%%% LALApps-Date: %s\n"
          "%%%% LALApps-Branch: %s\n"
          "%%%% LALApps-Tag: %s\n"
          "%%%% LALApps-Status: %s\n"
          "%%%% LALApps-Configure Date: %s\n"
          "%%%% LALApps-Configure Arguments: %s\n",
          lalAppsVCSInfo.version,
          lalAppsVCSInfo.vcsId,
          lalAppsVCSInfo.vcsDate,
          lalAppsVCSInfo.vcsBranch,
          lalAppsVCSInfo.vcsTag,
          lalAppsVCSInfo.vcsStatus,
          LALAPPS_CONFIGURE_DATE ,
          LALAPPS_CONFIGURE_ARGS );

      break;
  }

  size_t len = strlen(lal_info) + strlen(lalapps_info) + 1;
#ifdef HAVE_LIBLALFRAME
  len += strlen(lalframe_info);
#endif
#ifdef HAVE_LIBLALMETAIO
  len += strlen(lalmetaio_info);
#endif
#ifdef HAVE_LIBLALBURST
  len += strlen(lalburst_info);
#endif
#ifdef HAVE_LIBLALINSPIRAL
  len += strlen(lalinspiral_info);
#endif
#ifdef HAVE_LIBLALPULSAR
  len += strlen(lalpulsar_info);
#endif
#ifdef HAVE_LIBLALSTOCHASTIC
  len += strlen(lalstochastic_info);
#endif
#ifdef HAVE_LIBLALXML
  len += strlen(lalxml_info);
#endif
  if ( (ret = XLALMalloc ( len )) == NULL ) {
    XLALPrintError ("%s: Failed to XLALMalloc(%d)\n", __func__, len );
    XLAL_ERROR_NULL ( __func__, XLAL_ENOMEM );
  }

  strcpy ( ret, lal_info );
#ifdef HAVE_LIBLALFRAME
  strcat ( ret, lalframe_info );
#endif
#ifdef HAVE_LIBLALMETAIO
  strcat ( ret, lalmetaio_info );
#endif
#ifdef HAVE_LIBLALBURST
  strcat ( ret, lalburst_info );
#endif
#ifdef HAVE_LIBLALINSPIRAL
  strcat ( ret, lalinspiral_info );
#endif
#ifdef HAVE_LIBLALPULSAR
  strcat ( ret, lalpulsar_info );
#endif
#ifdef HAVE_LIBLALSTOCHASTIC
  strcat ( ret, lalstochastic_info );
#endif
#ifdef HAVE_LIBLALXML
  strcat ( ret, lalxml_info );
#endif
  strcat ( ret, lalapps_info );

  return ( ret );

} /* XLALGetVersionString() */


/** Simply outputs version information to fp.
 *
 * Returns != XLAL_SUCCESS on error (version-mismatch or writing to fp)
 */
int
XLALOutputVersionString ( FILE *fp, int level )
{
  char *VCSInfoString;

  if (!fp ) {
    XLALPrintError ("%s: invalid NULL input 'fp'\n", __func__ );
    XLAL_ERROR ( __func__, XLAL_EINVAL );
  }
  if ( (VCSInfoString = XLALGetVersionString(level)) == NULL ) {
    XLALPrintError("%s: XLALGetVersionString() failed.\n", __func__);
    XLAL_ERROR ( __func__, XLAL_EFUNC );
  }

  if ( fprintf (fp, "%s", VCSInfoString ) < 0 ) {
    XLALPrintError("%s: fprintf failed for given file-pointer 'fp'\n", __func__);
    XLALFree ( VCSInfoString);
    XLAL_ERROR ( __func__, XLAL_EIO );
  }

  XLALFree ( VCSInfoString);

  return XLAL_SUCCESS;

} /* XLALOutputVersionString() */<|MERGE_RESOLUTION|>--- conflicted
+++ resolved
@@ -247,16 +247,6 @@
   const char delim[] = ":";
   char *tree_status;
 
-<<<<<<< HEAD
-  /* check version consistency between LAL headers <> library */
-  if ( XLALVCSInfoCompare(&lalHeaderVCSInfo, &lalLibraryVCSInfo) )
-    {
-      XLALPrintError("%s: FATAL: version mismatch between LAL headers (%s) and LAL library (%s)\n",
-                     __func__, lalHeaderVCSInfo.vcsId, lalLibraryVCSInfo.vcsId );
-      XLALPrintError("This indicates a compilation problem: make sure you setup is consistent and recompile this code.\n");
-      XLAL_ERROR_NULL (__func__, XLAL_EERR );
-    }
-=======
   if ((LAL_VERSION_DEVEL != 0) || (LALAPPS_VERSION_DEVEL != 0))
   {
     /* check lal version consistency */
@@ -326,7 +316,6 @@
       exit(1);
   }
 #endif
->>>>>>> 6c5bc7c3
 
   switch(level)
   {
