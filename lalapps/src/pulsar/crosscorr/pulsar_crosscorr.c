--- conflicted
+++ resolved
@@ -327,7 +327,6 @@
   if (fnameCrossCorrCand == NULL) {
     fprintf(stderr, "error allocating memory [pulsar_crosscorr.c %d]\n", __LINE__);
     return(PULSAR_CROSSCORR_EMEM);
-<<<<<<< HEAD
   }
   
   strcpy(fnameCrossCorrCand, uvar_dirnameOut);
@@ -337,17 +336,6 @@
      fprintf ( stderr, "Unable to open output-file '%s' for writing.\n", fnameCrossCorrCand);
      return PULSAR_CROSSCORR_EFILE;
   }
-=======
-  }
-  
-  strcpy(fnameCrossCorrCand, uvar_dirnameOut);
-  strcat(fnameCrossCorrCand, uvar_filenameOut);
-  
-  if (!(fpCrossCorr = fopen(fnameCrossCorrCand, "wb"))) {
-     fprintf ( stderr, "Unable to open output-file '%s' for writing.\n", fnameCrossCorrCand);
-     return PULSAR_CROSSCORR_EFILE;
-  }
->>>>>>> 4ea9353b
 
 
   if (uvar_QCoeffs) {
@@ -1372,11 +1360,7 @@
     ts->data[0] = sft->sft.epoch;
     /* note that this function returns the velocity at the
        mid-time of the SFTs -- should not make any 
-<<<<<<< HEAD
-difference */
-=======
        difference */
->>>>>>> 4ea9353b
 
     LALGetDetectorStates ( status->statusPtr, &detState, ts, det,
 			   edat, tOffs);
@@ -1400,9 +1384,6 @@
 
     beamtmp->beamfn.a = (AMcoef->a->data[0]);
     beamtmp->beamfn.b = (AMcoef->b->data[0]);
-<<<<<<< HEAD
-    
-=======
   
 /*  
 printf("beam A %1.15g\n", beamtmp->beamfn.a);
@@ -1411,7 +1392,6 @@
 printf("pos %1.15g %1.15g %1.15g\n\n", thisPos.data[0], thisPos.data[1], thisPos.data[2]);
 */
 
->>>>>>> 4ea9353b
     /* clean up AMcoefs */
     XLALDestroyAMCoeffs(AMcoef);
     XLALDestroyDetectorStateSeries(detState);
