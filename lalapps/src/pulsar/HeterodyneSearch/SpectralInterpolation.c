--- conflicted
+++ resolved
@@ -89,10 +89,6 @@
   /* Initialise variables for use throughout */
   LIGOTimeGPS minStartTimeGPS = empty_LIGOTimeGPS;
   LIGOTimeGPS maxEndTimeGPS = empty_LIGOTimeGPS;
-<<<<<<< HEAD
-  CHAR *psrname=NULL;
-=======
->>>>>>> 6697abcc
   UINT4 segcount=0;
   CHAR outputFilename[FILENAME_MAXLEN];
   EmissionTime emit, emitS, emitE;
@@ -120,18 +116,11 @@
   UINT4 h=0;
 
   PulsarParameters **pulparams = (PulsarParameters **)XLALMalloc(sizeof(PulsarParameters*)*1);
-<<<<<<< HEAD
-  FILE **fpout = (FILE **)XLALMalloc(sizeof(FILE*)*1);
-
-  /* count number of pulsars with valid frequencies, and read in parameters */
-  for(h=0; h<numfiles; h++){
-=======
   LALStringVector *outputfilenames = NULL;
 
   /* count number of pulsars with valid frequencies, and read in parameters */
   for(h=0; h<numfiles; h++){
     CHAR *psrname = NULL;
->>>>>>> 6697abcc
     PulsarParameters *tmppar = XLALReadTEMPOParFile( parfiles->data[h] );
 
     /* check if par file was read in successfully */
@@ -172,10 +161,6 @@
     // allocate more memory for array holding pulsar parameters
     if (numpulsars > 0){
       pulparams = XLALRealloc(pulparams, sizeof(PulsarParameters*)*(numpulsars+1));
-<<<<<<< HEAD
-      fpout = XLALRealloc(fpout, sizeof(FILE*)*(numpulsars+1));
-=======
->>>>>>> 6697abcc
     }
 
     // re-read in file
@@ -200,17 +185,6 @@
       splParams.detector.frDetector.prefix);
     outputfilenames = XLALAppendString2Vector(outputfilenames, outputFilename);
 
-<<<<<<< HEAD
-    if( (fpout[numpulsars] = fopen(outputFilename,"w"))==NULL){
-      fprintf(stderr, "Error... can't open output file %s!\n", outputFilename);
-      return 0;
-    }
-
-    /* buffer the output, so that file system is not overloaded when outputing */
-    if( setvbuf(fpout[numpulsars], NULL, _IOFBF, 0x10000) ){
-      fprintf(stderr, "Warning: Unable to set output file buffer!");
-    }
-=======
     /* check output files can be opened/clear any previous file */
     FILE *fp = NULL;
     if( (fp = fopen(outputFilename,"w"))==NULL){
@@ -218,7 +192,6 @@
       return 0;
     }
     fclose(fp);
->>>>>>> 6697abcc
 
     /* If position epoch is not set but epoch is set position epoch to be epoch */
     if ( !PulsarCheckParam( pulparams[numpulsars], "POSEPOCH" ) && PulsarCheckParam( pulparams[numpulsars], "PEPOCH" ) ){
@@ -371,8 +344,6 @@
       continue; // skip segment
     }
 
-<<<<<<< HEAD
-=======
     // check whether segment exceeds maximum length, and if so truncate it
     if ( (endt-startt) > inputParams.maxSegLength ){
       endt = startt + inputParams.maxSegLength;
@@ -380,7 +351,6 @@
       segcount--; // reduce segcount, so this segment in the list gets redone with updated values
     }
 
->>>>>>> 6697abcc
     fprintf(stderr, "Segment %.0lf-%.0lf",startt,endt);
 
     for (h=0; h<numpulsars;h++){
@@ -417,12 +387,6 @@
     if(inputParams.Timing) gettimeofday(&timeCatalogStart, NULL);
 
     /* Set up SFT cache filename and cache opening string */
-<<<<<<< HEAD
-    CHAR cacheFile[FILENAME_MAXLEN], cacheFileCheck[FILENAME_MAXLEN];
-    if(inputParams.cacheDir){
-      sprintf(cacheFile,"list:%s/Segment_%d-%d.sftcache",inputParams.filePattern,(INT4)ROUND(startt),(INT4)ROUND(endt));
-      sprintf(cacheFileCheck,"%s/Segment_%d-%d.sftcache",inputParams.filePattern,(INT4)ROUND(startt),(INT4)ROUND(endt));
-=======
     if ( sftlalcache == NULL ){
       CHAR cacheFile[FILENAME_MAXLEN], cacheFileCheck[FILENAME_MAXLEN];
       if(inputParams.cacheDir){
@@ -451,7 +415,6 @@
       }
 
       catalog = XLALSFTdataFind(cacheFile, &constraints);
->>>>>>> 6697abcc
     }
     else{
       /* find required SFTs for the segment from the cache file and create a catalog */
@@ -648,12 +611,6 @@
           tdat=NULL;
         }
 
-<<<<<<< HEAD
-        /* create pulsar name */
-        psrname = XLALStringDuplicate( PulsarGetStringParam(pulparams[h], "NAME") );
-
-=======
->>>>>>> 6697abcc
         /* set up which ephemeris type is being used for this source */
         if( PulsarCheckParam(pulparams[h], "EPHEM" ) ) {
           if (!strcmp(PulsarGetStringParam(pulparams[h], "EPHEM"), "DE405")) { edat=edat405; }
@@ -1099,18 +1056,9 @@
     segcount++; /* move to next segment */
   }/* close segment loop */
 
-<<<<<<< HEAD
-  /* close all the output files */
-  for(h=0;h<numpulsars;h++){
-    fclose(fpout[h]);
-  }
-
   XLALSegListFree( seglist );
-=======
-  XLALSegListFree( seglist );
 
   if ( sftlalcache != NULL ){ XLALDestroyCache( sftlalcache ); } // destroy lalcache of SFTs
->>>>>>> 6697abcc
 
   REAL8 tPre =0. , tPul =0.;
   if(inputParams.Timing){
@@ -1129,18 +1077,6 @@
     if(inputParams.Timing) gettimeofday(&timeORStart, NULL);
 
     for(h=0;h<numpulsars;h++){
-<<<<<<< HEAD
-
-      char BkFilename[FILENAME_MAXLEN];
-      CHAR *parName=NULL;
-      /* -------- Set up file for output -------- */
-      /* create filename */
-      parName = XLALStringDuplicate( PulsarGetStringParam( pulparams[h], "NAME") );
-      sprintf(BkFilename, "%s/SplInter_%s_%s",inputParams.outputdir ,parName,
-            splParams.detector.frDetector.prefix);
-
-=======
->>>>>>> 6697abcc
       FILE *BkFile=NULL;
       BkFile = fopen(outputfilenames->data[h],"r");
       if(BkFile == NULL){
@@ -1262,8 +1198,6 @@
       fprintf(stderr,"Outlier Removal took %.5fs",tOR);
     }
   }
-<<<<<<< HEAD
-=======
 
   if ( inputParams.gzip ){
     /* gzip the output files */
@@ -1273,18 +1207,14 @@
       }
     }
   }
->>>>>>> 6697abcc
 
   for(h=0;h<numpulsars;h++){
     // free par files
     PulsarClearParams( pulparams[h] );
   }
   XLALFree(pulparams);
-<<<<<<< HEAD
-=======
 
   XLALDestroyStringVector( outputfilenames );
->>>>>>> 6697abcc
 
   if(inputParams.Timing){
     gettimeofday(&timeEndTot, NULL);
@@ -1329,24 +1259,6 @@
   char args[] = "hi:F:C:L:d:P:N:o:e:l:S:E:m:b:M:Z:s:f:T:ntgBG";
 
   /* set defaults */
-<<<<<<< HEAD
-  inputParams->freqfactor = 2.0;    /* default is to look for gws at twice the pulsar spin frequency */
-  inputParams->bandwidth = 0.3;     /* Default is a 0.3Hz bandwidth search */
-  inputParams->geocentre = 0;       /* Default is not to look at the geocentre */
-  inputParams->minSegLength = 1800; /* Default minimum segment length is 1800s */
-  inputParams->baryFlag = 0;        /* Default is to perform barycentring routine */
-  inputParams->endF=0.;             /* in order to check if the end frequency is set */
-  inputParams->startF=0.;           /* in order to check if the start frequency is set*/
-  inputParams->parfileflag=0.;      /* in order to check if the Parfile is set */
-  inputParams->pardirflag=0.;       /* in order to check if the Parfile directory is set*/
-  inputParams->nameset=0.;          /* flag in order to check if pulsar name is set*/
-  inputParams->startTime = 0.;      /* Start time not set - use zero */
-  inputParams->endTime = INFINITY;  /* end time not set - use infinity */
-  inputParams->Timing=0.;           /* default not to output timing info to stderr */
-  inputParams->cacheDir=0.;         /* default is that directory flag is zero */
-  inputParams->cacheFile=0.;        /* default that file flag is zero */
-  inputParams->stddevthresh=0.;     /* default not to do outlier removal */
-=======
   inputParams->freqfactor = 2.0;        /* default is to look for gws at twice the pulsar spin frequency */
   inputParams->bandwidth = 0.3;         /* Default is a 0.3Hz bandwidth search */
   inputParams->geocentre = 0;           /* Default is not to look at the geocentre */
@@ -1366,7 +1278,6 @@
   inputParams->lalcacheFile=0;          /* default that that lalcache file flag is zero */
   inputParams->stddevthresh=0.;         /* default not to do outlier removal */
   inputParams->gzip = 0;                /* default not to gzip the output files */
->>>>>>> 6697abcc
 
   /* get input arguments */
   while(1){
