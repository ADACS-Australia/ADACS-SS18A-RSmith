--- conflicted
+++ resolved
@@ -555,15 +555,9 @@
     return(length);
   }
 
-<<<<<<< HEAD
-  if(rename(tempname, filename)) {
-    LogPrintf (LOG_CRITICAL, "Failed to rename gctFstat file to \"%s\": %d: %s\n",
-	       filename,errno,strerror(errno));
-=======
   if((ret = rename(tempname, filename))) {
     LogPrintf (LOG_CRITICAL, "Failed to rename gctFstat file to \"%s\": %d: %s(%d)\n",
 	       filename,ret,strerror(errno),errno);
->>>>>>> 63b6fcfd
 #ifdef _MSC_VER
     LogPrintf (LOG_CRITICAL, "Windows system call returned: %d\n", _doserrno);
 #endif
