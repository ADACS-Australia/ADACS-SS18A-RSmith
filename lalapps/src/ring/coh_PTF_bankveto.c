#include "coh_PTF.h"

#ifdef __GNUC__
#define UNUSED __attribute__ ((unused))
#else
#define UNUSED
#endif

UINT4 coh_PTF_read_sub_bank(
struct coh_PTF_params   *params,
InspiralTemplate        **PTFBankTemplates)
{
  UINT4 i,numTemplates;
  InspiralTemplate *bankTemplate;

  numTemplates = InspiralTmpltBankFromLIGOLw( PTFBankTemplates,
      params->bankVetoBankName,-1, -1 );

  bankTemplate = *PTFBankTemplates;

  for (i=0; (i < numTemplates); bankTemplate = bankTemplate->next,i++)
  {
    bankTemplate->fLower = params->lowTemplateFrequency;
//    bankTemplate->approximant = FindChirpPTF;
//    bankTemplate->order = LAL_PNORDER_THREE_POINT_FIVE;
//    bankTemplate->approximant = FindChirpSP;
  }
  return numTemplates;
}

void coh_PTF_initialise_sub_bank(
struct coh_PTF_params   *params,
InspiralTemplate        *PTFBankTemplates,
FindChirpTemplate       *bankFcTmplts,
UINT4                    subBankSize,
UINT4                    numPoints)
{
  /* I think this function is now unused and can be removed */
  UINT4 i;
  srand(params->randomSeed);

  REAL4 maxmass1 = 30.;
  REAL4 minmass1 = 1.;
  REAL4 minmass2 = 1.;
  REAL4 maxchi = 0.;
  REAL4 minchi = 0.;
  REAL4 maxkappa = 1.;
  REAL4 minkappa = 1.;
 
  for ( i=0 ; i < subBankSize ; i++ )
  {
    bankFcTmplts[i].PTFQtilde =
      XLALCreateCOMPLEX8VectorSequence( 1, numPoints / 2 + 1 );
    PTFBankTemplates[i].approximant = FindChirpPTF;
    PTFBankTemplates[i].order = LAL_PNORDER_TWO;
    PTFBankTemplates[i].mass1 = pow(rand()/(float)RAND_MAX,2)*(maxmass1-minmass1)+minmass1;
    PTFBankTemplates[i].mass2 = rand()/(float)RAND_MAX*(PTFBankTemplates[i].mass1 - minmass2) + minmass2;
    PTFBankTemplates[i].chi = rand()/(float)RAND_MAX*(maxchi-minchi)+minchi;
    PTFBankTemplates[i].kappa = rand()/(float)RAND_MAX*(maxkappa-minkappa)+minkappa;
    PTFBankTemplates[i].fLower = 38.;
  }
}

/* FIXME length of bankeigen* is hardcoded. Limits to 50 bank templates */
REAL4 coh_PTF_calculate_bank_veto(
UINT4           numPoints,
UINT4           position,
UINT4           subBankSize,
REAL4           a[LAL_NUM_IFO],
REAL4           b[LAL_NUM_IFO],
struct coh_PTF_params      *params,
struct bankCohTemplateOverlaps *cohBankOverlaps,
struct bankComplexTemplateOverlaps *bankOverlaps,
struct bankDataOverlaps *dataOverlaps,
struct bankTemplateOverlaps *bankNormOverlaps,
COMPLEX8VectorSequence  *PTFqVec[LAL_NUM_IFO+1],
REAL8Array      *PTFM[LAL_NUM_IFO+1],
INT4            timeOffsetPoints[LAL_NUM_IFO],
gsl_matrix *Bankeigenvecs[50],
gsl_vector *Bankeigenvals[50],
UINT4       detectorNum
)
{
  UINT4 ui,uj,uk,ifoNumber,halfNumPoints,vecLength;
  INT4 calTimeOffsetPoints[LAL_NUM_IFO];
  gsl_matrix *rotReOverlaps;
  gsl_matrix *rotImOverlaps;
  UINT4 snglDetMode = 1;
  if (detectorNum == LAL_NUM_IFO)
  {
    snglDetMode = 0;
    vecLength = 2;
  }
  else
  {
    vecLength = 1;
  }

  REAL4 *SNRu1,*SNRu2;
  REAL4 BankVetoTemp[4];
  REAL4 BankVeto=0;
  REAL4 normFac,overlapNorm,bankOverRe,bankOverIm;
  REAL4 *TjwithS1,*TjwithS2;
  SNRu1 = LALCalloc(vecLength,sizeof(REAL4));
  SNRu2 = LALCalloc(vecLength,sizeof(REAL4));
  TjwithS1 = LALCalloc(vecLength,sizeof(REAL4));
  TjwithS2 = LALCalloc(vecLength,sizeof(REAL4));

  /* Ensure that the time sliding doesn't push into data points that don't exist */
  for ( ifoNumber = 0; ifoNumber < LAL_NUM_IFO ; ifoNumber++ )
  {
    if ( params->haveTrig[ifoNumber] )
    {
      if ( position+timeOffsetPoints[ifoNumber] >= 3*numPoints/4 +5000)
      {
        calTimeOffsetPoints[ifoNumber] = 3*numPoints/4 +4999 - position;
        fprintf(stderr,"Overflow occured in time shifting in bank veto\n");
      }
      else if  ( position+timeOffsetPoints[ifoNumber] < numPoints/4 - 5000)
      {
        calTimeOffsetPoints[ifoNumber] = numPoints/4 - 4999 - position;
        fprintf(stderr,"Overflow occured in time shifting in bank veto\n");
      }
      else
        calTimeOffsetPoints[ifoNumber]=timeOffsetPoints[ifoNumber];
    }
  }

  /* Begin by calculating the components of the SNR */
  if (snglDetMode)
  {
    SNRu1[0] = PTFqVec[detectorNum]->data[position+timeOffsetPoints[detectorNum]].re;
    SNRu1[0] = SNRu1[0] / pow(PTFM[detectorNum]->data[0],0.5);
    SNRu2[0] = PTFqVec[detectorNum]->data[position+timeOffsetPoints[detectorNum]].im;
    SNRu2[0] = SNRu2[0] / pow(PTFM[detectorNum]->data[0],0.5);
  }
  else
  {
    coh_PTF_calculate_rotated_vectors(params,PTFqVec,SNRu1,SNRu2,a,b,
        timeOffsetPoints,Bankeigenvecs[subBankSize],Bankeigenvals[subBankSize],
        numPoints,position,1,2);
  }
  
  /* The normalization factors are already calculated, they are the eigenvalues*/
  halfNumPoints = 3*numPoints/4 - numPoints/4 + 10000;

  for ( ui = 0 ; ui < subBankSize ; ui++ )
  {
    if (snglDetMode)
    {
      TjwithS1[0] = dataOverlaps[ui].PTFqVec[detectorNum]->data[position \
          -numPoints/4+5000 + calTimeOffsetPoints[detectorNum]].re;
      TjwithS1[0] = TjwithS1[0] / \
          pow(bankNormOverlaps[ui].PTFM[detectorNum]->data[0],0.5);
      TjwithS2[0] = dataOverlaps[ui].PTFqVec[detectorNum]->data[position \
          -numPoints/4+5000 + calTimeOffsetPoints[detectorNum]].im;
      TjwithS2[0] = TjwithS2[0] / \
          pow(bankNormOverlaps[ui].PTFM[detectorNum]->data[0],0.5);
      overlapNorm = PTFM[detectorNum]->data[0];
      overlapNorm *= bankNormOverlaps[ui].PTFM[detectorNum]->data[0];
      overlapNorm = pow(overlapNorm,0.5);
      bankOverRe = bankOverlaps[ui].PTFM[detectorNum]->data[0].re;
      bankOverIm = bankOverlaps[ui].PTFM[detectorNum]->data[0].im;
      bankOverRe = bankOverRe/overlapNorm;
      bankOverIm = bankOverIm/overlapNorm;
      for (uj = 0; uj < 2; uj++)
      {
        normFac = 0;
        if (uj == 0)
          BankVetoTemp[uj] = TjwithS1[0];
        else
          BankVetoTemp[uj] = TjwithS2[0];
        for (uk = 0; uk < 2; uk++)
        {
          if (uj == 0 && uk == 0)
          {
            BankVetoTemp[uj] -= bankOverRe*SNRu1[0];
            normFac += pow(bankOverRe,2);
          }
          if (uj == 0 && uk == 1 )
          {
            BankVetoTemp[uj] -= bankOverIm*SNRu2[0];
            normFac += pow(bankOverIm,2);
          }
          if (uj == 1 && uk == 0 )
          {
            BankVetoTemp[uj] += bankOverIm*SNRu1[0];
            normFac += pow(bankOverIm,2);
          }
          if (uj == 1 && uk == 1 )
          {
            BankVetoTemp[uj]-=bankOverRe*SNRu2[0];
            normFac += pow(bankOverRe,2);
          }
        }
        BankVeto+=pow(BankVetoTemp[uj],2)/(1-normFac);

      }
  
    }
    else
    {
      rotReOverlaps = cohBankOverlaps[ui].rotReOverlaps;
      rotImOverlaps = cohBankOverlaps[ui].rotImOverlaps;
      /* Calculate the components of subBank template with data */

      coh_PTF_calculate_rotated_vectors(params,dataOverlaps[ui].PTFqVec,TjwithS1,
          TjwithS2,a,b,calTimeOffsetPoints,Bankeigenvecs[ui],
          Bankeigenvals[ui],halfNumPoints,position-numPoints/4+5000,1,2);
      for (uj = 0; uj < 4; uj++)
      {
        normFac = 0;
        if (uj < 2)
          BankVetoTemp[uj] = TjwithS1[uj];
        else
          BankVetoTemp[uj] = TjwithS2[uj-2];
        for (uk = 0; uk < 4; uk++)
        {
          if (uj < 2 && uk < 2)
          {
            BankVetoTemp[uj] -= gsl_matrix_get(rotReOverlaps,uk,uj)*SNRu1[uk];
            normFac += pow(gsl_matrix_get(rotReOverlaps,uk,uj),2);
          }
          if (uj < 2 && uk > 1 )
          {
            BankVetoTemp[uj] -= gsl_matrix_get(rotImOverlaps,uk-2,uj)*SNRu2[uk-2];
            normFac += pow(gsl_matrix_get(rotImOverlaps,uk-2,uj),2);
          }
          if (uj > 1 && uk < 2 )
          {
            BankVetoTemp[uj] += gsl_matrix_get(rotImOverlaps,uk,uj-2)*SNRu1[uk];
            normFac += pow(gsl_matrix_get(rotImOverlaps,uk,uj-2),2);
          }
          if (uj > 1 && uk > 1 )
          {
            BankVetoTemp[uj]-=gsl_matrix_get(rotReOverlaps,uk-2,uj-2)*SNRu2[uk-2];
            normFac += pow(gsl_matrix_get(rotReOverlaps,uk-2,uj-2),2);
          }
        }
        BankVeto+=pow(BankVetoTemp[uj],2)/(1-normFac);
     
      }
    }
  }

  LALFree(SNRu1);
  LALFree(SNRu2);
  LALFree(TjwithS1);
  LALFree(TjwithS2);

  return BankVeto;
}
 
// FIXME: Consider merging function with bank_veto calculation??
REAL4 coh_PTF_calculate_auto_veto(
UINT4           numPoints,
UINT4           position,
REAL4           a[LAL_NUM_IFO],
REAL4           b[LAL_NUM_IFO],
struct coh_PTF_params      *params,
struct bankCohTemplateOverlaps *cohAutoOverlaps,
struct bankComplexTemplateOverlaps *autoTempOverlaps,
COMPLEX8VectorSequence  *PTFqVec[LAL_NUM_IFO+1],
REAL8Array      *PTFM[LAL_NUM_IFO+1],
INT4            timeOffsetPoints[LAL_NUM_IFO],
gsl_matrix *Autoeigenvecs,
gsl_vector *Autoeigenvals,
UINT4       detectorNum
)
{
  UINT4 ui,uj,uk,vecLength;
  gsl_matrix *rotReOverlaps;
  gsl_matrix *rotImOverlaps;
  UINT4 timeStepPoints = 0;
  timeStepPoints = params->autoVetoTimeStep*params->sampleRate;

  UINT4 snglDetMode = 1;
  if (detectorNum == LAL_NUM_IFO)
  {
    snglDetMode = 0;
    vecLength = 2;
  }
  else
  {
    vecLength = 1;
  }

  REAL4 *SNRu1,*SNRu2;
  REAL4 AutoVetoTemp[4];
  REAL4 AutoVeto=0;
  REAL4 normFac,autoOverRe,autoOverIm;
  REAL4 *TjwithS1,*TjwithS2;
  SNRu1 = LALCalloc(vecLength,sizeof(REAL4));
  SNRu2 = LALCalloc(vecLength,sizeof(REAL4));
  TjwithS1 = LALCalloc(vecLength,sizeof(REAL4));
  TjwithS2 = LALCalloc(vecLength,sizeof(REAL4));

  /* Begin by calculating the components of the SNR */
  if (snglDetMode)
  {
    SNRu1[0] = PTFqVec[detectorNum]->data[position+timeOffsetPoints[detectorNum]].re;
    SNRu1[0] = SNRu1[0] / pow(PTFM[detectorNum]->data[0],0.5);
    SNRu2[0] = PTFqVec[detectorNum]->data[position+timeOffsetPoints[detectorNum]].im;
    SNRu2[0] = SNRu2[0] / pow(PTFM[detectorNum]->data[0],0.5);
  }
  else
  {
    coh_PTF_calculate_rotated_vectors(params,PTFqVec,SNRu1,SNRu2,a,b,
        timeOffsetPoints,Autoeigenvecs,Autoeigenvals,
        numPoints,position,1,2);
  }

  for ( ui = 0 ; ui < params->numAutoPoints ; ui++ )
  {
    if (snglDetMode)
    {
      TjwithS1[0] = PTFqVec[detectorNum]->data[position \
          - ((ui+1) * timeStepPoints)+timeOffsetPoints[detectorNum]].re;
      TjwithS1[0] = TjwithS1[0] / pow(PTFM[detectorNum]->data[0],0.5);
      TjwithS2[0] = PTFqVec[detectorNum]->data[position \
          - ((ui+1) * timeStepPoints)+timeOffsetPoints[detectorNum]].im;
      TjwithS2[0] = TjwithS2[0] / pow(PTFM[detectorNum]->data[0],0.5);
      autoOverRe = autoTempOverlaps[ui].PTFM[detectorNum]->data[0].re;
      autoOverIm = autoTempOverlaps[ui].PTFM[detectorNum]->data[0].im;
      autoOverRe = autoOverRe / PTFM[detectorNum]->data[0];
      autoOverIm = autoOverIm / PTFM[detectorNum]->data[0];
      for (uj = 0; uj < 2; uj++)
      {
        normFac = 0;
        if (uj == 0)
          AutoVetoTemp[uj] = TjwithS1[0];
        else
          AutoVetoTemp[uj] = TjwithS2[0];
        for (uk = 0; uk < 2; uk++)
        {
          if (uj == 0 && uk == 0)
          {
            AutoVetoTemp[uj] -= autoOverRe*SNRu1[0];
            normFac += pow(autoOverRe,2);
          }
          if (uj == 0 && uk == 1 )
          {
            AutoVetoTemp[uj] += autoOverIm*SNRu2[0];
            normFac += pow(autoOverIm,2);
          }
          if (uj == 1 && uk == 0 )
          {
            AutoVetoTemp[uj] -= autoOverIm*SNRu1[0];
            normFac += pow(autoOverIm,2);
          }
          if (uj == 1 && uk == 1 )
          {
            AutoVetoTemp[uj] -= autoOverRe*SNRu2[0];
            normFac += pow(autoOverRe,2);
          }
        }
        AutoVeto+=pow(AutoVetoTemp[uj],2)/(1-normFac);

      }

    }
    else
    {
      rotReOverlaps = cohAutoOverlaps[ui].rotReOverlaps;
      rotImOverlaps = cohAutoOverlaps[ui].rotImOverlaps;
      /* Calculate the components of subBank template with data */

      coh_PTF_calculate_rotated_vectors(params,PTFqVec,TjwithS1,
          TjwithS2,a,b,timeOffsetPoints,Autoeigenvecs,
          Autoeigenvals,numPoints,position-((ui+1) * timeStepPoints),1,2);
      for (uj = 0; uj < 4; uj++)
      {
        normFac = 0;
        if (uj < 2)
          AutoVetoTemp[uj] = TjwithS1[uj];
        else
          AutoVetoTemp[uj] = TjwithS2[uj-2];
        for (uk = 0; uk < 4; uk++)
        {
          if (uj < 2 && uk < 2)
          {
            AutoVetoTemp[uj] -= gsl_matrix_get(rotReOverlaps,uk,uj)*SNRu1[uk];
            normFac += pow(gsl_matrix_get(rotReOverlaps,uk,uj),2);
          }
          if (uj < 2 && uk > 1 )
          {
            AutoVetoTemp[uj] += gsl_matrix_get(rotImOverlaps,uk-2,uj)*SNRu2[uk-2];
            normFac += pow(gsl_matrix_get(rotImOverlaps,uk-2,uj),2);
          }
          if (uj > 1 && uk < 2 )
          {
            AutoVetoTemp[uj] -= gsl_matrix_get(rotImOverlaps,uk,uj-2)*SNRu1[uk];
            normFac += pow(gsl_matrix_get(rotImOverlaps,uk,uj-2),2);
          }
          if (uj > 1 && uk > 1 )
          {
            AutoVetoTemp[uj]-=gsl_matrix_get(rotReOverlaps,uk-2,uj-2)*SNRu2[uk-2];
            normFac += pow(gsl_matrix_get(rotReOverlaps,uk-2,uj-2),2);
          }
        }
        AutoVeto+=pow(AutoVetoTemp[uj],2)/(1-normFac);
      }
    }
  }

  LALFree(SNRu1);
  LALFree(SNRu2);
  LALFree(TjwithS1);
  LALFree(TjwithS2);

  return AutoVeto;
}

void coh_PTF_free_bank_veto_memory(
  struct bankTemplateOverlaps *bankNormOverlaps,
  InspiralTemplate        *PTFBankTemplates,
  FindChirpTemplate       *bankFcTmplts,
  UINT4 subBankSize,
  struct bankComplexTemplateOverlaps *bankOverlaps,
  struct bankDataOverlaps *dataOverlaps)
{
  UINT4 ui,ifoNumber;
 
  if ( bankNormOverlaps )
  {
    for ( ui = 0 ; ui < subBankSize ; ui++ )
    {
      for( ifoNumber = 0; ifoNumber < LAL_NUM_IFO; ifoNumber++)
      {
        if ( bankNormOverlaps[ui].PTFM[ifoNumber] )
        {
          XLALDestroyREAL8Array(bankNormOverlaps[ui].PTFM[ifoNumber]);
        }
      }
    }
    LALFree(bankNormOverlaps);
  }

  if ( PTFBankTemplates )
    LALFree( PTFBankTemplates);

  if ( bankFcTmplts )
  {
    for ( ui = 0 ; ui < subBankSize ; ui++ )
    {
      if ( bankFcTmplts[ui].PTFQtilde )
        XLALDestroyCOMPLEX8VectorSequence( bankFcTmplts[ui].PTFQtilde );
    }
    LALFree( bankFcTmplts );
  } 

  if (dataOverlaps)
    LALFree(dataOverlaps);
  if (bankOverlaps)
    LALFree(bankOverlaps);
}


void coh_PTF_calculate_coherent_bank_overlaps(
  struct coh_PTF_params   *params,
  struct bankComplexTemplateOverlaps bankOverlaps,
  struct bankCohTemplateOverlaps cohBankOverlaps,
  REAL4           a[LAL_NUM_IFO],
  REAL4           b[LAL_NUM_IFO],
  gsl_matrix *eigenvecs,
  gsl_vector *eigenvals,
  gsl_matrix *Bankeigenvecs,
  gsl_vector *Bankeigenvals
)
{
  UINT4 uk,uj;
  gsl_matrix *rotReOverlaps = cohBankOverlaps.rotReOverlaps;
  gsl_matrix *rotImOverlaps = cohBankOverlaps.rotImOverlaps;  

  gsl_matrix *reOverlaps = gsl_matrix_alloc(2,2);
  gsl_matrix *imOverlaps = gsl_matrix_alloc(2,2);
  gsl_matrix *tempM = gsl_matrix_alloc(2,2);
  REAL4 reOverlapsA[4],imOverlapsA[4];

  /* First step would be to create a matrix of overlaps in non rotated frame*/
  for (uk = 0 ; uk < 4; uk++)
  {
    reOverlapsA[uk] = 0;
    imOverlapsA[uk] = 0;
  }
  for (uk = 0; uk < LAL_NUM_IFO; uk++)
  {
    if ( params->haveTrig[uk] )
    {
      reOverlapsA[0] += a[uk] * a[uk] *  bankOverlaps.PTFM[uk]->data[0].re;
      reOverlapsA[1] += a[uk] * b[uk] *  bankOverlaps.PTFM[uk]->data[0].re;
      reOverlapsA[2] += b[uk] * a[uk] *  bankOverlaps.PTFM[uk]->data[0].re;
      reOverlapsA[3] += b[uk] * b[uk] *  bankOverlaps.PTFM[uk]->data[0].re;
      imOverlapsA[0] += a[uk] * a[uk] *  bankOverlaps.PTFM[uk]->data[0].im;
      imOverlapsA[1] += a[uk] * b[uk] *  bankOverlaps.PTFM[uk]->data[0].im;
      imOverlapsA[2] += b[uk] * a[uk] *  bankOverlaps.PTFM[uk]->data[0].im;
      imOverlapsA[3] += b[uk] * b[uk] *  bankOverlaps.PTFM[uk]->data[0].im;
    }
  }
  for (uj = 0;uj < 2;uj++)
  {
    for (uk=0; uk < 2; uk++)
    {
      gsl_matrix_set(reOverlaps,uj,uk,reOverlapsA[uj*2+uk]);
      gsl_matrix_set(imOverlaps,uj,uk,imOverlapsA[uj*2+uk]);
    }
  }
 
  /* And rotate by both set of eigenvectors */

  gsl_blas_dgemm(CblasNoTrans, CblasNoTrans, 1,reOverlaps,eigenvecs,0.,tempM);
  gsl_blas_dgemm(CblasTrans, CblasNoTrans, 1,Bankeigenvecs,tempM,0.,rotReOverlaps);

  gsl_blas_dgemm(CblasNoTrans, CblasNoTrans, 1,imOverlaps,eigenvecs,0.,tempM);
  gsl_blas_dgemm(CblasTrans, CblasNoTrans, 1,Bankeigenvecs,tempM,0.,rotImOverlaps);

  for (uj=0; uj<2; uj++)
  {
    for (uk=0; uk<2 ;uk++ )
    {
      gsl_matrix_set(rotReOverlaps,uj,uk,gsl_matrix_get(rotReOverlaps,uj,uk)/(sqrt(gsl_vector_get(eigenvals,uj))*sqrt(gsl_vector_get(Bankeigenvals,uk))));
      gsl_matrix_set(rotImOverlaps,uj,uk,gsl_matrix_get(rotImOverlaps,uj,uk)/(sqrt(gsl_vector_get(eigenvals,uj))*sqrt(gsl_vector_get(Bankeigenvals,uk))));
    }
  }

  gsl_matrix_free(reOverlaps);
  gsl_matrix_free(imOverlaps);
  gsl_matrix_free(tempM);

}

void coh_PTF_calculate_standard_chisq_freq_ranges(
    struct coh_PTF_params   *params,
    FindChirpTemplate       *fcTmplt,
    REAL4FrequencySeries    *invspec[LAL_NUM_IFO+1],
    REAL8Array              *PTFM[LAL_NUM_IFO+1],
    REAL4 a[LAL_NUM_IFO],
    REAL4 b[LAL_NUM_IFO],
    REAL4 *frequencyRangesPlus,
    REAL4 *frequencyRangesCross,
    gsl_matrix *eigenvecs,
    UINT4 detectorNum
)
{
  UINT4 i,k,kmin,kmax,len,freqBinPlus,freqBinCross,numFreqBins;
  REAL4 v1,v2,v3,u1,u2,overlapCont,SNRtempPlus,SNRtempCross,SNRmaxPlus,SNRmaxCross;
  REAL8         f_min, deltaF, fFinal;
  COMPLEX8     *PTFQtilde   = NULL;
  REAL4 a2[LAL_NUM_IFO];
  REAL4 b2[LAL_NUM_IFO];

  PTFQtilde = fcTmplt->PTFQtilde->data;  
  len = 0;
  deltaF = 0;
  for ( k = 0; k < LAL_NUM_IFO; k++)
  {
    if ( params->haveTrig[k] )
    {
      len       = invspec[k]->data->length;
      deltaF    = invspec[k]->deltaF;
      break;
    }
  }
  /* This is explicit as I want f_min of template lower than f_min of filter*/
  /* Note that these frequencies are not just hardcoded here, if you change*/
  /* these values you will need to change them in other places as well */
  f_min     = params->lowFilterFrequency;
  kmin      = f_min / deltaF > 1 ?  f_min / deltaF : 1;
  fFinal    = params->highFilterFrequency;
  kmax      = fFinal / deltaF < (len - 1) ? fFinal / deltaF : (len - 1);

  numFreqBins = params->numChiSquareBins;

  v1 = 0;
  v2 = 0;
  v3 = 0;
  if (detectorNum == LAL_NUM_IFO)
  {
    for( k = 0; k < LAL_NUM_IFO; k++)
    {
      if ( params->haveTrig[k] )
     {
        a2[k] = a[k]*gsl_matrix_get(eigenvecs,0,0) + b[k]*gsl_matrix_get(eigenvecs,1,0);
        b2[k] = a[k]*gsl_matrix_get(eigenvecs,0,1) + b[k]*gsl_matrix_get(eigenvecs,1,1);
        v1 += a2[k]*a2[k]*PTFM[k]->data[0];
        v2 += b2[k]*b2[k]*PTFM[k]->data[0];
        v3 += a2[k]*b2[k]*PTFM[k]->data[0];
      }
    }
  }
  else
  {
    v1 = PTFM[detectorNum]->data[0];
    v2 = PTFM[detectorNum]->data[0];
  }

  u1 = v1;
  u2 = v2;
  SNRmaxPlus = u1;
  if (SNRmaxPlus < 0) SNRmaxPlus = -SNRmaxPlus;
  SNRmaxCross = u2;
  if (SNRmaxCross < 0) SNRmaxCross = -SNRmaxCross;

  v1 = 0;
  v2 = 0;

  freqBinPlus = 1;
  freqBinCross = 1;
  SNRtempPlus = 0;
  SNRtempCross = 0;
  for ( i = kmin; i < kmax ; ++i )
  {
    if (detectorNum == LAL_NUM_IFO)
    {
      for( k = 0; k < LAL_NUM_IFO; k++)
      {
        if ( params->haveTrig[k] )
        {
          overlapCont = (PTFQtilde[i].re * PTFQtilde[i].re +
                 PTFQtilde[i].im * PTFQtilde[i].im )* invspec[k]->data->data[i] ;
          v1 += a2[k] * a2[k] * overlapCont * 4 * deltaF;
          v2 += b2[k] * b2[k] * overlapCont * 4 * deltaF;
        }
      }
    }
    else
    {
      overlapCont = ( PTFQtilde[i].re * PTFQtilde[i].re +
                      PTFQtilde[i].im * PTFQtilde[i].im ) * 
                      invspec[detectorNum]->data->data[i] ;
      v1 += overlapCont * 4 * deltaF;
      v2 = v1;
    }
    /* Calculate SNR */
    u1 = v1;
    u2 = v2;
    SNRtempPlus = u1;
    if (SNRtempPlus < 0) SNRtempPlus = -SNRtempPlus;
    SNRtempCross = u2;
    if (SNRtempCross < 0) SNRtempCross = -SNRtempCross;
    /* Compare to max SNR */
    if (SNRtempPlus > SNRmaxPlus * ((REAL4)freqBinPlus/(REAL4)numFreqBins))
    {
      if (freqBinPlus < numFreqBins)
      {
        /* Record the frequency */
        frequencyRangesPlus[freqBinPlus-1] = i*deltaF;
        freqBinPlus+=1;
      }
    }
    if (SNRtempCross > SNRmaxCross * ((REAL4)freqBinCross/(REAL4)numFreqBins))
    {
      if (freqBinCross < numFreqBins)
      {
        /* Record the frequency */
        frequencyRangesCross[freqBinCross-1] = i*deltaF;
        freqBinCross+=1;
      }
    }
  }
}

void coh_PTF_calculate_standard_chisq_power_bins(
    struct coh_PTF_params   *params,
    FindChirpTemplate       *fcTmplt,
    REAL4FrequencySeries    *invspec[LAL_NUM_IFO+1],
    REAL8Array              *PTFM[LAL_NUM_IFO+1],
    REAL4 a[LAL_NUM_IFO],
    REAL4 b[LAL_NUM_IFO],
    REAL4 *frequencyRangesPlus,
    REAL4 *frequencyRangesCross,
    REAL4 *powerBinsPlus,
    REAL4 *powerBinsCross,
    gsl_matrix *eigenvecs,
    UINT4 detectorNum
)
{
  UINT4 i,k,kmin,kmax,len,freqBinPlus,freqBinCross,numFreqBins;
  REAL4 v1,v2,v3,overlapCont,SNRtempPlus,SNRtempCross,SNRmaxPlus,SNRmaxCross;
  REAL4 SNRplusLast,SNRcrossLast;
  REAL8         f_min, deltaF, fFinal;
  COMPLEX8     *PTFQtilde   = NULL;
  REAL4 a2[LAL_NUM_IFO];
  REAL4 b2[LAL_NUM_IFO];

  PTFQtilde = fcTmplt->PTFQtilde->data;
  len = 0;
  deltaF = 0;
  for ( k = 0; k < LAL_NUM_IFO; k++)
  {
    if ( params->haveTrig[k] )
    {
      len       = invspec[k]->data->length;
      deltaF    = invspec[k]->deltaF;
      break;
    }
  }
  /* This is explicit as I want f_min of template lower than f_min of filter*/
  /* Note that these frequencies are not just hardcoded here, if you change*/
  /* these values you will need to change them in other places as well */
  f_min     = params->lowFilterFrequency;
  kmin      = f_min / deltaF > 1 ?  f_min / deltaF : 1;
  fFinal    = params->highFilterFrequency;
  kmax      = fFinal / deltaF < (len - 1) ? fFinal / deltaF : (len - 1);

  numFreqBins = params->numChiSquareBins;

  // NOTE: v3 is calculated for verification. It should = 0.
  v1 = 0;
  v2 = 0;
  v3 = 0;
  if (detectorNum == LAL_NUM_IFO)
  {
    for( k = 0; k < LAL_NUM_IFO; k++)
    {
      if ( params->haveTrig[k] )
      {
        a2[k] = a[k]*gsl_matrix_get(eigenvecs,0,0) + b[k]*gsl_matrix_get(eigenvecs,1,0);
        b2[k] = a[k]*gsl_matrix_get(eigenvecs,0,1) + b[k]*gsl_matrix_get(eigenvecs,1,1);
        v1 += a2[k]*a2[k]*PTFM[k]->data[0];
        v2 += b2[k]*b2[k]*PTFM[k]->data[0];
        v3 += a2[k]*b2[k]*PTFM[k]->data[0];
      }
    }
  }
  else
  {
    v1 = PTFM[detectorNum]->data[0];
    v2 = PTFM[detectorNum]->data[0];
  }

  SNRmaxPlus = v1;
  SNRmaxCross = v2;
  if (SNRmaxPlus < 0) SNRmaxPlus = -SNRmaxPlus;
  if (SNRmaxCross < 0) SNRmaxCross = -SNRmaxCross;

  v1 = 0;
  v2 = 0;

  freqBinPlus = 0;
  freqBinCross = 0;
  SNRtempPlus = 0;
  SNRtempCross = 0;
  SNRplusLast = 0.;
  SNRcrossLast = 0.;

  for ( i = kmin; i < kmax ; ++i )
  {
    if (detectorNum == LAL_NUM_IFO)
    { 
      for( k = 0; k < LAL_NUM_IFO; k++)
      {
        if ( params->haveTrig[k] )
        {
          overlapCont = (PTFQtilde[i].re * PTFQtilde[i].re +
                 PTFQtilde[i].im * PTFQtilde[i].im )* invspec[k]->data->data[i] ;
          v1 += a2[k] * a2[k] * overlapCont * 4 * deltaF;
          v2 += b2[k] * b2[k] * overlapCont * 4 * deltaF;
        }
      }
    }
    else
    {
      overlapCont = (PTFQtilde[i].re * PTFQtilde[i].re +
             PTFQtilde[i].im * PTFQtilde[i].im )* invspec[detectorNum]->data->data[i] ;
      v1 += overlapCont * 4 * deltaF;
      v2 = v1;
    }
    SNRtempPlus = v1;
    if (SNRtempPlus < 0) SNRtempPlus = -SNRtempPlus;
    SNRtempCross = v2;
    if (SNRtempCross < 0) SNRtempCross = -SNRtempCross;

    if (i * deltaF > frequencyRangesPlus[freqBinPlus] && freqBinPlus < (numFreqBins-1))
    {
      powerBinsPlus[freqBinPlus] = SNRtempPlus/SNRmaxPlus - SNRplusLast;
      SNRplusLast = SNRtempPlus/SNRmaxPlus;
      freqBinPlus++;
    }
    if (i * deltaF > frequencyRangesCross[freqBinCross] && freqBinCross < (numFreqBins-1))
    {
      powerBinsCross[freqBinCross] = SNRtempCross/SNRmaxCross - SNRcrossLast;
      SNRcrossLast = SNRtempCross/SNRmaxCross;
      freqBinCross++;
    }

  }
  if (freqBinPlus == (numFreqBins-1))  
  {
    powerBinsPlus[freqBinPlus] = SNRtempPlus/SNRmaxPlus - SNRplusLast;
  }
  if (freqBinCross == (numFreqBins-1))
  {
    powerBinsCross[freqBinCross] = SNRtempCross/SNRmaxCross - SNRcrossLast;
  }   

  /* Ensure that the power Bins add to 1. This should already be true but
  numerical counting errors can have a small effect here.*/
  SNRplusLast = 0;
  SNRcrossLast = 0;
  for ( i = 0 ; i < (numFreqBins); i++)
  {
    SNRplusLast += powerBinsPlus[i];
    SNRcrossLast += powerBinsCross[i];
  }
  for ( i = 0 ; i < (numFreqBins); i++)
  {
    powerBinsPlus[i] = powerBinsPlus[i]/SNRplusLast;
    powerBinsCross[i] = powerBinsCross[i]/SNRcrossLast;
  }
}

REAL4 coh_PTF_calculate_chi_square(
struct coh_PTF_params   *params,
UINT4           numPoints,
UINT4           position,
struct bankDataOverlaps *chisqOverlaps,    
COMPLEX8VectorSequence  *PTFqVec[LAL_NUM_IFO+1],
REAL8Array      *PTFM[LAL_NUM_IFO+1],
REAL4           a[LAL_NUM_IFO],
REAL4           b[LAL_NUM_IFO],
INT4            timeOffsetPoints[LAL_NUM_IFO],
gsl_matrix *eigenvecs,
gsl_vector *eigenvals,   
REAL4 *powerBinsPlus,
REAL4 *powerBinsCross,
UINT4 detectorNum
)
{
  UINT4 i,halfNumPoints;
  REAL4 *v1Plus,*v2Plus,*v1full,*v2full;
  REAL4 *v1Cross,*v2Cross;
  REAL4 chiSq,SNRtemp,SNRexp;
  UINT4 numChiSquareBins = params->numChiSquareBins;
  UINT4 vecLength = 1;

  if (detectorNum == LAL_NUM_IFO)
    vecLength = 2;

  v1Plus = LALCalloc(vecLength,sizeof(REAL4));
  v2Plus = LALCalloc(vecLength,sizeof(REAL4));
  v1Cross = LALCalloc(vecLength,sizeof(REAL4));
  v2Cross = LALCalloc(vecLength,sizeof(REAL4));

  v1full = LALCalloc(vecLength,sizeof(REAL4));
  v2full = LALCalloc(vecLength,sizeof(REAL4));

  halfNumPoints = 3*numPoints/4 - numPoints/4 + 10000;

  chiSq = 0;

  if (detectorNum == LAL_NUM_IFO)
  {
    coh_PTF_calculate_rotated_vectors(params,PTFqVec,v1full,v2full,a,b,
          timeOffsetPoints,eigenvecs,eigenvals,numPoints,
          position,1,2);
    SNRexp = v1full[0]*v1full[0] + v1full[1]*v1full[1];
    SNRexp += v2full[0]*v2full[0] + v2full[1]*v2full[1];
    SNRexp = pow(SNRexp,0.5);
  }
  else
  {
    v1full[0] = PTFqVec[detectorNum]->data[position+timeOffsetPoints[detectorNum]].re;
    v1full[0] = v1full[0]/pow(PTFM[detectorNum]->data[0],0.5);
    v2full[0] = PTFqVec[detectorNum]->data[position+timeOffsetPoints[detectorNum]].im;
    v2full[0] = v2full[0]/pow(PTFM[detectorNum]->data[0],0.5);
    SNRexp = v1full[0]*v1full[0] + v2full[0]*v2full[0];
    SNRexp = pow(SNRexp,0.5);
  }

  for (i = 0; i < numChiSquareBins; i++ )
  {
<<<<<<< HEAD
    /* calculate SNR in this frequency bin */
    coh_PTF_calculate_rotated_vectors(params,chisqOverlaps[i].PTFqVec,v1Plus,
        v2Plus,a,b,timeOffsetPoints,eigenvecs,eigenvals,halfNumPoints,
        position-numPoints/4+5000,1,2);

    coh_PTF_calculate_rotated_vectors(params,
        chisqOverlaps[i+numChiSquareBins].PTFqVec,v1Cross,
        v2Cross,a,b,timeOffsetPoints,eigenvecs,eigenvals,halfNumPoints,
        position-numPoints/4+5000,1,2);

    SNRtemp= pow((v1Plus[0] - v1full[0]*powerBinsPlus[i]),2)/powerBinsPlus[i];
    SNRtemp+= pow((v1Cross[1]-v1full[1]*powerBinsCross[i]),2)/powerBinsCross[i];
    SNRtemp+= pow((v2Plus[0] - v2full[0]*powerBinsPlus[i]),2)/powerBinsPlus[i];
    SNRtemp+= pow((v2Cross[1]-v2full[1]*powerBinsCross[i]),2)/powerBinsCross[i];
    chiSq += SNRtemp;
=======
    if (detectorNum == LAL_NUM_IFO)
    {
      /* calculate SNR in this frequency bin */
      coh_PTF_calculate_rotated_vectors(params,chisqOverlaps[i].PTFqVec,v1Plus,
          v2Plus,a,b,timeOffsetPoints,eigenvecs,eigenvals,halfNumPoints,
          position-numPoints/4+5000,1,2);

      coh_PTF_calculate_rotated_vectors(params,
          chisqOverlaps[i+numChiSquareBins].PTFqVec,v1Cross,
          v2Cross,a,b,timeOffsetPoints,eigenvecs,eigenvals,halfNumPoints,
          position-numPoints/4+5000,1,2);

      SNRtemp= pow((v1Plus[0] - v1full[0]*powerBinsPlus[i]),2)/powerBinsPlus[i];
      SNRtemp+= pow((v1Cross[1]-v1full[1]*powerBinsCross[i]),2)/powerBinsCross[i];
      SNRtemp+= pow((v2Plus[0] - v2full[0]*powerBinsPlus[i]),2)/powerBinsPlus[i];
      SNRtemp+= pow((v2Cross[1]-v2full[1]*powerBinsCross[i]),2)/powerBinsCross[i];
      chiSq += SNRtemp;
      fprintf(stderr,"SNR frac: %e %e %e %e\n",v1Plus[0],v2Plus[0],v1Cross[1],v2Cross[1]);
      fprintf(stderr,"Unused SNR frac: %e %e %e %e \n",v1Cross[0],v2Cross[0],v1Plus[1],v2Plus[1]);
      fprintf(stderr,"SNR full: %e %e %e %e\n",v1full[0],v1full[1],v2full[0],v2full[1]);
      fprintf(stderr,"Power Bins: %e %e \n",powerBinsPlus[i],powerBinsCross[i]);
      fprintf(stderr,"Chisq %e \n",chiSq);
    }
    else
    {
      v1Plus[0] = chisqOverlaps[i].PTFqVec[detectorNum]->data[position-numPoints/4+5000+timeOffsetPoints[detectorNum]].re;
      v1Plus[0] = v1Plus[0]/pow(PTFM[detectorNum]->data[0],0.5);
      v2Plus[0] = chisqOverlaps[i].PTFqVec[detectorNum]->data[position-numPoints/4+5000+timeOffsetPoints[detectorNum]].im;
      v2Plus[0] = v2Plus[0]/pow(PTFM[detectorNum]->data[0],0.5);
      SNRtemp = pow((v1Plus[0] - v1full[0]*powerBinsPlus[i]),2)/powerBinsPlus[i];
      SNRtemp += pow((v2Plus[0] - v2full[0]*powerBinsCross[i]),2)/powerBinsCross[i];
      chiSq += SNRtemp;
    }
>>>>>>> cd62cbd3
  }
  LALFree(v1Plus);
  LALFree(v2Plus);
  LALFree(v1Cross);
  LALFree(v2Cross);
  LALFree(v1full);
  LALFree(v2full);
  return chiSq;
}<|MERGE_RESOLUTION|>--- conflicted
+++ resolved
@@ -870,23 +870,6 @@
 
   for (i = 0; i < numChiSquareBins; i++ )
   {
-<<<<<<< HEAD
-    /* calculate SNR in this frequency bin */
-    coh_PTF_calculate_rotated_vectors(params,chisqOverlaps[i].PTFqVec,v1Plus,
-        v2Plus,a,b,timeOffsetPoints,eigenvecs,eigenvals,halfNumPoints,
-        position-numPoints/4+5000,1,2);
-
-    coh_PTF_calculate_rotated_vectors(params,
-        chisqOverlaps[i+numChiSquareBins].PTFqVec,v1Cross,
-        v2Cross,a,b,timeOffsetPoints,eigenvecs,eigenvals,halfNumPoints,
-        position-numPoints/4+5000,1,2);
-
-    SNRtemp= pow((v1Plus[0] - v1full[0]*powerBinsPlus[i]),2)/powerBinsPlus[i];
-    SNRtemp+= pow((v1Cross[1]-v1full[1]*powerBinsCross[i]),2)/powerBinsCross[i];
-    SNRtemp+= pow((v2Plus[0] - v2full[0]*powerBinsPlus[i]),2)/powerBinsPlus[i];
-    SNRtemp+= pow((v2Cross[1]-v2full[1]*powerBinsCross[i]),2)/powerBinsCross[i];
-    chiSq += SNRtemp;
-=======
     if (detectorNum == LAL_NUM_IFO)
     {
       /* calculate SNR in this frequency bin */
@@ -904,11 +887,6 @@
       SNRtemp+= pow((v2Plus[0] - v2full[0]*powerBinsPlus[i]),2)/powerBinsPlus[i];
       SNRtemp+= pow((v2Cross[1]-v2full[1]*powerBinsCross[i]),2)/powerBinsCross[i];
       chiSq += SNRtemp;
-      fprintf(stderr,"SNR frac: %e %e %e %e\n",v1Plus[0],v2Plus[0],v1Cross[1],v2Cross[1]);
-      fprintf(stderr,"Unused SNR frac: %e %e %e %e \n",v1Cross[0],v2Cross[0],v1Plus[1],v2Plus[1]);
-      fprintf(stderr,"SNR full: %e %e %e %e\n",v1full[0],v1full[1],v2full[0],v2full[1]);
-      fprintf(stderr,"Power Bins: %e %e \n",powerBinsPlus[i],powerBinsCross[i]);
-      fprintf(stderr,"Chisq %e \n",chiSq);
     }
     else
     {
@@ -920,7 +898,6 @@
       SNRtemp += pow((v2Plus[0] - v2full[0]*powerBinsCross[i]),2)/powerBinsCross[i];
       chiSq += SNRtemp;
     }
->>>>>>> cd62cbd3
   }
   LALFree(v1Plus);
   LALFree(v2Plus);
