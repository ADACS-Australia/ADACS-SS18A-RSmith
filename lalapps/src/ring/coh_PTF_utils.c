--- conflicted
+++ resolved
@@ -470,13 +470,9 @@
     COMPLEX8VectorSequence  *PTFqVec[LAL_NUM_IFO+1],
     REAL8                   *timeOffsets,
     REAL8                   *Fplus,
-<<<<<<< HEAD
-    REAL8                   *Fcross
-=======
     REAL8                   *Fcross,
     REAL8                   *Fplustrig,
     REAL8                   *Fcrosstrig
->>>>>>> 1e23f408
     )
 {
   /* Clean up memory usage */
@@ -576,13 +572,10 @@
     LALFree( Fplus );
   if ( Fcross )
     LALFree( Fcross );
-<<<<<<< HEAD
-=======
   if ( Fplustrig )
     LALFree( Fplustrig );
   if ( Fcrosstrig )
     LALFree( Fcrosstrig );
->>>>>>> 1e23f408
 }
 
 
@@ -676,8 +669,6 @@
   cnvTemplate->f_final = template->fCutoff;
   return cnvTemplate;
 }
-<<<<<<< HEAD
-=======
 
 /* construct list of of (ra, dec) pairs for multiple sky points */
 
@@ -957,5 +948,4 @@
   curtime = tv->tv_sec;
   strftime(buffer, 30, "%m-%d-%Y  %T", localtime(&curtime));
   printf(" = %s.%06ld\n", buffer, tv->tv_usec);
-}
->>>>>>> 1e23f408
+}