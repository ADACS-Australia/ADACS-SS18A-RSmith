--- conflicted
+++ resolved
@@ -91,69 +91,6 @@
  */
 static void print_usage(char *program)
 {
-<<<<<<< HEAD
-  fprintf(stderr,
-      "Usage:  %s [options] [LIGOLW XML input files]\n" \
-      "The following options are recognized.  Options not surrounded in [] are\n" \
-      "required.\n" \
-      "  [--help]                      display this message\n"\
-      "  [--verbose]                   print progress information\n"\
-      "  [--version]                   print version information and exit\n"\
-      "  [--debug-level]   level       set the LAL debug level to LEVEL\n"\
-      "  [--user-tag]      usertag     set the process_params usertag\n"\
-      "  [--ifo-tag]       ifotag      set the ifo-tag - for file naming\n"\
-      "  [--comment]       string      set the process table comment to STRING\n"\
-      "  [--write-compress]            write a compressed xml file\n"\
-      "\n"\
-      "   --gps-start-time start_time  GPS second of data start time\n"\
-      "   --gps-end-time   end_time    GPS second of data end time\n"\
-      "  [--check-times]               Check that all times were analyzed\n"\
-      "  [--multi-ifo-coinc]           Look for triple/quadruple ifo coincidence\n"\
-      "  [--maximization-interval] max_dt set length of maximization interval in ms\n"\
-      "\n"\
-      "  [--h1-slide]      h1_slide    Slide H1 data by multiples of h1_slide\n"\
-      "  [--h2-slide]      h2_slide    Slide H2 data by multiples of h2_slide\n"\
-      "  [--l1-slide]      l1_slide    Slide L1 data by multiples of l1_slide\n"\
-      "  [--num-slides]    num_slides  The number of time slides to perform\n"\
-      "\n"\
-      "  [--h1-triggers]               input triggers from H1\n"\
-      "  [--h2-triggers]               input triggers from H2\n"\
-      "  [--l1-triggers]               input triggers from L1\n"\
-      "\n"\
-      "   --parameter-test     test    set parameters with which to test coincidence:\n"\
-      "                                (f_and_Q, ds_sq, ds_sq_fQt)\n"\
-      "\n"\
-      "  [--h1-freq-accuracy]  h1_df   specify the freq accuracy of H1\n"\
-      "  [--h2-freq-accuracy]  h2_df   specify the freq accuracy of H2\n"\
-      "  [--l1-freq-accuracy]  l1_df   specify the freq accuracy of L1\n"\
-      "\n"\
-      "  [--h1-quality-accuracy] h1_dq  specify the quality accuracy of H1\n"\
-      "  [--h2-quality-accuracy] h2_dq  specify the quality accuracy of H2\n"\
-      "  [--l1-quality-accuracy] l1_dq  specify the quality accuracy of L1\n"\
-      "\n"\
-      "  [--h1-distance-accuracy] h1_ddeff   specify the effective distance accuracy of H1\n"\
-      "  [--h2-distance-accuracy] h2_ddeff   specify the effective distance accuracy of H2\n"\
-      "  [--l1-distance-accuracy] l1_ddeff   specify the effective distance accuracy of L1\n"\
-      "\n"\
-      "  [--h1-ds_sq-accuracy]  ds_sq     specify the ds squared accuracy\n"\
-      "  [--h2-ds_sq-accuracy]  ds_sq     specify the ds squared accuracy\n"\
-      "  [--l1-ds_sq-accuracy]  ds_sq     specify the ds squared accuracy\n"\
-      "\n"\
-      "   --data-type        data_type specify the data type, must be one of\n"\
-      "                                (playground_only|exclude_play|all_data)\n"\
-      "\n"\
-      "  [--h1-h2-consistency]            perform H1-H2 consistency cut\n"\
-      "  [--h1-snr-cut]         snr       reject h1 triggers below this snr when\n"\
-      "                                    there are no h2 triggers present\n"\
-      "                                   needed when --h1-h2-consistency is given\n"\
-      "   --complete-coincs               write out triggers from all non-vetoed ifos\n"
-      "  [--do-veto]         do_veto   veto cetain segments\n"\
-      "  [--h1-veto-file]    h1_veto_file   specify h1 triggers to be vetoed\n"\
-      "  [--h2-veto-file]    h2_veto_file   specify h2 triggers to be vetoed\n"\
-      "  [--l1-veto-file]    l1_veto_file   specify l1 triggers to be vetoed\n"\
-      "[LIGOLW XML input files] list of the input trigger files.\n"\
-      "\n", program);
-=======
   fprintf(stderr,   "Usage:  %s [options] [LIGOLW XML input files]\n" ,  program                );
   fprintf(stderr,   "The following options are recognized.  Options not surrounded in [] are\n" );
   fprintf(stderr,   "required.\n"                                                               );
@@ -229,7 +166,6 @@
   fprintf(stderr,     "\n"                                                                                     );
   fprintf(stderr,     "  [LIGOLW XML input files]           list of the input trigger files.\n"                );
   fprintf(stderr,     "\n"                                                                                     );
->>>>>>> 6c5bc7c3
 }
 
 
@@ -338,13 +274,10 @@
     {"l1-slide",            required_argument, 0,                    'e'},
     {"v1-slide",            required_argument, 0,                    'f'},
     {"num-slides",          required_argument, 0,                    'T'},
-<<<<<<< HEAD
-=======
     {"h1-time-accuracy",    required_argument, 0,                    'B'},
     {"h2-time-accuracy",    required_argument, 0,                    'C'},
     {"l1-time-accuracy",    required_argument, 0,                    'D'},
     {"v1-time-accuracy",    required_argument, 0,                    'A'},
->>>>>>> 6c5bc7c3
     {"h1-freq-accuracy",    required_argument, 0,                    'H'},
     {"h2-freq-accuracy",    required_argument, 0,                    'I'},
     {"l1-freq-accuracy",    required_argument, 0,                    'J'},
@@ -483,9 +416,6 @@
             }
         ADD_PROCESS_PARAM( "string", "%s", optarg );
         break;
-<<<<<<< HEAD
-            
-=======
         
       case 'B':
         /* time accuracy H1, argument is in milliseconds */
@@ -511,7 +441,6 @@
         ADD_PROCESS_PARAM( "float", "%s", optarg );
         break;
     
->>>>>>> 6c5bc7c3
       case 'E':
         /* ds^2 accuracy H1*/
         accuracyParams.ifoAccuracy[LAL_IFO_H1].ds_sq = atof(optarg);
@@ -937,8 +866,6 @@
           ifoArg[ifoNumber]);
       snprintf( this_proc_param->type, LIGOMETA_TYPE_MAX, "string" );
       snprintf( this_proc_param->value, LIGOMETA_TYPE_MAX, " " );
-<<<<<<< HEAD
-=======
 
       /* check that a non-zero timing accuracy was specified */
       if ( (accuracyParams.test == LALRINGDOWN_F_AND_Q || accuracyParams.test == LALRINGDOWN_DS_SQ)
@@ -948,7 +875,6 @@
             ifoName[ifoNumber]);
         exit(1);
       }
->>>>>>> 6c5bc7c3
     }
   }
 
