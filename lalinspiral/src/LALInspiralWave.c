/*
*  Copyright (C) 2007 David Churches, Duncan Brown, Jolien Creighton, David McKechan, B.S. Sathyaprakash, Thomas Cokelaer, Riccardo Sturani
*
*  This program is free software; you can redistribute it and/or modify
*  it under the terms of the GNU General Public License as published by
*  the Free Software Foundation; either version 2 of the License, or
*  (at your option) any later version.
*
*  This program is distributed in the hope that it will be useful,
*  but WITHOUT ANY WARRANTY; without even the implied warranty of
*  MERCHANTABILITY or FITNESS FOR A PARTICULAR PURPOSE.  See the
*  GNU General Public License for more details.
*
*  You should have received a copy of the GNU General Public License
*  along with with program; see the file COPYING. If not, write to the
*  Free Software Foundation, Inc., 59 Temple Place, Suite 330, Boston,
*  MA  02111-1307  USA
*/

/*  <lalVerbatim file="LALInspiralWaveCV">
Author: Churches, D. K and Sathyaprakash, B.S. and Cokelaer. T
$Id$
</lalVerbatim>  */

/*  <lalLaTeX>

\subsection{Module \texttt{LALInspiralWave.c} and \texttt{LALInspiralWaveTemplates.c}}

Interface routine needed to generate all waveforms in the {\tt inspiral} package.

To generate a waveform
a user is noramlly required to (a) choose the binary parameters, starting frequency, number of
bins of leading and trailing zero-padding, etc., in the structure {\tt InspiralTemplate params}
and (b) call the following three functions in the order given:
{\tt LALInspiralParameterCalc,} {\tt LALInspiralWaveLength,} and {\tt LALInspiralWave.}
Either a time- or a frequency-domain signal is returned depending upon the
{\tt approximant} requested (see Notes below).

\subsubsection*{Prototypes}
\vspace{0.1in}
\input{LALInspiralWaveCP}
\idx{LALInspiralWave()}
\begin{itemize}
\item {\tt signalvec:} Output containing the inspiral waveform.
\item {\tt params:} Input containing binary chirp parameters.
\end{itemize}

\vspace{0.1in}
\input{LALInspiralWaveTemplatesCP}
\idx{LALInspiralWaveTemplates()}
\begin{itemize}
\item {\tt signalvec1:} Output containing the 0-phase inspiral waveform.
\item {\tt signalvec2:} Output containing the $\pi/2$-phase inspiral waveform.
\item {\tt params:} Input containing binary chirp parameters.
\end{itemize}

\subsubsection*{Description}

The code \texttt{LALInspiralWave} is the user interface to the inspiral codes. It takes from the user all
the physical parameters which specify the binary, and calls the relevent wave generation function.
Currently nine different approximants are fully implemented. These are {\tt TaylorT1, TaylorT2, TaylorT3, TaylorF1, TaylorF2, PadeT1, EOB, BCV, SpinTaylorT3, PhenSpinTalorRD.}
{\tt Taylor} approximants can all be generated at seven different post-Newtonian orders,
from Newtonian to 3.5 PN order, {\tt PadeT1} exists at order 1.5PN and higher,
{\tt EOB} at orders 2 and higher. {\tt SpinTaylorT3} is implemented only at 2PN order
by solving the evolution equations for the spin and orbital angular momenta and a
time-domain phasing formula. Finally, PN order is undefined for {\tt BCV.}
The approximant and the order are set up by the enums \texttt{Approximant} and \texttt{Order,}
respectively.

The waveforms are all terminated one bin before the last stable orbit is reached.
The last stable orbit corresponding to a given {\tt Approximant} and {\tt Order} is
defined as follows: For all {\tt Taylor} approximants at orders 0PN, 1PN and 1.5PN
$v_{\rm lso}^2=1/6,$ and at 2PN, 2.5PN, 3PN and 3.5PN
$v_{\rm lso}^2 = x^{\rm lso}_{T_4},$ where $x^{\rm lso}_{T_4}$ is
defined in Table \ref{table:energy}.  In the case of {\tt Pade} approximant
at 1.5PN order $v_{\rm lso}^2=1/6,$ and at orders 2PN, 2.5PN, 3PN and 3.5PN
$v_{\rm lso}^2 = x^{\rm lso}_{P_4},$ where $x^{\rm lso}_{P_4}$ is
defined in Table \ref{table:energy}. In the case of {\tt EOB} approximant,
defined only at orders greater than 2PN, the plunge waveform is
terminated at the light-ring orbit defined by Equation~(\ref{eq:LightRing}).

In the case of {\tt LALInspiralWaveTemplates} {\tt *signalvec1}
contains the `0-phase' inspiral template and {\tt *signalvec2} contains
a signal that is $\pi/2$ out of phase with respect to {\tt *signalvec1.}
Currently, a template pair is generated only for the following {\tt approximants:}
{\tt TaylorT1, TaylorT2, TaylorT3, PadeT1, EOB.}

See the test codes for examples of how to generate different approximations.

\subsubsection*{Algorithm}
Simple use of {\tt switch} statement to access different PN approximations.

\subsubsection*{Uses}
Depending on the user inputs one of the following functions is called:\\
\texttt{LALInspiralWave1\\}
\texttt{LALInspiralWave2\\}
\texttt{LALInspiralWave3\\}
\texttt{LALInspiralStationaryPhaseApprox1\\}
\texttt{LALInspiralStationaryPhaseApprox2\\}
\texttt{LALEOBWaveform\\}
\texttt{LALBCVWaveform\\}
\texttt{LALInspiralSpinModulatedWave\\}

\subsubsection*{Notes}

\begin{itemize}
    \item A time-domain waveform is returned when the {\tt approximant} is one of
        {\tt TaylorT1, TaylorT2, TaylorT3, PadeT1, EOB, SpinTaylorT3, PhenSpinTaylorRD}
    \item A frequency-domain waveform is returned when the {\tt approximant} is one of
        {\tt TaylorF1, TaylorF2, BCV}.
         In these cases the code returns the real and imagninary parts of the
         Fourier domain signal in the convention of fftw. For a signal vector
         of length {\tt n=signalvec->length} ({\tt n} even):
     \begin{itemize}
         \item {\tt signalvec->data[0]} is the {\it real} 0th frequency component of the Fourier transform.
         \item {\tt signalvec->data[n/2]} is the {\it real} Nyquist frequency component of the Fourier transform.
         \item {\tt signalvec->data[k]} and {\tt signalvec->data[n-k],} for {\tt k=1,\ldots, n/2-1,} are
             the real and imaginary parts of the Fourier transform at a frequency $k\Delta f=k/T,$ $T$ being
             the duration of the signal and $\Delta f=1/T$ is the frequency resolution.
     \end{itemize}
\end{itemize}
\vfill{\footnotesize\input{LALInspiralWaveCV}}

</lalLaTeX>  */

#include <lal/LALInspiral.h>
#include <lal/LALNoiseModels.h>
#include <lal/LALStdlib.h>
#include <lal/GeneratePPNInspiral.h>

NRCSID (LALINSPIRALWAVEC, "$Id$");

/*  <lalVerbatim file="LALInspiralWaveCP"> */
void
LALInspiralWave(
   LALStatus        *status,
   REAL4Vector      *signalvec,
   InspiralTemplate *params
   )
{ /* </lalVerbatim>  */

   INITSTATUS(status, "LALInspiralWave", LALINSPIRALWAVEC);
   ATTATCHSTATUSPTR(status);

   ASSERT (signalvec,  status, LALINSPIRALH_ENULL, LALINSPIRALH_MSGENULL);
   ASSERT (signalvec->length >= 2, status, LALINSPIRALH_ESIZE, LALINSPIRALH_MSGESIZE);
   ASSERT (signalvec->data,  status, LALINSPIRALH_ENULL, LALINSPIRALH_MSGENULL);
   ASSERT (params,  status, LALINSPIRALH_ENULL, LALINSPIRALH_MSGENULL);


   ASSERT((INT4)params->approximant >= 0, status, LALINSPIRALH_ESIZE, LALINSPIRALH_MSGESIZE);
   ASSERT((INT4)params->approximant < NumApproximants, status, LALINSPIRALH_ESIZE, LALINSPIRALH_MSGESIZE);
   ASSERT((UINT4)params->order < (UINT4)LAL_PNORDER_NUM_ORDER,
            status, LALINSPIRALH_EORDER, LALINSPIRALH_MSGEORDER);

   switch (params->approximant)
   {
      case TaylorT1:
      case PadeT1:
           LALInspiralWave1(status->statusPtr, signalvec, params);
           CHECKSTATUSPTR(status);
	   break;
      case TaylorT2:
           LALInspiralWave2(status->statusPtr, signalvec, params);
           CHECKSTATUSPTR(status);
	   break;
      case TaylorT3:
           LALInspiralWave3(status->statusPtr, signalvec, params);
           CHECKSTATUSPTR(status);
	   break;
      case EOB:
      case EOBNR:
           LALEOBWaveform(status->statusPtr, signalvec, params);
           CHECKSTATUSPTR(status);
	   break;
      case IMRPhenomA:
      case IMRPhenomB:
           LALBBHPhenWaveTimeDom(status->statusPtr, signalvec, params);
           CHECKSTATUSPTR(status);
       break;
      case IMRPhenomFA:
      case IMRPhenomFB:
           LALBBHPhenWaveFreqDom(status->statusPtr, signalvec, params);
           CHECKSTATUSPTR(status);
       break;
      case BCV:
           LALBCVWaveform(status->statusPtr, signalvec, params);
           CHECKSTATUSPTR(status);
	   break;
      case BCVSpin:
           LALBCVSpinWaveform(status->statusPtr, signalvec, params);
           CHECKSTATUSPTR(status);
	   break;
      case TaylorF1:
	   LALInspiralStationaryPhaseApprox1(status->statusPtr, signalvec, params);
           CHECKSTATUSPTR(status);
	   break;
      case TaylorF2:
      case FindChirpSP:
           LALInspiralStationaryPhaseApprox2(status->statusPtr, signalvec, params);
           CHECKSTATUSPTR(status);
	   break;
      case PadeF1:
           ABORT(status, LALINSPIRALH_ECHOICE, LALINSPIRALH_MSGECHOICE);
	   break;
      case SpinTaylorT3:
           LALInspiralSpinModulatedWave(status->statusPtr, signalvec, params);
           CHECKSTATUSPTR(status);
           break;
      case SpinTaylor:
           /*GenerateTimeDomainWaveformForInjection (status->statusPtr, signalvec, params);
           CHECKSTATUSPTR(status);*/
	   /* this generate the h+ waveform whereas the one above takes into
            * account h+, hx and orientation of the system*/
           LALSTPNWaveform(status->statusPtr, signalvec, params);
           CHECKSTATUSPTR(status);
	   break;
      case PhenSpinTaylorRD:
           LALPSpinInspiralRD(status->statusPtr, signalvec, params);
           CHECKSTATUSPTR(status);
	   break;
      case PhenSpinTaylorRDF:
           LALPSpinInspiralRDFreqDom(status->statusPtr, signalvec, params);
           CHECKSTATUSPTR(status);
           break;
      case AmpCorPPN:
   	   LALInspiralAmplitudeCorrectedWave(status->statusPtr, signalvec, params);
	   CHECKSTATUSPTR(status);
      	   break;
      case Eccentricity:
   	   LALInspiralEccentricity(status->statusPtr, signalvec, params);
	   CHECKSTATUSPTR(status);
      	   break;
      case TaylorEt:
   	   LALTaylorEtWaveform(status->statusPtr, signalvec, params);
	   CHECKSTATUSPTR(status);
      	   break;
      case TaylorT4:
   	   LALTaylorT4Waveform(status->statusPtr, signalvec, params);
	   CHECKSTATUSPTR(status);
      	   break;
      case TaylorN:
   	   LALTaylorNWaveform(status->statusPtr, signalvec, params);
	   CHECKSTATUSPTR(status);
      	   break;
      default:
           ABORT( status, LALINSPIRALH_ESWITCH, LALINSPIRALH_MSGESWITCH );
   }

   DETATCHSTATUSPTR(status);
   RETURN (status);
}


NRCSID (LALINSPIRALWAVETEMPLATESC, "$Id$");

/*  <lalVerbatim file="LALInspiralWaveTemplatesCP"> */
void
LALInspiralWaveTemplates(
   LALStatus        *status,
   REAL4Vector      *signalvec1,
   REAL4Vector      *signalvec2,
   InspiralTemplate *params
   )
{ /* </lalVerbatim>  */

   INITSTATUS(status, "LALInspiralWaveTemplates", LALINSPIRALWAVETEMPLATESC);
   ATTATCHSTATUSPTR(status);

   ASSERT (signalvec1,  status, LALINSPIRALH_ENULL, LALINSPIRALH_MSGENULL);
   ASSERT (signalvec2,  status, LALINSPIRALH_ENULL, LALINSPIRALH_MSGENULL);
   ASSERT (signalvec1->length >= 2, status, LALINSPIRALH_ESIZE, LALINSPIRALH_MSGESIZE);
   ASSERT (signalvec2->length >= 2, status, LALINSPIRALH_ESIZE, LALINSPIRALH_MSGESIZE);
   ASSERT (signalvec1->data,  status, LALINSPIRALH_ENULL, LALINSPIRALH_MSGENULL);
   ASSERT (signalvec2->data,  status, LALINSPIRALH_ENULL, LALINSPIRALH_MSGENULL);
   ASSERT (params,  status, LALINSPIRALH_ENULL, LALINSPIRALH_MSGENULL);


   ASSERT((INT4)params->approximant >= 0, status, LALINSPIRALH_ESIZE, LALINSPIRALH_MSGESIZE);
   ASSERT((INT4)params->approximant < NumApproximants, status, LALINSPIRALH_ESIZE, LALINSPIRALH_MSGESIZE);
   ASSERT((UINT4)params->order < (UINT4)LAL_PNORDER_NUM_ORDER,
               status, LALINSPIRALH_EORDER, LALINSPIRALH_MSGEORDER);

   switch (params->approximant)
   {
      case TaylorT1:
      case PadeT1:
           LALInspiralWave1Templates(status->statusPtr, signalvec1, signalvec2, params);
           CHECKSTATUSPTR(status);
      	   break;
      case TaylorT2:
           LALInspiralWave2Templates(status->statusPtr, signalvec1, signalvec2, params);
           CHECKSTATUSPTR(status);
      break;
      case TaylorT3:
           LALInspiralWave3Templates(status->statusPtr, signalvec1, signalvec2, params);
           CHECKSTATUSPTR(status);
      	   break;
      case EOB:
      case EOBNR:
           LALEOBWaveformTemplates(status->statusPtr, signalvec1, signalvec2, params);
           CHECKSTATUSPTR(status);
           break;
      case IMRPhenomA:
      case IMRPhenomB:
           LALBBHPhenWaveTimeDomTemplates(status->statusPtr, signalvec1, signalvec2, params);
           CHECKSTATUSPTR(status);
           break;
      case IMRPhenomFA:
      case IMRPhenomFB:
           LALBBHPhenWaveFreqDomTemplates(status->statusPtr, signalvec1, signalvec2, params);
           CHECKSTATUSPTR(status);
           break;
      case TaylorF1:
      case TaylorF2:
      case FindChirpSP:
      case PadeF1:
      case BCV:
      case BCVSpin:
      case SpinTaylor:
           LALSTPNWaveformTemplates(status->statusPtr, signalvec1, signalvec2, params);
           CHECKSTATUSPTR(status);
           break;
      case PhenSpinTaylorRD:
	   LALPSpinInspiralRDTemplates(status->statusPtr, signalvec1, signalvec2, params);
           CHECKSTATUSPTR(status);
	   break;
      case AmpCorPPN:
      	   LALInspiralAmplitudeCorrectedWaveTemplates(status->statusPtr, signalvec1, signalvec2, params);
	   CHECKSTATUSPTR(status);
	   break;
      case Eccentricity:
           LALInspiralEccentricityTemplates(status->statusPtr, signalvec1, signalvec2, params);
           CHECKSTATUSPTR(status);
      	   break;
      default:
           ABORT( status, LALINSPIRALH_ESWITCH, LALINSPIRALH_MSGESWITCH );

   }

   DETATCHSTATUSPTR(status);
   RETURN (status);
}



NRCSID (LALINSPIRALWAVEFORINJECTIONC, "$Id$");

/*  <lalVerbatim file="LALInspiralWaveForInjectionCP"> */
void
LALInspiralWaveForInjection(
   LALStatus        *status,
   CoherentGW       *waveform,
   InspiralTemplate *inspiralParams,
   PPNParamStruc  *ppnParams)
{ /* </lalVerbatim>  */

   INITSTATUS(status, "LALInspiralWaveForInjection", LALINSPIRALWAVEFORINJECTIONC);
   ATTATCHSTATUSPTR(status);

   ASSERT (inspiralParams,  status, LALINSPIRALH_ENULL, LALINSPIRALH_MSGENULL);
   ASSERT (ppnParams,  status, LALINSPIRALH_ENULL, LALINSPIRALH_MSGENULL);


   switch (inspiralParams->approximant)
     {
     case TaylorT1:
     case PadeT1:
       LALInspiralWave1ForInjection(status->statusPtr, waveform, inspiralParams, ppnParams);
       CHECKSTATUSPTR(status);
       break;
     case TaylorT2:
       LALInspiralWave2ForInjection(status->statusPtr, waveform, inspiralParams, ppnParams);
       CHECKSTATUSPTR(status);
       break;
     case TaylorT3:
       LALInspiralWave3ForInjection(status->statusPtr, waveform, inspiralParams, ppnParams);
       CHECKSTATUSPTR(status);
       break;
     case EOB:
     case EOBNR:
       LALEOBWaveformForInjection(status->statusPtr, waveform, inspiralParams, ppnParams);
       CHECKSTATUSPTR(status);
	   break;
     case IMRPhenomA:
     case IMRPhenomB:
       LALBBHPhenWaveTimeDomForInjection (status->statusPtr, waveform, inspiralParams, ppnParams);
       CHECKSTATUSPTR(status);
       break;
      case BCV:
	/*       LALBCVWaveformForInjection(status->statusPtr, waveform, inspiralParams, ppnParams);*/
      case BCVSpin:
      case TaylorF1:
      case TaylorF2:
      case FindChirpSP:
      case PadeF1:
           ABORT(status, LALINSPIRALH_ECHOICE, LALINSPIRALH_MSGECHOICE);
	   break;
      case SpinTaylor:
           LALSTPNWaveformForInjection(status->statusPtr, waveform, inspiralParams, ppnParams);
           CHECKSTATUSPTR(status);
           break;
      case PhenSpinTaylorRD:
<<<<<<< HEAD
    	   LALPSpinInspiralRDForInjection(status->statusPtr, waveform, inspiralParams, ppnParams);
=======
	   LALPSpinInspiralRDForInjection(status->statusPtr, waveform, inspiralParams, ppnParams);
>>>>>>> 5483a20d
           CHECKSTATUSPTR(status);
	   break;
      case AmpCorPPN:
	   LALInspiralAmplitudeCorrectedWaveForInjection(status->statusPtr, waveform, inspiralParams, ppnParams);
	   CHECKSTATUSPTR(status);
     	   break;
      case TaylorT4:
           LALTaylorT4WaveformForInjection(status->statusPtr, waveform, inspiralParams, ppnParams);
           CHECKSTATUSPTR(status);
           break;
      default:
           ABORT( status, LALINSPIRALH_ESWITCH, LALINSPIRALH_MSGESWITCH );

   }

   DETATCHSTATUSPTR(status);
   RETURN (status);
}
<|MERGE_RESOLUTION|>--- conflicted
+++ resolved
@@ -401,11 +401,7 @@
            CHECKSTATUSPTR(status);
            break;
       case PhenSpinTaylorRD:
-<<<<<<< HEAD
-    	   LALPSpinInspiralRDForInjection(status->statusPtr, waveform, inspiralParams, ppnParams);
-=======
 	   LALPSpinInspiralRDForInjection(status->statusPtr, waveform, inspiralParams, ppnParams);
->>>>>>> 5483a20d
            CHECKSTATUSPTR(status);
 	   break;
       case AmpCorPPN:
