--- conflicted
+++ resolved
@@ -1430,12 +1430,8 @@
 
 
 def new_plots(plots = None):
-<<<<<<< HEAD
-	l = (SummaryTable(),
-=======
 	l = (
 		SummaryTable(),
->>>>>>> fdbc256f
 		MissedFoundPlots(),
 		ParameterAccuracyPlots(),
 		BackgroundVsInjectionPlots(),
