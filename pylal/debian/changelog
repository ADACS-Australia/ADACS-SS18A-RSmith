--- conflicted
+++ resolved
@@ -1,5 +1,3 @@
-<<<<<<< HEAD
-=======
 pylal (0.7.2) unstable; urgency=high
 
   * 0.7.2 release
@@ -12,7 +10,6 @@
 
  -- Kipp Cannon <kipp.cannon@ligo.org>  Thu, 28 May 2015 15:55:52 -0500
 
->>>>>>> 89276600
 pylal (0.7.0) unstable; urgency=high
 
   * Initial 0.7.0 release
