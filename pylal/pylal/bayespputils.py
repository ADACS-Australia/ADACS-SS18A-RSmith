# -*- coding: utf-8 -*-
#
#       bayespputils.py
#
#       Copyright 2010
#       Benjamin Aylott <benjamin.aylott@ligo.org>,
#       Benjamin Farr <bfarr@u.northwestern.edu>,
#       Will M. Farr <will.farr@ligo.org>,
#       John Veitch <john.veitch@ligo.org>
#       Salvatore Vitale <salvatore.vitale@ligo.org>
#       Vivien Raymond <vivien.raymond@ligo.org>
#
#       This program is free software; you can redistribute it and/or modify
#       it under the terms of the GNU General Public License as published by
#       the Free Software Foundation; either version 2 of the License, or
#       (at your option) any later version.
#
#       This program is distributed in the hope that it will be useful,
#       but WITHOUT ANY WARRANTY; without even the implied warranty of
#       MERCHANTABILITY or FITNESS FOR A PARTICULAR PURPOSE.  See the
#       GNU General Public License for more details.
#
#       You should have received a copy of the GNU General Public License
#       along with this program; if not, write to the Free Software
#       Foundation, Inc., 51 Franklin Street, Fifth Floor, Boston,
#       MA 02110-1301, USA.

#===============================================================================
# Preamble
#===============================================================================

"""
This module contains classes and functions for post-processing the output
of the Bayesian parameter estimation codes.
"""

#standard library imports
import os
import sys
from math import cos,ceil,floor,sqrt,pi as pi_constant
import xml
from xml.dom import minidom
from operator import itemgetter

#related third party imports
import numpy as np
from numpy import fmod
import matplotlib
from matplotlib import pyplot as plt,cm as mpl_cm,lines as mpl_lines
from scipy import stats
from scipy import special
from scipy import signal
from numpy import linspace
import random
import socket

try:
    import lalsimulation as lalsim
except ImportError:
    print('Cannot import lalsimulation SWIG bindings')
    raise

from matplotlib.ticker import FormatStrFormatter,ScalarFormatter,AutoMinorLocator

try:
  hostname_short=socket.gethostbyaddr(socket.gethostname())[0].split('.',1)[1]
except:
  hostname_short='Unknown'
if hostname_short=='ligo.caltech.edu' or hostname_short=='cluster.ldas.cit': #The CIT cluster has troubles with the default 'cm' font. 'custom' has the least troubles, but does not include \odot
  matplotlib.rcParams.update(
                             {'mathtext.fontset' : "custom",
                             'mathtext.fallback_to_cm' : True
                             }) 

try:
    from xml.etree.cElementTree import Element, SubElement, ElementTree, Comment, tostring, XMLParser
except ImportError:
    #Python < 2.5
    from cElementTree import Element, SubElement, ElementTree, Comment, tostring, XMLParser

#local application/library specific imports
import pylal
import lal
from glue.ligolw import lsctables
from glue.ligolw import utils
from pylal import git_version
#C extensions
from _bayespputils import _skyhist_cart,_burnin

__author__="Ben Aylott <benjamin.aylott@ligo.org>, Ben Farr <bfarr@u.northwestern.edu>, Will M. Farr <will.farr@ligo.org>, John Veitch <john.veitch@ligo.org>, Vivien Raymond <vivien.raymond@ligo.org>"
__version__= "git id %s"%git_version.id
__date__= git_version.date

#===============================================================================
# Constants
#===============================================================================
#Parameters which are not to be exponentiated when found
logParams=['logl','loglh1','loglh2','logll1','loglv1','deltalogl','deltaloglh1','deltalogll1','deltaloglv1','logw','logprior']
#Pre-defined ordered list of line styles for use in matplotlib contour plots.
__default_line_styles=['solid', 'dashed', 'dashdot', 'dotted']
#Pre-defined ordered list of matplotlib colours for use in plots.
__default_color_lst=['r','b','y','g','c','m']
#A default css string for use in html results pages.
__default_css_string="""
p,h1,h2,h3,h4,h5
{
font-family:"Trebuchet MS", Arial, Helvetica, sans-serif;
}

p
{
font-size:14px;
}

h1
{
font-size:20px;
}

h2
{
font-size:18px;
}

h3
{
font-size:16px;
}



table
{
font-family:"Trebuchet MS", Arial, Helvetica, sans-serif;
width:100%;
border-collapse:collapse;
}
td,th
{
font-size:12px;
border:1px solid #B5C1CF;
padding:3px 7px 2px 7px;
}
th
{
font-size:14px;
text-align:left;
padding-top:5px;
padding-bottom:4px;
background-color:#B3CEEF;
color:#ffffff;
}
#postable tr:hover
{
background: #DFF4FF;
}
#covtable tr:hover
{
background: #DFF4FF;
}
#statstable tr:hover
{
background: #DFF4FF;
}

img {
    max-width: 510px;
    max-height: 510px;
    width:100%;
    eight:100%;
}

.ppsection
{
border-bottom-style:double;
}

"""
__default_javascript_string='''
//<![CDATA[
function toggle_visibility(tbid,lnkid)
{

  if(document.all){document.getElementById(tbid).style.display = document.getElementById(tbid).style.display == 'block' ? 'none' : 'block';}

  else{document.getElementById(tbid).style.display = document.getElementById(tbid).style.display == 'table' ? 'none' : 'table';}

  document.getElementById(lnkid).value = document.getElementById(lnkid).value == '[-] Collapse' ? '[+] Expand' : '[-] Collapse';

 }
 //]]>

'''

#import sim inspiral table content handler 
from pylal.SimInspiralUtils import ExtractSimInspiralTableLIGOLWContentHandler
from glue.ligolw import lsctables
lsctables.use_in(ExtractSimInspiralTableLIGOLWContentHandler)

#===============================================================================
# Function used to generate plot labels.
#===============================================================================
def plot_label(param):
  """
  A lookup table for plot labels.
  """
  m1_names = ['mass1', 'm1']
  m2_names = ['mass2', 'm2']
  mc_names = ['mc','mchirp','chirpmass']
  eta_names = ['eta','massratio','sym_massratio']
  q_names = ['q','asym_massratio']
  iota_names = ['iota','incl','inclination']
  dist_names = ['dist','distance']
  ra_names = ['rightascension','ra']
  dec_names = ['declination','dec']
  phase_names = ['phi_orb', 'phi', 'phase', 'phi0']

  labels={
      'm1':r'$m_1\,(\mathrm{M}_\odot)$',
      'm2':r'$m_2\,(\mathrm{M}_\odot)$',
      'mc':r'$\mathcal{M}\,(\mathrm{M}_\odot)$',
      'eta':r'$\eta$',
      'q':r'$q$',
      'mtotal':r'$M_\mathrm{total}\,(\mathrm{M}_\odot)$',
      'spin1':r'$S_1$',
      'spin2':r'$S_2$',
      'a1':r'$a_1$',
      'a2':r'$a_2$',
      'theta1':r'$\theta_1\,(\mathrm{rad})$',
      'theta2':r'$\theta_2\,(\mathrm{rad})$',
      'phi1':r'$\phi_1\,(\mathrm{rad})$',
      'phi2':r'$\phi_2\,(\mathrm{rad})$',
      'chi':r'$\chi$',
      'tilt1':r'$t_1\,(\mathrm{rad})$',
      'tilt2':r'$t_2\,(\mathrm{rad})$',
      'costilt1':r'$\mathrm{cos}(t_1)$',
      'costilt2':r'$\mathrm{cos}(t_2)$',
      'iota':r'$\iota\,(\mathrm{rad})$',
      'cosiota':r'$\mathrm{cos}(\iota)$',
      'time':r'$t_\mathrm{c}\,(\mathrm{s})$',
      'time_mean':r'$<t>\,(\mathrm{s})$',
      'dist':r'$d_\mathrm{L}\,(\mathrm{Mpc})$',
      'ra':r'$\alpha$',
      'dec':r'$\delta$',
      'phase':r'$\phi\,(\mathrm{rad})$',
      'psi':r'$\psi\,(\mathrm{rad})$',
      'theta_jn':r'$\theta_\mathrm{JN}\,(\mathrm{rad})$',
      'costheta_jn':r'$\mathrm{cos}(\theta_\mathrm{JN})$',
      'beta':r'$\beta\,(\mathrm{rad})$',
      'cosbeta':r'$\mathrm{cos}(\beta)$',
      'phi_jl':r'$\phi_\mathrm{JL}\,(\mathrm{rad})$',
      'phi12':r'$\phi_\mathrm{12}\,(\mathrm{rad})$',
      'logl':r'$\mathrm{log}(\mathcal{L})$',
      'h1_end_time':r'$t_\mathrm{H}$',
      'l1_end_time':r'$t_\mathrm{L}$',
      'v1_end_time':r'$t_\mathrm{V}$',
      'h1l1_delay':r'$\Delta t_\mathrm{HL}$',
      'h1v1_delay':r'$\Delta t_\mathrm{HV}$',
      'l1v1_delay':r'$\Delta t_\mathrm{LV}$',
      'lambdat' : r'$\tilde{\Lambda}$',
      'dlambdat': r'$\delta \tilde{\Lambda}$',
      'lambda1' : r'$\lambda_1$',
      'lambda2': r'$\lambda_2$',
      'lam_tilde' : r'$\tilde{\Lambda}$',
      'dlam_tilde': r'$\delta \tilde{\Lambda}$',
      'calamp_h1' : r'$\delta A_{H1}$',
      'calamp_l1' : r'$\delta A_{L1}$',
      'calpha_h1' : r'$\delta \phi_{H1}$',
      'calpha_l1' : r'$\delta \phi_{L1}$',
      'polar_eccentricity':r'$\epsilon_{polar}$',
      'polar_angle':r'$\alpha_{polar}$',
      'alpha':r'$\alpha_{polar}$'
    }

  # Handle cases where multiple names have been used
  if param in m1_names:
    param = 'm1'
  elif param in m2_names:
    param = 'm2'
  elif param in mc_names:
    param = 'mc'
  elif param in eta_names:
    param = 'eta'
  elif param in q_names:
    param = 'q'
  elif param in iota_names:
    param = 'iota'
  elif param in dist_names:
    param = 'dist'
  elif param in ra_names:
    param = 'ra'
  elif param in dec_names:
    param = 'dec'
  elif param in phase_names:
    param = 'phase'

  try:
    label = labels[param]
  except KeyError:
    # Use simple string if no formated label is available for param
    label = param

  return label

#===============================================================================
# Class definitions
#===============================================================================

class PosteriorOneDPDF(object):
    """
    A data structure representing one parameter in a chain of posterior samples. 
    The Posterior class generates instances of this class for pivoting onto a given
    parameter (the Posterior class is per-Sampler oriented whereas this class represents
    the same one parameter in successive samples in the chain).
    """
    def __init__(self,name,posterior_samples,injected_value=None,injFref=None,trigger_values=None,prior=None):
        """
        Create an instance of PosteriorOneDPDF based on a table of posterior_samples.

        @param name: A literal string name for the parameter.
        @param posterior_samples: A 1D array of the samples.
        @keyword injected_value: The injected or real value of the parameter.
        @type injected_value: glue.ligolw.lsctables.SimInspiral
        @keyword trigger_values: The trigger values of the parameter (dictionary w/ IFOs as keys).
        @keyword prior: The prior value corresponding to each sample.
        """
        self.__name=name
        self.__posterior_samples=np.array(posterior_samples)

        self.__injFref=injFref
        self.__injval=injected_value
        self.__trigvals=trigger_values
        self.__prior=prior

        return

    def __len__(self):
        """
        Container method. Defined as number of samples.
        """
        return len(self.__posterior_samples)

    def __getitem__(self,idx):
        """
        Container method . Returns posterior containing sample idx (allows slicing).
        """
        return PosteriorOneDPDF(self.__name, self.__posterior_samples[idx], injected_value=self.__injval, f_ref=self.__f_ref, trigger_values=self.__trigvals)
        
    @property
    def name(self):
        """
        Return the string literal name of the parameter.
        
        @rtype: string
        """
        return self.__name

    @property
    def mean(self):
        """
        Return the arithmetic mean for the marginal PDF on the parameter.
        
        @rtype: number
        """
        return np.mean(self.__posterior_samples)

    @property
    def median(self):
        """
        Return the median value for the marginal PDF on the parameter.
        
        @rtype: number
        """
        return np.median(self.__posterior_samples)

    @property
    def stdev(self):
        """
        Return the standard deviation of the marginal PDF on the parameter.
        
        @rtype: number
        """
        try:
            stdev = sqrt(np.var(self.__posterior_samples))
            if not np.isfinite(stdev): 
                raise OverflowError
        except OverflowError:
            mean = np.mean(self.__posterior_samples)
            stdev = mean * sqrt(np.var(self.__posterior_samples/mean))
        return stdev

    @property
    def stacc(self):
        """
        Return the 'standard accuracy statistic' (stacc) of the marginal 
        posterior of the parameter. 
        
        stacc is a standard deviant incorporating information about the 
        accuracy of the waveform recovery. Defined as the mean of the sum 
        of the squared differences between the points in the PDF 
        (x_i - sampled according to the posterior) and the true value 
        (x_{\rm true}).  So for a marginalized one-dimensional PDF:
        stacc = \sqrt{\frac{1}{N}\sum_{i=1}^N (x_i-x_{\rm true})2}
        
        @rtype: number
        """
        if self.__injval is None:
            return None
        else:
            return np.sqrt(np.mean((self.__posterior_samples - self.__injval)**2.0))

    @property
    def injval(self):
        """
        Return the injected value set at construction . If no value was set
        will return None .
        
        @rtype: undefined
        """
        return self.__injval

    @property
    def trigvals(self):
        """
        Return the trigger values set at construction. If no value was set
        will return None .
        
        @rtype: undefined
        """
        return self.__trigvals

    #@injval.setter #Python 2.6+
    def set_injval(self,new_injval):
        """
        Set the injected/real value of the parameter.

        @param new_injval: The injected/real value to set.
        @type new_injval: glue.ligolw.lsctables.SimInspiral
        """

        self.__injval=new_injval

    def set_trigvals(self,new_trigvals):
        """
        Set the trigger values of the parameter.

        @param new_trigvals: Dictionary containing trigger values with IFO keys.
        @type new_trigvals: glue.ligolw.lsctables.SnglInspiral
        """

        self.__trigvals=new_trigvals

    @property
    def samples(self):
        """
        Return a 1D numpy.array of the samples.
        
        @rtype: numpy.array
        """
        return self.__posterior_samples

    def delete_samples_by_idx(self,samples):
        """
        Remove samples from posterior, analagous to numpy.delete but opperates in place.

        @param samples: A list containing the indexes of the samples to be removed.
        @type samples: list
        """
        self.__posterior_samples=np.delete(self.__posterior_samples,samples).reshape(-1,1)

    @property
    def gaussian_kde(self):
        """
        Return a SciPy gaussian_kde (representing a Gaussian KDE) of the samples.
        
        @rtype: scipy.stats.kde.gaussian_kde
        """
        from numpy import seterr as np_seterr
        from scipy import seterr as sp_seterr

        np_seterr(under='ignore')
        sp_seterr(under='ignore')
        try:
            return_value=stats.kde.gaussian_kde(np.transpose(self.__posterior_samples))
        except:
            exfile=open('exception.out','w')
            np.savetxt(exfile,self.__posterior_samples)
            exfile.close()
            raise

        return return_value

    def prob_interval(self,intervals):
        """
        Evaluate probability intervals.

        @param intervals: A list of the probability intervals [0-1]
        @type intervals: list
        """
        list_of_ci=[]
        samples_temp=np.sort(np.squeeze(self.samples))

        for interval in intervals:
            if interval<1.0:
                samples_temp
                N=np.size(samples_temp)
                #Find index of lower bound
                lower_idx=int(floor((N/2.0)*(1-interval)))
                if lower_idx<0:
                    lower_idx=0
                #Find index of upper bound
                upper_idx=N-int(floor((N/2.0)*(1-interval)))
                if upper_idx>N:
                    upper_idx=N-1

                list_of_ci.append((float(samples_temp[lower_idx]),float(samples_temp[upper_idx])))
            else:
                list_of_ci.append((None,None))

        return list_of_ci

class Posterior(object):
    """
    Data structure for a table of posterior samples .
    """
    def __init__(self,commonResultsFormatData,SimInspiralTableEntry=None,inj_spin_frame='OrbitalL', injFref=100,SnglInpiralList=None,name=None,description=None,votfile=None):
        """
        Constructor.

        @param commonResultsFormatData: A 2D array containing the posterior
            samples and related data. The samples chains form the columns.
        @type commonResultsFormatData: custom type
        @param SimInspiralTableEntry: A SimInspiralTable row containing the injected values.
        @type SimInspiralTableEntry: glue.ligolw.lsctables.SimInspiral
        @param SnglInspiralList: A list of SnglInspiral objects containing the triggers.
        @type SnglInspiralList: list
        
        """
        common_output_table_header,common_output_table_raw =commonResultsFormatData
        self._posterior={}
        self._injFref=injFref
        self._injection=SimInspiralTableEntry

        self._triggers=SnglInpiralList
        self._loglaliases=['posterior', 'logl','logL','likelihood', 'deltalogl']
        self._logpaliases=['logp', 'logP','prior','logprior','Prior','logPrior']
        self._votfile=votfile
        
        common_output_table_header=[i.lower() for i in common_output_table_header]
        
        # Define XML mapping
        self._injXMLFuncMap={
                            'mchirp':lambda inj:inj.mchirp,
                            'chirpmass':lambda inj:inj.mchirp,
                            'mc':lambda inj:inj.mchirp,
                            'mass1':lambda inj:inj.mass1,
                            'm1':lambda inj:inj.mass1,
                            'mass2':lambda inj:inj.mass2,
                            'm2':lambda inj:inj.mass2,
                            'mtotal':lambda inj:float(inj.mass1)+float(inj.mass2),
                            'eta':lambda inj:inj.eta,
                            'q':self._inj_q,
                            'asym_massratio':self._inj_q,
                            'massratio':lambda inj:inj.eta,
                            'sym_massratio':lambda inj:inj.eta,
                            'time': lambda inj:float(inj.get_end()),
                            'time_mean': lambda inj:float(inj.get_end()),
                            'end_time': lambda inj:float(inj.get_end()),
                            'phi0':lambda inj:inj.phi0,
                            'phi_orb': lambda inj: inj.coa_phase,
                            'dist':lambda inj:inj.distance,
                            'distance':lambda inj:inj.distance,
                            'ra':self._inj_longitude,
                            'rightascension':self._inj_longitude,
                            'long':self._inj_longitude,
                            'longitude':self._inj_longitude,
                            'dec':lambda inj:inj.latitude,
                            'declination':lambda inj:inj.latitude,
                            'lat':lambda inj:inj.latitude,
                            'latitude':lambda inj:inj.latitude,
                            'psi': lambda inj: np.mod(inj.polarization, np.pi),
                            'f_ref': lambda inj: self._injFref,
                            'polarisation':lambda inj:inj.polarization,
                            'polarization':lambda inj:inj.polarization,
                            'h1_end_time':lambda inj:float(inj.get_end('H')),
                            'l1_end_time':lambda inj:float(inj.get_end('L')),
                            'v1_end_time':lambda inj:float(inj.get_end('V')),
                            'lal_amporder':lambda inj:inj.amp_order}

        # Add on all spin parameterizations
        for key, val in self._inj_spins(self._injection, frame=inj_spin_frame).items():
            self._injXMLFuncMap[key] = val

        for one_d_posterior_samples,param_name in zip(np.hsplit(common_output_table_raw,common_output_table_raw.shape[1]),common_output_table_header):
            
            self._posterior[param_name]=PosteriorOneDPDF(param_name.lower(),one_d_posterior_samples,injected_value=self._getinjpar(param_name),injFref=self._injFref,trigger_values=self._gettrigpar(param_name))

        if 'mchirp' in common_output_table_header and 'eta' in common_output_table_header \
        and (not 'm1' in common_output_table_header) and (not 'm2' in common_output_table_header):
            try:
                print 'Inferring m1 and m2 from mchirp and eta'
                (m1,m2)=mc2ms(self._posterior['mchirp'].samples, self._posterior['eta'].samples)
                self._posterior['m1']=PosteriorOneDPDF('m1',m1,injected_value=self._getinjpar('m1'),trigger_values=self._gettrigpar('m1'))
                self._posterior['m2']=PosteriorOneDPDF('m2',m2,injected_value=self._getinjpar('m2'),trigger_values=self._gettrigpar('m2'))
            except KeyError:
                print 'Unable to deduce m1 and m2 from input columns'

        
        logLFound=False
        
        for loglalias in self._loglaliases:
        
            if loglalias in common_output_table_header:
                try:
                    self._logL=self._posterior[loglalias].samples
                except KeyError:
                    print "No '%s' column in input table!"%loglalias
                    continue
                logLFound=True
                
        if not logLFound:
            raise RuntimeError("No likelihood/posterior values found!")
        self._logP=None
        
        for logpalias in self._logpaliases:
            if logpalias in common_output_table_header:
                try:
                    self._logP=self._posterior[logpalias].samples
                except KeyError:
                    print "No '%s' column in input table!"%logpalias
                    continue
                if not 'log' in logpalias:
                  self._logP=[np.log(i) for i in self._logP]

        if name is not None:
            self.__name=name
            
        if description is not None:
            self.__description=description

        return

    def extend_posterior(self):
      """
      Add some usefule derived parameters (such as tilt angles, time delays, etc) in the Posterior object
      """
      injection=self._injection
      pos=self
      # Generate component mass posterior samples (if they didnt exist already)
      if 'mc' in pos.names:
          mchirp_name = 'mc'
      elif 'chirpmass' in pos.names:
          mchirp_name = 'chirpmass'
      else:
          mchirp_name = 'mchirp'

      if 'asym_massratio' in pos.names:
          q_name = 'asym_massratio'
      else:
          q_name = 'q'

      if 'sym_massratio' in pos.names:
          eta_name= 'sym_massratio'
      elif 'massratio' in pos.names:
          eta_name= 'massratio'
      else:
          eta_name='eta'

      if (mchirp_name in pos.names and eta_name in pos.names) and \
      ('mass1' not in pos.names or 'm1' not in pos.names) and \
      ('mass2' not in pos.names or 'm2' not in pos.names):

          pos.append_mapping(('m1','m2'),mc2ms,(mchirp_name,eta_name))

      if (mchirp_name in pos.names and q_name in pos.names) and \
      ('mass1' not in pos.names or 'm1' not in pos.names) and \
      ('mass2' not in pos.names or 'm2' not in pos.names):

          pos.append_mapping(('m1','m2'),q2ms,(mchirp_name,q_name))
          pos.append_mapping('eta',q2eta,(mchirp_name,q_name))

      if ('m1' in pos.names and 'm2' in pos.names and not 'mtotal' in pos.names ):
          pos.append_mapping('mtotal', lambda m1,m2: m1+m2, ('m1','m2') )

      if ('spin1' in pos.names and 'm1' in pos.names) and \
       ('spin2' in pos.names and 'm2' in pos.names):
         pos.append_mapping('chi', lambda m1,s1z,m2,s2z: (m1*s1z + m2*s2z) / (m1 + m2), ('m1','spin1','m2','spin2'))
      elif ('a1' in pos.names and 'm1' in pos.names) and ('a2' in pos.names and 'm2' in pos.names):
         pos.append_mapping('chi', lambda m1,s1z,m2,s2z: (m1*s1z + m2*s2z) / (m1 + m2), ('m1','a1','m2','a2'))

      if('a_spin1' in pos.names): pos.append_mapping('a1',lambda a:a,'a_spin1')
      if('a_spin2' in pos.names): pos.append_mapping('a2',lambda a:a,'a_spin2')
      if('phi_spin1' in pos.names): pos.append_mapping('phi1',lambda a:a,'phi_spin1')
      if('phi_spin2' in pos.names): pos.append_mapping('phi2',lambda a:a,'phi_spin2')
      if('theta_spin1' in pos.names): pos.append_mapping('theta1',lambda a:a,'theta_spin1')
      if('theta_spin2' in pos.names): pos.append_mapping('theta2',lambda a:a,'theta_spin2')

      # Ensure that both theta_jn and inclination are output for runs
      # with zero tilt (for runs with tilt, this will be taken care of
      # below when the old spin angles are computed as functions of the
      # new ones
      # Disabled this since the parameters are degenerate and causing problems
      #if ('theta_jn' in pos.names) and (not 'tilt1' in pos.names) and (not 'tilt2' in pos.names):
      #    pos.append_mapping('iota', lambda t:t, 'theta_jn')

      # Compute time delays from sky position
      try:
          if ('ra' in pos.names or 'rightascension' in pos.names) \
          and ('declination' in pos.names or 'dec' in pos.names) \
          and 'time' in pos.names:
              from pylal import xlal,inject
              from pylal.xlal import datatypes
              from pylal import date
              from pylal.date import XLALTimeDelayFromEarthCenter
              from pylal.xlal.datatypes.ligotimegps import LIGOTimeGPS
              import itertools
              from numpy import array
              detMap = {'H1': 'LHO_4k', 'H2': 'LHO_2k', 'L1': 'LLO_4k',
                      'G1': 'GEO_600', 'V1': 'VIRGO', 'T1': 'TAMA_300'}
              if 'ra' in pos.names:
                  ra_name='ra'
              else: ra_name='rightascension'
              if 'dec' in pos.names:
                  dec_name='dec'
              else: dec_name='declination'
              ifo_times={}
              my_ifos=['H1','L1','V1']
              for ifo in my_ifos:
                  inj_time=None
                  if injection:
                      inj_time=float(injection.get_end(ifo[0]))
                  location=inject.cached_detector[detMap[ifo]].location
                  ifo_times[ifo]=array(map(lambda ra,dec,time: array([time[0]+XLALTimeDelayFromEarthCenter(location,ra[0],dec[0],LIGOTimeGPS(float(time[0])))]), pos[ra_name].samples,pos[dec_name].samples,pos['time'].samples))
                  loc_end_time=PosteriorOneDPDF(ifo.lower()+'_end_time',ifo_times[ifo],injected_value=inj_time)
                  pos.append(loc_end_time)
              for ifo1 in my_ifos:
                  for ifo2 in my_ifos:
                      if ifo1==ifo2: continue
                      delay_time=ifo_times[ifo2]-ifo_times[ifo1]
                      if injection:
                          inj_delay=float(injection.get_end(ifo2[0])-injection.get_end(ifo1[0]))
                      else:
                          inj_delay=None
                      time_delay=PosteriorOneDPDF(ifo1.lower()+ifo2.lower()+'_delay',delay_time,inj_delay)
                      pos.append(time_delay)
      except ImportError:
          print 'Warning: Could not import lal python bindings, check you ./configured with --enable-swig-python'
          print 'This means I cannot calculate time delays'

      #Calculate new spin angles
      new_spin_params = ['tilt1','tilt2','theta_jn','beta']
      if not set(new_spin_params).issubset(set(pos.names)):
          old_params = ['f_ref',mchirp_name,'eta','iota','a1','theta1','phi1']
          if 'a2' in pos.names: old_params += ['a2','theta2','phi2']
          try:
              pos.append_mapping(new_spin_params, spin_angles, old_params)
          except KeyError:
              print "Warning: Cannot find spin parameters.  Skipping spin angle calculations."

      #Calculate new tidal parameters
      new_tidal_params = ['lam_tilde','dlam_tilde']
      old_tidal_params = ['lambda1','lambda2','eta']
      if 'lambda1' in pos.names or 'lambda2' in pos.names:
          try:
              pos.append_mapping(new_tidal_params, symm_tidal_params, old_tidal_params)
          except KeyError:
              print "Warning: Cannot find tidal parameters.  Skipping tidal calculations."

      #If new spin params present, calculate old ones
      old_spin_params = ['iota', 'theta1', 'phi1', 'theta2', 'phi2', 'beta']
      new_spin_params = ['theta_jn', 'phi_jl', 'tilt1', 'tilt2', 'phi12', 'a1', 'a2', 'm1', 'm2', 'f_ref']
      if set(new_spin_params).issubset(set(pos.names)) and not set(old_spin_params).issubset(set(pos.names)):
        pos.append_mapping(old_spin_params, physical2radiationFrame, new_spin_params)

      #Calculate spin magnitudes for aligned runs
      if 'spin1' in pos.names:
          inj_a1 = inj_a2 = None
          if injection:
              inj_a1 = sqrt(injection.spin1x*injection.spin1x + injection.spin1y*injection.spin1y + injection.spin1z*injection.spin1z)
              inj_a2 = sqrt(injection.spin2x*injection.spin2x + injection.spin2y*injection.spin2y + injection.spin2z*injection.spin2z)

          try:
              a1_samps = abs(pos['spin1'].samples)
              a1_pos = PosteriorOneDPDF('a1',a1_samps,injected_value=inj_a1)
              pos.append(a1_pos)
          except KeyError:
              print "Warning: problem accessing spin1 values."

          try:
              a2_samps = abs(pos['spin2'].samples)
              a2_pos = PosteriorOneDPDF('a2',a2_samps,injected_value=inj_a2)
              pos.append(a2_pos)
          except KeyError:
              print "Warning: no spin2 values found."

    def bootstrap(self):
        """
        Returns a new Posterior object that contains a bootstrap
        sample of self.
        
        @rtype: Posterior
        """
        names=[]
        samples=[]
        for name,oneDpos in self._posterior.items():
            names.append(name)
            samples.append(oneDpos.samples)

        samplesBlock=np.hstack(samples)

        bootstrapSamples=samplesBlock[:,:]
        Nsamp=bootstrapSamples.shape[0]

        rows=np.vsplit(samplesBlock,Nsamp)

        for i in range(Nsamp):
            bootstrapSamples[i,:]=random.choice(rows)

        return Posterior((names,bootstrapSamples),self._injection,self._triggers)

    def delete_samples_by_idx(self,samples):
        """
        Remove samples from all OneDPosteriors.

        @param samples: The indexes of the samples to be removed.
        @type samples: list
        """
        for name,pos in self:
            pos.delete_samples_by_idx(samples)
        return

    def delete_NaN_entries(self,param_list):
        """
        Remove samples containing NaN in request params.

        @param param_list: The parameters to be checked for NaNs.
        @type param_list: list
        """
        nan_idxs = np.array(())
        nan_dict = {}
        for param in param_list:
            nan_bool_array = np.isnan(self[param].samples).any(1)
            idxs = np.where(nan_bool_array == True)[0]
            if len(idxs) > 0:
                nan_dict[param]=len(idxs)
                nan_idxs = np.append(nan_idxs, idxs)
        total_samps = len(self)
        nan_samps   = len(nan_idxs)
        if nan_samps is not 0:
            print "WARNING: removing %i of %i total samples due to NaNs:"% (nan_samps,total_samps)
            for param in nan_dict.keys():
                print "\t%i NaNs in %s."%(nan_dict[param],param)
            self.delete_samples_by_idx(nan_idxs)
        return

    @property
    def injection(self):
        """
        Return the injected values.
        
        @rtype: glue.ligolw.lsctables.SimInspiral
        """

        return self._injection

    @property
    def triggers(self):
        """
        Return the trigger values .
        
        @rtype: list
        """

        return self._triggers

    def _total_incl_restarts(self, samples):
        total=0
        last=samples[0]
        for x in samples[1:]:
            if x < last:
                total += last
            last = x
        total += samples[-1]
        return total

    def longest_chain_cycles(self):
        """
        Returns the number of cycles in the longest chain
        
        @rtype: number
        """
        samps,header=self.samples()
        header=header.split()
        if not ('cycle' in header):
            raise RuntimeError("Cannot compute number of cycles in longest chain")
        if 'chain' in header:
            chain_col=header.index('chain')
            cycle_col=header.index('cycle')
            chain_indexes=np.unique(samps[:,chain_col])
            max_cycle=0
            for ind in chain_indexes:
                chain_cycle_samps=samps[ samps[:,chain_col] == ind, cycle_col ]
                max_cycle=max(max_cycle, self._total_incl_restarts(chain_cycle_samps))
            return int(max_cycle)
        else:
            return int(self._total_incl_restarts(samps[:,cycle_col]))

    #@injection.setter #Python 2.6+
    def set_injection(self,injection):
        """
        Set the injected values of the parameters.

        @param injection: A SimInspiralTable row object containing the injected parameters.
        @type injection: glue.ligolw.lsctables.SimInspiral
        """
        if injection is not None:
            self._injection=injection
            for name,onepos in self:
                new_injval=self._getinjpar(name)
                if new_injval is not None:
                    self[name].set_injval(new_injval)

    def set_triggers(self,triggers):
        """
        Set the trigger values of the parameters.

        @param triggers: A list of SnglInspiral objects.
        @type triggers: list
        """
        if triggers is not None:
            self._triggers=triggers
            for name,onepos in self:
                new_trigvals=self._gettrigpar(name)
                if new_trigvals is not None:
                    self[name].set_trigvals(new_trigvals)


    def _getinjpar(self,paramname):
        """
        Map parameter names to parameters in a SimInspiralTable .
        """
        if self._injection is not None:
            for key,value in self._injXMLFuncMap.items():
                if paramname.lower().strip() == key.lower().strip():
                    try:
                        return self._injXMLFuncMap[key](self._injection)
                    except TypeError:
                        return self._injXMLFuncMap[key]
        return None

    def _gettrigpar(self,paramname):
        """
        Map parameter names to parameters in a SnglInspiral.
        """
        vals = None
        if self._triggers is not None:
            for key,value in self._injXMLFuncMap.items():
                if paramname.lower().strip() == key.lower().strip():
                    try:
                        vals = dict([(trig.ifo,self._injXMLFuncMap[key](trig)) for trig in self._triggers])
                    except TypeError:
                        return self._injXMLFuncMap[key]
                    except AttributeError:
                        return None
        return vals

    def __getitem__(self,key):
        """
        Container method . Returns posterior chain,one_d_pos, with name one_d_pos.name.
        """
        return self._posterior[key.lower()]

    def __len__(self):
        """
        Container method. Defined as number of samples.
        """
        return len(self._logL)

    def __iter__(self):
        """
        Container method. Returns iterator from self.forward for use in
        for (...) in (...) etc.
        """
        return self.forward()

    def forward(self):
        """
        Generate a forward iterator (in sense of list of names) over Posterior
        with name,one_d_pos.
        """
        current_item = 0
        while current_item < self.dim:
            name=self._posterior.keys()[current_item]
            pos=self._posterior[name]
            current_item += 1
            yield name,pos

    def bySample(self):
        """
        Generate a forward iterator over the list of samples corresponding to
        the data stored within the Posterior instance. These are returned as
        ParameterSamples instances.
        """
        current_item=0
        pos_array,header=self.samples
        while current_item < len(self):
            sample_array=(np.squeeze(pos_array[current_item,:]))
            yield PosteriorSample(sample_array, header, header)
            current_item += 1


    @property
    def dim(self):
        """
        Return number of parameters.
        """
        return len(self._posterior.keys())

    @property
    def names(self):
        """
        Return list of parameter names.
        """
        nameslist=[]
        for key,value in self:
            nameslist.append(key)
        return nameslist

    @property
    def means(self):
        """
        Return dict {paramName:paramMean} .
        """
        meansdict={}
        for name,pos in self:
            meansdict[name]=pos.mean
        return meansdict

    @property
    def medians(self):
        """
        Return dict {paramName:paramMedian} .
        """
        mediansdict={}
        for name,pos in self:
            mediansdict[name]=pos.median
        return mediansdict

    @property
    def stdevs(self):
        """
        Return dict {paramName:paramStandardDeviation} .
        """
        stdsdict={}
        for name,pos in self:
            stdsdict[name]=pos.stdev
        return stdsdict

    @property
    def name(self):
        """
        Return qualified string containing the 'name' of the Posterior instance.
        """
        return self.__name

    @property
    def description(self):
        """
        Return qualified string containing a 'description' of the Posterior instance.
        """
        return self.__description

    def append(self,one_d_posterior):
        """
        Container method. Add a new OneDParameter to the Posterior instance.
        """
        self._posterior[one_d_posterior.name]=one_d_posterior
        return

    def pop(self,param_name):
        """
        Container method.  Remove PosteriorOneDPDF from the Posterior instance.
        """
        return self._posterior.pop(param_name)

    def append_mapping(self, new_param_names, func, post_names):
        """
        Append posteriors pos1,pos2,...=func(post_names)
        """
        # deepcopy 1D posteriors to ensure mapping function doesn't modify the originals
        import copy
        #1D input
        if isinstance(post_names, str):
            old_post = copy.deepcopy(self[post_names])
            old_inj  = old_post.injval
            old_trigs  = old_post.trigvals
            if old_inj:
                new_inj = func(old_inj)
            else:
                new_inj = None
            if old_trigs:
                new_trigs = {}
                for IFO in old_trigs.keys():
                    new_trigs[IFO] = func(old_trigs[IFO])
            else:
                new_trigs = None

            samps = func(old_post.samples)
            new_post = PosteriorOneDPDF(new_param_names, samps, injected_value=new_inj, trigger_values=new_trigs)
            if new_post.samples.ndim is 0:
                print "WARNING: No posterior calculated for %s ..." % post.name
            else:
                self.append(new_post)
        #MultiD input
        else:
            old_posts = [copy.deepcopy(self[post_name]) for post_name in post_names]
            old_injs = [post.injval for post in old_posts]
            old_trigs = [post.trigvals for post in old_posts]
            samps = func(*[post.samples for post in old_posts])
            #1D output
            if isinstance(new_param_names, str):
                if None not in old_injs:
                    inj = func(*old_injs)
                else:
                    inj = None
                if None not in old_trigs:
                    new_trigs = {}
                    for IFO in old_trigs[0].keys():
                        oldvals = [param[IFO] for param in old_trigs]
                        new_trigs[IFO] = func(*oldvals)
                else:
                    new_trigs = None
                new_post = PosteriorOneDPDF(new_param_names, samps, injected_value=inj, trigger_values=new_trigs)
                self.append(new_post)
            #MultiD output
            else:
                if None not in old_injs:
                    injs = func(*old_injs)
                else:
                    injs = [None for name in new_param_names]
                if None not in old_trigs:
                    new_trigs = [{} for param in range(len(new_param_names))]
                    for IFO in old_trigs[0].keys():
                        oldvals = [param[IFO] for param in old_trigs]
                        newvals = func(*oldvals)
                        for param,newval in enumerate(newvals):
                            new_trigs[param][IFO] = newval
                else:
                    new_trigs = [None for param in range(len(new_param_names))]
                new_posts = [PosteriorOneDPDF(new_param_name,samp,injected_value=inj,trigger_values=new_trigs) for (new_param_name,samp,inj,new_trigs) in zip(new_param_names,samps,injs,new_trigs)]
                for post in new_posts: 
                    if post.samples.ndim is 0: 
                        print "WARNING: No posterior calculated for %s ..." % post.name
                    else:
                        self.append(post)
        return

    def _average_posterior(self, samples, post_name):
        """
        Returns the average value of the 'post_name' column of the
        given samples.
        """
        ap = 0.0
        for samp in samples:
            ap = ap + samp[post_name]
        return ap / len(samples)

    def _average_posterior_like_prior(self, samples, logl_name, prior_name, log_bias = 0):
        """
        Returns the average value of the posterior assuming that the
        'logl_name' column contains log(L) and the 'prior_name' column
        contains the prior (un-logged).
        """
        ap = 0.0
        for samp in samples:
            ap += np.exp(samp[logl_name]-log_bias)*samp[prior_name]
        return ap / len(samples)

    def _bias_factor(self):
        """
        Returns a sensible bias factor for the evidence so that
        integrals are representable as doubles.
        """
        return np.mean(self._logL)

    def di_evidence(self, boxing=64):
        """
        Returns the log of the direct-integration evidence for the
        posterior samples.
        """
        allowed_coord_names=["spin1", "spin2", "a1", "phi1", "theta1", "a2", "phi2", "theta2",
                             "iota", "psi", "ra", "dec",
                             "phi_orb", "phi0", "dist", "time", "mc", "mchirp", "chirpmass", "q"]
        samples,header=self.samples()
        header=header.split()
        coord_names=[name for name in allowed_coord_names if name in header]
        coordinatized_samples=[PosteriorSample(row, header, coord_names) for row in samples]
        tree=KDTree(coordinatized_samples)

        if "prior" in header and "logl" in header:
            bf = self._bias_factor()
            return bf + np.log(tree.integrate(lambda samps: self._average_posterior_like_prior(samps, "logl", "prior", bf), boxing))
        elif "prior" in header and "likelihood" in header:
            bf = self._bias_factor()
            return bf + np.log(tree.integrate(lambda samps: self._average_posterior_like_prior(samps, "likelihood", "prior", bf), boxing))
        elif "post" in header:
            return np.log(tree.integrate(lambda samps: self._average_posterior(samps, "post"), boxing))
        elif "posterior" in header:
            return np.log(tree.integrate(lambda samps: self._average_posterior(samps, "posterior"), boxing))
        else:
            raise RuntimeError("could not find 'post', 'posterior', 'logl' and 'prior', or 'likelihood' and 'prior' columns in output to compute direct integration evidence")

    def elliptical_subregion_evidence(self):
        """Returns an approximation to the log(evidence) obtained by
        fitting an ellipse around the highest-posterior samples and
        performing the harmonic mean approximation within the ellipse.
        Because the ellipse should be well-sampled, this provides a
        better approximation to the evidence than the full-domain HM."""
        allowed_coord_names=["spin1", "spin2", "a1", "phi1", "theta1", "a2", "phi2", "theta2",
                             "iota", "psi", "ra", "dec",
                             "phi_orb", "phi0", "dist", "time", "mc", "mchirp", "chirpmass", "q"]
        samples,header=self.samples()
        header=header.split()

        n=int(0.05*samples.shape[0])
        if not n > 1:
            raise IndexError

        coord_names=[name for name in allowed_coord_names if name in header]
        indexes=np.argsort(self._logL[:,0])

        my_samples=samples[indexes[-n:], :] # The highest posterior samples.
        my_samples=np.array([PosteriorSample(sample,header,coord_names).coord() for sample in my_samples])

        mu=np.mean(my_samples, axis=0)
        cov=np.cov(my_samples, rowvar=0)

        d0=None
        for mysample in my_samples:
            d=np.dot(mysample-mu, np.linalg.solve(cov, mysample-mu))
            if d0 is None:
                d0 = d
            else:
                d0=max(d0,d)

        ellipse_logl=[]
        ellipse_samples=[]
        for sample,logl in zip(samples, self._logL):
            coord=PosteriorSample(sample, header, coord_names).coord()
            d=np.dot(coord-mu, np.linalg.solve(cov, coord-mu))

            if d <= d0:
                ellipse_logl.append(logl)
                ellipse_samples.append(sample)
        
        if len(ellipse_samples) > 5*n:
            print 'WARNING: ellpise evidence region encloses significantly more samples than %d'%n

        ellipse_samples=np.array(ellipse_samples)
        ellipse_logl=np.array(ellipse_logl)

        ndim = len(coord_names)
        ellipse_volume=np.pi**(ndim/2.0)*d0**(ndim/2.0)/special.gamma(ndim/2.0+1)*np.sqrt(np.linalg.det(cov))

        try:
            prior_index=header.index('prior')
            pmu=np.mean(ellipse_samples[:,prior_index])
            pstd=np.std(ellipse_samples[:,prior_index])
            if pstd/pmu > 1.0:
                print 'WARNING: prior variation greater than 100\% over elliptical volume.'
            approx_prior_integral=ellipse_volume*pmu
        except KeyError:
            # Maybe prior = 1?
            approx_prior_integral=ellipse_volume

        ll_bias=np.mean(ellipse_logl)
        ellipse_logl = ellipse_logl - ll_bias

        return np.log(approx_prior_integral) - np.log(np.mean(1.0/np.exp(ellipse_logl))) + ll_bias

    def harmonic_mean_evidence(self):
        """
        Returns the log of the harmonic mean evidence for the set of
        posterior samples.
        """
        bf = self._bias_factor()
        return bf + np.log(1/np.mean(1/np.exp(self._logL-bf)))

    def _posMaxL(self):
        """
        Find the sample with maximum likelihood probability. Returns value
        of likelihood and index of sample .
        """
        logl_vals=self._logL
        max_i=0
        max_logl=logl_vals[0]
        for i in range(len(logl_vals)):
            if logl_vals[i] > max_logl:
                max_logl=logl_vals[i]
                max_i=i
        return max_logl,max_i

    def _posMap(self):
        """
        Find the sample with maximum a posteriori probability. Returns value
        of posterior and index of sample .
        """
        logl_vals=self._logL
        if self._logP is not None:
          logp_vals=self._logP
        else:
          return None
        
        max_i=0
        max_pos=logl_vals[0]+logp_vals[0]
        for i in range(len(logl_vals)):
            if logl_vals[i]+logp_vals[i] > max_pos:
                max_pos=logl_vals[i]+logp_vals[i]
                max_i=i
        return max_pos,max_i

    def _print_table_row(self,name,entries):
        """
        Print a html table row representation of

        name:item1,item2,item3,...
        """

        row_str='<tr><td>%s</td>'%name
        for entry in entries:
            row_str+='<td>%s</td>'%entry
        row_str+='</tr>'
        return row_str

    @property
    def maxL(self):
        """
        Return the maximum likelihood probability and the corresponding
        set of parameters.
        """
        maxLvals={}
        max_logl,max_i=self._posMaxL()
        for param_name in self.names:
            maxLvals[param_name]=self._posterior[param_name].samples[max_i][0]

        return (max_logl,maxLvals)

    @property
    def maxP(self):
        """
        Return the maximum a posteriori probability and the corresponding
        set of parameters.
        """
        maxPvals={}
        max_pos,max_i=self._posMap()
        for param_name in self.names:
            maxPvals[param_name]=self._posterior[param_name].samples[max_i][0]

        return (max_pos,maxPvals)


    def samples(self):
        """
        Return an (M,N) numpy.array of posterior samples; M = len(self);
        N = dim(self) .
        """
        header_string=''
        posterior_table=[]
        for param_name,one_pos in self:
            column=np.array(one_pos.samples)
            header_string+=param_name+'\t'
            posterior_table.append(column)
        posterior_table=tuple(posterior_table)
        return np.column_stack(posterior_table),header_string

    def write_to_file(self,fname):
        """
        Dump the posterior table to a file in the 'common format'.
        """
        column_list=()

        posterior_table,header_string=self.samples()

        fobj=open(fname,'w')

        fobj.write(header_string+'\n')
        np.savetxt(fobj,posterior_table,delimiter='\t')
        fobj.close()

        return

    def gelman_rubin(self, pname):
        """
        Returns an approximation to the Gelman-Rubin statistic (see
        Gelman, A. and Rubin, D. B., Statistical Science, Vol 7,
        No. 4, pp. 457--511 (1992)) for the parameter given, accurate
        as the number of samples in each chain goes to infinity.  The
        posterior samples must have a column named 'chain' so that the
        different chains can be separated.
        """
        from numpy import seterr as np_seterr
        np_seterr(all='raise')

        if "chain" in self.names:
            chains=np.unique(self["chain"].samples)
            chain_index=self.names.index("chain")
            param_index=self.names.index(pname)
            data,header=self.samples()
            chainData=[data[ data[:,chain_index] == chain, param_index] for chain in chains]
            allData=np.concatenate(chainData)
            chainMeans=[np.mean(data) for data in chainData]
            chainVars=[np.var(data) for data in chainData]
            BoverN=np.var(chainMeans)
            W=np.mean(chainVars)
            sigmaHat2=W + BoverN
            m=len(chainData)
            VHat=sigmaHat2 + BoverN/m
            try:
              R = VHat/W
            except:
              print "Error when computer Gelman-Rubin R statistic for %s.  This may be a fixed parameter"%pname
              R = np.nan
            return R
        else:
            raise RuntimeError('could not find necessary column header "chain" in posterior samples')

    def __str__(self):
        """
        Define a string representation of the Posterior class ; returns
        a html formatted table of various properties of posteriors.
        """
        return_val='<table border="1" id="statstable"><tr><th/>'
        column_names=['maP','maxL','stdev','mean','median','stacc','injection value']
        IFOs = []
        if self._triggers is not None:
            IFOs = [trig.ifo for trig in self._triggers]
            for IFO in IFOs:
                column_names.append(IFO+' trigger values')

        for column_name in column_names:
            return_val+='<th>%s</th>'%column_name

        return_val+='</tr>'

        for name,oned_pos in self:

            max_logl,max_i=self._posMaxL()
            maxL=oned_pos.samples[max_i][0]
            max_post,max_j=self._posMap()
            maP=oned_pos.samples[max_j][0]
            mean=str(oned_pos.mean)
            stdev=str(oned_pos.stdev)
            median=str(np.squeeze(oned_pos.median))
            stacc=str(oned_pos.stacc)
            injval=str(oned_pos.injval)
            trigvals=oned_pos.trigvals

            row = [maP,maxL,stdev,mean,median,stacc,injval]
            if self._triggers is not None:
                for IFO in IFOs:
                    try:
                        row.append(str(trigvals[IFO]))
                    except TypeError:
                        row.append(None)
            return_val+=self._print_table_row(name,row)

        return_val+='</table>'

        parser=XMLParser()
        parser.feed(return_val)
        Estr=parser.close()

        elem=Estr
        rough_string = tostring(elem, 'utf-8')
        reparsed = minidom.parseString(rough_string)
        return_val=reparsed.toprettyxml(indent="  ")
        return return_val[len('<?xml version="1.0" ?>')+1:]

    def write_vot_info(self):
      """
      Writes the information stored in the VOTtree if there is one
      """
      target=VOT2HTML()
      parser=XMLParser(target=target)
      parser.feed(self._votfile)
      return parser.close()

    #===============================================================================
    # Functions used to parse injection structure.
    #===============================================================================
    def _inj_m1(self,inj):
        """
        Return the mapping of (mchirp,eta)->m1; m1>m2 i.e. return the greater of the mass 
        components (m1) calculated from the chirp mass and the symmetric mass ratio.

        @type inj: glue.ligolw.lsctables.SimInspiral
        @param inj: a custom type with the attributes 'mchirp' and 'eta'.
        @rtype: number
        """
        (mass1,mass2)=mc2ms(inj.mchirp,inj.eta)
        return mass1

    def _inj_m2(self,inj):
        """
        Return the mapping of (mchirp,eta)->m2; m1>m2 i.e. return the lesser of the mass 
        components (m2) calculated from the chirp mass and the symmetric mass ratio.

        @type inj: glue.ligolw.lsctables.SimInspiral
        @param inj: a custom type with the attributes 'mchirp' and 'eta'.
        @rtype: number
        """
        (mass1,mass2)=mc2ms(inj.mchirp,inj.eta)
        return mass2

    def _inj_q(self,inj):
        """
        Return the mapping of (mchirp,eta)->q; m1>m2 i.e. return the mass ratio q=m2/m1.

        @type inj: glue.ligolw.lsctables.SimInspiral
        @param inj: a custom type with the attributes 'mchirp' and 'eta'.
        @rtype: number 
        """
        (mass1,mass2)=mc2ms(inj.mchirp,inj.eta)
        return mass2/mass1

    def _inj_longitude(self,inj):
        """
        Return the mapping of longitude found in inj to the interval [0,2*pi).

        @type inj: glue.ligolw.lsctables.SimInspiral
        @param inj: a custom type with the attribute 'longitude'.
        @rtype: number
        """
        if inj.longitude>2*pi_constant or inj.longitude<0.0:
            maplong=2*pi_constant*(((float(inj.longitude))/(2*pi_constant)) - floor(((float(inj.longitude))/(2*pi_constant))))
            print "Warning: Injected longitude/ra (%s) is not within [0,2\pi)! Angles are assumed to be in radians so this will be mapped to [0,2\pi). Mapped value is: %s."%(str(inj.longitude),str(maplong))
            return maplong
        else:
            return inj.longitude

    def _inj_spins(self, inj, frame='OrbitalL'):
        spins = {}
        f_ref = self._injFref

        if not inj:
            spins = {}

        else:
            axis = lalsim.SimInspiralGetFrameAxisFromString(frame)

            m1, m2 = inj.mass1, inj.mass2
            m1 *= lal.MSUN_SI
            m2 *= lal.MSUN_SI
            mc, eta = inj.mchirp, inj.eta

            # Convert to radiation frame
            iota, s1x, s1y, s1z, s2x, s2y, s2z = \
                lalsim.SimInspiralInitialConditionsPrecessingApproxs(inj.inclination,
                                                                     inj.spin1x, inj.spin1y, inj.spin1z,
                                                                     inj.spin2x, inj.spin2y, inj.spin2z,
                                                                     m1, m2, f_ref, axis)

            a1, theta1, phi1 = cart2sph(s1x, s1y, s1z)
            a2, theta2, phi2 = cart2sph(s2x, s2y, s2z)

            spins = {'a1':a1, 'theta1':theta1, 'phi1':phi1,
                     'a2':a2, 'theta2':theta2, 'phi2':phi2,
                     'iota':iota}

            L  = orbital_momentum(f_ref, mc, iota)
            S1 = np.hstack((s1x, s1y, s1z))
            S2 = np.hstack((s2x, s2y, s2z))

            zhat = np.array([0., 0., 1.])
            aligned_comp_spin1 = array_dot(S1, zhat)
            aligned_comp_spin2 = array_dot(S2, zhat)
            chi = aligned_comp_spin1 + aligned_comp_spin2 + \
                  np.sqrt(1. - 4.*eta) * (aligned_comp_spin1 - aligned_comp_spin2)

            spins['spinchi'] = chi

            S1 *= m1**2
            S2 *= m2**2
            J = L + S1 + S2

            tilt1 = array_ang_sep(L, S1)
            tilt2 = array_ang_sep(L, S2)
            beta  = array_ang_sep(J, L)

            spins['tilt1'] = tilt1
            spins['tilt2'] = tilt2
            spins['beta'] = beta

            # Need to do rotations of XLALSimInspiralTransformPrecessingInitialConditioin inverse order to go in the L frame
            # first rotation: bring J in the N-x plane, with negative x component
            phi0 = np.arctan2(J[1], J[0])
            phi0 = np.pi - phi0

            J = ROTATEZ(phi0, J[0], J[1], J[2])
            L = ROTATEZ(phi0, L[0], L[1], L[2])
            S1 = ROTATEZ(phi0, S1[0], S1[1], S1[2])
            S2 = ROTATEZ(phi0, S2[0], S2[1], S2[2])

            # now J in in the N-x plane and form an angle theta_jn with N, rotate by -theta_jn around y to have J along z
            theta_jn = array_polar_ang(J)
            spins['theta_jn'] = theta_jn

            J = ROTATEY(theta_jn, J[0], J[1], J[2])
            L = ROTATEY(theta_jn, L[0], L[1], L[2])
            S1 = ROTATEY(theta_jn, S1[0], S1[1], S1[2])
            S2 = ROTATEY(theta_jn, S2[0], S2[1], S2[2])

            # J should now be || z and L should have a azimuthal angle phi_jl
            phi_jl = np.arctan2(L[1], L[0])
            phi_jl = np.pi - phi_jl
            spins['phi_jl'] = phi_jl

            # bring L in the Z-X plane, with negative x
            J = ROTATEZ(phi_jl, J[0], J[1], J[2])
            L = ROTATEZ(phi_jl, L[0], L[1], L[2])
            S1 = ROTATEZ(phi_jl, S1[0], S1[1], S1[2])
            S2 = ROTATEZ(phi_jl, S2[0], S2[1], S2[2])

            theta0 = array_polar_ang(L)
            J = ROTATEY(theta0, J[0], J[1], J[2])
            L = ROTATEY(theta0, L[0], L[1], L[2])
            S1 = ROTATEY(theta0, S1[0], S1[1], S1[2])
            S2 = ROTATEY(theta0, S2[0], S2[1], S2[2])

            # The last rotation is useless as it won't change the differenze in spins' azimuthal angles
            phi1 = np.arctan2(S1[1], S1[0])
            phi2 = np.arctan2(S2[1], S2[0])
            if phi2 < phi1:
                phi12 = phi2 - phi1 + 2.*np.pi
            else:
                phi12 = phi2 - phi1

<<<<<<< HEAD
class BurstPosterior(Posterior):
    """
    Data structure for a table of posterior samples .
    """
    def __init__(self,commonResultsFormatData,SimBurstTableEntry=None,injFref=None,SnglBurstList=None,name=None,description=None,votfile=None):
        """
        Constructor.

        @param commonResultsFormatData: A 2D array containing the posterior
            samples and related data. The samples chains form the columns.
        @type commonResultsFormatData: custom type
        @param SimInspiralTableEntry: A SimInspiralTable row containing the injected values.
        @type SimInspiralTableEntry: glue.ligolw.lsctables.SimInspiral
        @param SnglInspiralList: A list of SnglInspiral objects containing the triggers.
        @type SnglInspiralList: list
        """
        common_output_table_header,common_output_table_raw =commonResultsFormatData
        self._posterior={}
        self._injFref=injFref
        self._injection=SimBurstTableEntry
        self._triggers=SnglBurstList
        self._loglaliases=['posterior', 'logl','logL','likelihood', 'deltalogl']
        self._logpaliases=['logp', 'logP','prior','logprior','Prior','logPrior']

        self._votfile=votfile

        common_output_table_header=[i.lower() for i in common_output_table_header]

        # Define XML mapping
        self._injXMLFuncMap={
                            'f0':lambda inj:inj.frequency,
                            'frequency':lambda inj:inj.frequency,
                            'centre_frequency':lambda inj:inj.frequency,
                            'quality':lambda inj:inj.q,
                            'hrss':lambda inj:inj.hrss,
                            'loghrss':lambda inj:log(inj.hrss),
                            'polar_angle':lambda inj:inj.pol_ellipse_angle,
                            'pol_ellipse_angle':lambda inj:inj.pol_ellipse_angle,
                            'pol_ellipse_e':lambda inj:inj.pol_ellipse_e,
                            'alpha':lambda inj:inj.pol_ellipse_angle,
                            'polar_eccentricity':lambda inj:inj.pol_ellipse_e,
                            'eccentricity':lambda inj:inj.pol_ellipse_e,
                            'time': lambda inj:float(inj.get_end()),
                            'end_time': lambda inj:float(inj.get_end()),
                            'ra':self._inj_longitude,
                            'rightascension':self._inj_longitude,
                            'long':self._inj_longitude,
                            'longitude':self._inj_longitude,
                            'dec':lambda inj:inj.dec,
                            'declination':lambda inj:inj.dec,
                            'lat':lambda inj:inj.dec,
                            'latitude':lambda inj:inj.dec,
                            'psi': lambda inj: np.mod(inj.psi, np.pi),
                            'f_ref': lambda inj: self._injFref,
                            'polarisation':lambda inj:inj.psi,
                            'polarization':lambda inj:inj.psi,
                            'duration':lambda inj:inj.duration,
                            'h1_end_time':lambda inj:float(inj.get_end('H')),
                            'l1_end_time':lambda inj:float(inj.get_end('L')),
                            'v1_end_time':lambda inj:float(inj.get_end('V')),
                           }

        for one_d_posterior_samples,param_name in zip(np.hsplit(common_output_table_raw,common_output_table_raw.shape[1]),common_output_table_header):

            self._posterior[param_name]=PosteriorOneDPDF(param_name.lower(),one_d_posterior_samples,injected_value=self._getinjpar(param_name),injFref=self._injFref,trigger_values=self._gettrigpar(param_name))

        logLFound=False

        for loglalias in self._loglaliases:
            if loglalias in common_output_table_header:
                try:
                    self._logL=self._posterior[loglalias].samples
                except KeyError:
                    print "No '%s' column in input table!"%loglalias
                    continue
                logLFound=True

        if not logLFound:
            raise RuntimeError("No likelihood/posterior values found!")

        self._logP=None
        for logpalias in self._logpaliases:
            if logpalias in common_output_table_header:
                try:
                    self._logP=self._posterior[logpalias].samples
                except KeyError:
                    print "No '%s' column in input table!"%logpalias
                    continue
                if not 'log' in logpalias:
                  self._logP=[np.log(i) for i in self._logP]
        if name is not None:
            self.__name=name

        if description is not None:
            self.__description=description

        return
    #===============================================================================
    # Functions used to parse injection structure.
    #===============================================================================

    def _inj_longitude(self,inj):
        """
        Return the mapping of longitude found in inj to the interval [0,2*pi).

        @type inj: glue.ligolw.lsctables.SimInspiral
        @param inj: a custom type with the attribute 'longitude'.
        @rtype: number
        """
        if inj.ra>2*pi_constant or inj.ra<0.0:
            maplong=2*pi_constant*(((float(inj.ra)/(2*pi_constant)) - floor(((float(inj.ra))/(2*pi_constant)))))
            print "Warning: Injected longitude/ra (%s) is not within [0,2\pi)! Angles are assumed to be in radians so this will be mapped to [0,2\pi). Mapped value is: %s."%(str(inj.ra),str(maplong))
            return maplong
        else:
            return inj.ra
=======
            spins['phi12'] = phi12

        return spins
>>>>>>> fb211d08

class KDTree(object):
    """
    A kD-tree.
    """
    def __init__(self, objects):
        """
        Construct a kD-tree from a sequence of objects.  Each object
        should return its coordinates using obj.coord().
        """
        if len(objects) == 0:
            raise RuntimeError("cannot construct kD-tree out of zero objects---you may have a repeated sample in your list")
        elif len(objects) == 1:
            self._objects = objects[:]
            coord=self._objects[0].coord()
            self._bounds = coord,coord
        elif self._same_coords(objects):
            # All the same coordinates
            self._objects = [ objects[0] ]
            coord=self._objects[0].coord()
            self._bounds = coord,coord
        else:
            self._objects = objects[:]
            self._bounds = self._bounds_of_objects()
            low,high=self._bounds
            self._split_dim=self._longest_dimension()
            longest_dim = self._split_dim
            sorted_objects=sorted(self._objects, key=lambda obj: (obj.coord())[longest_dim])
            N = len(sorted_objects)
            bound=0.5*(sorted_objects[N/2].coord()[longest_dim] + sorted_objects[N/2-1].coord()[longest_dim])
            low = [obj for obj in self._objects if obj.coord()[longest_dim] < bound]
            high = [obj for obj in self._objects if obj.coord()[longest_dim] >= bound]
            if len(low)==0:
                # Then there must be multiple values with the same
                # coordinate as the minimum element of high
                low = [obj for obj in self._objects if obj.coord()[longest_dim]==bound]
                high = [obj for obj in self._objects if obj.coord()[longest_dim] > bound]
            self._left = KDTree(low)
            self._right = KDTree(high)

    def _same_coords(self, objects):
        """
        True if and only if all the given objects have the same
        coordinates.
        """
        if len(objects) <= 1:
            return True
        coords = [obj.coord() for obj in objects]
        c0 = coords[0]
        for ci in coords[1:]:
            if not np.all(ci == c0):
                return False
        return True

    def _bounds_of_objects(self):
        """
        Bounds of the objects contained in the tree.
        """
        low=self._objects[0].coord()
        high=self._objects[0].coord()
        for obj in self._objects[1:]:
            low=np.minimum(low,obj.coord())
            high=np.maximum(high,obj.coord())
        return low,high

    def _longest_dimension(self):
        """
        Longest dimension of the tree bounds.
        """
        low,high = self._bounds
        widths = high-low
        return np.argmax(widths)

    def objects(self):
        """
        Returns the objects in the tree.
        """
        return self._objects[:]

    def __iter__(self):
        """
        Iterator over all the objects contained in the tree.
        """
        return self._objects.__iter__()

    def left(self):
        """
        Returns the left tree.
        """
        return self._left

    def right(self):
        """
        Returns the right tree.
        """
        return self._right

    def split_dim(self):
        """
        Returns the dimension along which this level of the kD-tree
        splits.
        """
        return self._split_dim

    def bounds(self):
        """
        Returns the coordinates of the lower-left and upper-right
        corners of the bounding box for this tree: low_left, up_right
        """
        return self._bounds

    def volume(self):
        """
        Returns the volume of the bounding box of the tree.
        """
        v = 1.0
        low,high=self._bounds
        for l,h in zip(low,high):
            v = v*(h - l)
        return v

    def integrate(self,f,boxing=64):
        """
        Returns the integral of f(objects) over the tree.  The
        optional boxing parameter determines how deep to descend into
        the tree before computing f.
        """
        # if len(self._objects) <= boxing:
        #     return self.volume()*f(self._objects)
        # else:
        #     return self._left.integrate(f, boxing) + self._right.integrate(f, boxing)
        
        def x(tree):
            return tree.volume()*f(tree._objects)
            
        def y(a,b):
            return a+b
        
        return self.operate(x,y,boxing=boxing)
        
    def operate(self,f,g,boxing=64):
        """
        Operates on tree nodes exceeding boxing parameter depth.
        """
        if len(self._objects) <= boxing:
            return f(self)
        else:
            
            return g(self._left.operate(f,g,boxing),self._right.operate(f,g,boxing))


class KDTreeVolume(object):
    """
    A kD-tree suitable for splitting parameter spaces and counting hypervolumes.
    Is modified from the KDTree class so that bounding boxes are stored. This means that
    there are no longer gaps in the hypervolume once the samples have been split into groups.
    """
    def __init__(self, objects,boundingbox,dims=0):
        """
        Construct a kD-tree from a sequence of objects.  Each object
        should return its coordinates using obj.coord().
        the obj should also store the bounds of the hypervolume its found in.
        for non-leaf objects we need the name of the dimension split and value at split.
        """
        self._dimension = dims
        self._bounds = boundingbox
        self._weight = 1
        if len(objects) == 0: #for no objects - something is wrong, i think it can only happen in first call
            raise RuntimeError("cannot construct kD-tree out of zero objects---you may have a repeated sample in your list")
        elif len(objects) == 1: #1 object, have reached leaf of tree
            self._objects = objects[:]
        elif self._same_coords(objects): # When ALL samples have the same coordinates in all dimensions
            self._weight = len(objects)
            self._objects = [ objects[0] ] #need to modify kdtree_bin functions to use _weight to get correct number of samples
            coord=self._objects[0].coord()
        else: #construct next level of tree with multiple samples
            self._objects = objects[:]
            split_dim = self._dimension
            sorted_objects=sorted(self._objects, key=lambda obj: (obj.coord())[split_dim])
            N = len(sorted_objects)
            self._split_value = 0.5*(sorted_objects[N/2].coord()[split_dim] + sorted_objects[N/2-1].coord()[split_dim])
            bound = self._split_value
            low = [obj for obj in self._objects if obj.coord()[split_dim] < bound]
            high = [obj for obj in self._objects if obj.coord()[split_dim] >= bound]
            if len(low)==0:
                # Then there must be multiple values with the same
                # coordinate as the minimum element of 'high'
                low = [obj for obj in self._objects if obj.coord()[split_dim] == bound]
                high = [obj for obj in self._objects if obj.coord()[split_dim] > bound]
            leftBoundingbox = []
            rightBoundingbox = []
            for i in self._bounds:
                leftBoundingbox.append(list(i))
                rightBoundingbox.append(list(i))
            leftBoundingbox[1][split_dim] = bound
            rightBoundingbox[0][split_dim] = bound
            # designate the next dimension to use for split for sub-trees
            # if has got to the end of the list of dimensions then starts
            # again at dimension = 0
            if (split_dim < (len(self._objects[0].coord()) - 1)):
                child_dim = split_dim + 1
            else:
                child_dim = 0
            self._left = KDTreeVolume(low,leftBoundingbox,dims = child_dim)
            # added in a load of messing about incase there are repeated values in the currently checked dimension
            if (len(high) != 0):
                self._right = KDTreeVolume(high,rightBoundingbox,dims = child_dim)
            else:
                self._right = None

    def _same_coords(self, objects):
        """
        True if and only if all the given objects have the same
        coordinates.
        """
        if len(objects) <= 1:
            return True
        coords = [obj.coord() for obj in objects]
        c0 = coords[0]
        for ci in coords[1:]:
            if not np.all(ci == c0):
                return False
        return True

    def objects(self):
        """
        Returns the objects in the tree.
        """
        return self._objects[:]

    def __iter__(self):
        """
        Iterator over all the objects contained in the tree.
        """
        return self._objects.__iter__()

    def left(self):
        """
        Returns the left tree.
        """
        return self._left

    def right(self):
        """
        Returns the right tree.
        """
        return self._right

    def split_dim(self):
        """
        Returns the dimension along which this level of the kD-tree
        splits.
        """
        return self._split_dim

    def bounds(self):
        """
        Returns the coordinates of the lower-left and upper-right
        corners of the bounding box for this tree: low_left, up_right
        """
        return self._bounds

    def volume(self):
        """
        Returns the volume of the bounding box of the tree.
        """
        v = 1.0
        low,high=self._bounds
        for l,h in zip(low,high):
            v = v*(h - l)
        return v

    def integrate(self,f,boxing=64):
        """
        Returns the integral of f(objects) over the tree.  The
        optional boxing parameter determines how deep to descend into
        the tree before computing f.
        """
        def x(tree):
            return tree.volume()*f(tree._objects)

        def y(a,b):
            return a+b

        return self.operate(x,y,boxing=boxing)

    def operate(self,f,g,boxing=64):
        """
        Operates on tree nodes exceeding boxing parameter depth.
        """
        if len(self._objects) <= boxing:
            return f(self)
        else:
            return g(self._left.operate(f,g,boxing),self._right.operate(f,g,boxing))

    def search(self,coordinates,boxing = 64):
        """
        takes a set of coordinates and searches down through the tree untill it gets
        to a box with less than 'boxing' objects in it and returns the box bounds,
        number of objects in the box, and the weighting.
        """
        if len(self._objects) <= boxing:
            return self._bounds,len(self._objects),self._weight
        elif coordinates[self._dimension] < self._split_value:
            return self._left.search(coordinates,boxing)
        else:
            return self._right.search(coordinates,boxing)

    def fillNewTree(self,boxing = 64, isArea = False):
        """
        copies tree structure, but with KDSkeleton as the new nodes.
        """
        boxN = boxing
        if len(self._objects) <= boxN:
            newNode = KDSkeleton(self.bounds(), left_child = None , right_child = None)
            if isArea:
                newNode.setImportance(len(self._objects),skyArea(self.bounds()))
            else:
                newNode.setImportance(len(self._objects),self.volume())
            return newNode
        else:
            if isArea:
                newNode = KDSkeleton(self.bounds, left_child = self._left.fillNewTree(boxN,isArea=True), right_child = self._right.fillNewTree(boxN,isArea=True))
                newNode.setImportance(len(self._objects),skyArea(self.bounds()))
            else:
                newNode = KDSkeleton(self.bounds, left_child = self._left.fillNewTree(boxN), right_child = self._right.fillNewTree(boxN))
                newNode.setImportance(len(self._objects),self.volume())
            newNode.setSplit(self._dimension,self._split_value)
            return newNode

class KDSkeleton(object):
    """
    object to store the structure of a kd tree
    """

    def __init__(self, bounding_box, left_child = None, right_child = None):
        self._bounds = bounding_box
        #self._names = coordinate_names
        self._left = left_child
        self._right = right_child
        self._samples = 0
        self._splitValue = None
        self._splitDim = None
        self._importance = None
        self._volume = None

    def addSample(self):
        self._samples +=1

    def bounds(self):
        return self._bounds

    def search(self,coordinates):
        """
        takes a set of coordinates and searches down through the tree untill it gets
        to a box with less than 'boxing' objects in it and returns the box bounds,
        number of objects in the box, and the weighting.
        """
        if self._left is None:
            return self._bounds, self._samples, self._importance
        elif coordinates[self._splitDim] < self._splitValue:
            return self._left.search(coordinates)
        else:
            return self._right.search(coordinates)

    def setImportance(self, sampleNumber, volume):
        self._importance = sampleNumber/volume
        self._volume = volume

    def setSplit(self,dimension,value):
        self._splitDim = dimension
        self._splitValue = value


class PosteriorSample(object):
    """
    A single parameter sample object, suitable for inclusion in a
    kD-tree.
    """

    def __init__(self, sample_array, headers, coord_names):
        """
        Given the sample array, headers for the values, and the names
        of the desired coordinates, construct a parameter sample
        object.
        """
        self._samples=sample_array[:]
        self._headers=headers
        if not (len(sample_array) == len(self._headers)):
            print "Header length = ", len(self._headers)
            print "Sample length = ", len(sample_array)
            raise RuntimeError("parameter and sample lengths do not agree")
        self._coord_names=coord_names
        self._coord_indexes=[self._headers.index(name) for name in coord_names]

    def __getitem__(self, key):
        """
        Return the element with the corresponding name.
        """
        key=key.lower()
        if key in self._headers:
            idx=self._headers.index(key)
            return self._samples[idx]
        else:
            raise KeyError("key not found in posterior sample: %s"%key)

    def coord(self):
        """
        Return the coordinates for the parameter sample.
        """
        return self._samples[self._coord_indexes]





class AnalyticLikelihood(object):
    """
    Return analytic likelihood values.
    """

    def __init__(self, covariance_matrix_files, mean_vector_files):
        """
        Prepare analytic likelihood for the given parameters.
        """
        # Make sure files names are in a list
        if isinstance(covariance_matrix_files, str):
            covariance_matrix_files = [covariance_matrix_files]
        if isinstance(mean_vector_files, str):
            mean_vector_files = [mean_vector_files]

        covarianceMatrices = [np.loadtxt(csvFile, delimiter=',') for csvFile in covariance_matrix_files]
        num_matrices = len(covarianceMatrices)

        if num_matrices != len(mean_vector_files):
            raise RuntimeError('Must give a mean vector list for every covariance matrix')

        param_line = open(mean_vector_files[0]).readline()
        self._params = [param.strip() for param in param_line.split(',')]

        converter=lambda x: eval(x.replace('pi','%.32f'%pi_constant))  # converts fractions w/ pi (e.g. 3.0*pi/2.0)
        self._modes = []
        for i in range(num_matrices):
            CM = covarianceMatrices[i]
            vecFile = mean_vector_files[i]

            param_line = open(vecFile).readline()
            params = [param.strip() for param in param_line.split(',')]
            if set(params)!=set(self._params):
                raise RuntimeError('Parameters do not agree between mean vector files.')

            sigmas = dict(zip(params,np.sqrt(CM.diagonal())))
            colNums = range(len(params))
            converters = dict(zip(colNums,[converter for i in colNums]))
            meanVectors = np.loadtxt(vecFile, delimiter=',', skiprows=1, converters=converters)
            try:
                for vec in meanVectors:
                    means = dict(zip(params,vec))
                    mode = [(param, stats.norm(loc=means[param],scale=sigmas[param])) for param in params]
                    self._modes.append(dict(mode))
            except TypeError:
                means = dict(zip(params,meanVectors))
                mode = [(param, stats.norm(loc=means[param],scale=sigmas[param])) for param in params]
                self._modes.append(dict(mode))
        self._num_modes = len(self._modes)

    def pdf(self, param):
        """
        Return PDF function for parameter.
        """
        pdf = None
        if param in self._params:
            pdf = lambda x: (1.0/self._num_modes) * sum([mode[param].pdf(x) for mode in self._modes])
        return pdf

    def cdf(self, param):
        """
        Return PDF function for parameter.
        """
        cdf = None
        if param in self._params:
            cdf = lambda x: (1.0/self._num_modes) * sum([mode[param].cdf(x) for mode in self._modes])
        return cdf

    @property
    def names(self):
        """
        Return list of parameter names described by analytic likelihood function.
        """
        return self._params



#===============================================================================
# Web page creation classes (wrap ElementTrees)
#===============================================================================

class htmlChunk(object):
    """
    A base class for representing web content using ElementTree .
    """
    def __init__(self,tag,attrib=None,parent=None):

        self._html=Element(tag)#attrib={'xmlns':"http://www.w3.org/1999/xhtml"})
        if attrib:
            for attribname,attribvalue in attrib.items():
                self._html.attrib[attribname]=attribvalue
        if parent:
            parent.append(self._html)

    def toprettyxml(self):
        """
        Return a pretty-printed XML string of the htmlPage.
        """
        elem=self._html
        rough_string = tostring(elem)
        reparsed = minidom.parseString(rough_string)
        return reparsed.toprettyxml(indent="  ")

    def __str__(self):
        return self.toprettyxml()

    def write(self,string):
        parser=XMLParser()
        parser.feed(string)
        Estr=parser.close()
        self._html.append(Estr)

    def p(self,pstring):
        Ep=Element('p')
        Ep.text=pstring
        self._html.append(Ep)
        return Ep

    def h1(self,h1string):
        Ep=Element('h1')
        Ep.text=h1string
        self._html.append(Ep)
        return Ep
#
    def h5(self,h1string):
        Ep=Element('h5')
        Ep.text=h1string
        self._html.append(Ep)
        return Ep

    def h2(self,h2string):
        Ep=Element('h2')
        Ep.text=h2string
        self._html.append(Ep)
        return Ep

    def h3(self,h1string):
        Ep=Element('h3')
        Ep.text=h1string
        self._html.append(Ep)
        return Ep

    def br(self):
        Ebr=Element('br')
        self._html.append(Ebr)
        return Ebr

    def hr(self):
        Ehr=Element('hr')
        self._html.append(Ehr)
        return Ehr

    def a(self,url,linktext):
        Ea=Element('a')
        Ea.attrib['href']=url
        Ea.text=linktext
        self._html.append(Ea)
        return Ea
        
    def tab(self,idtable=None):
        args={}
        if idtable is not None:
          args={'id':idtable}
        
        Etab=Element('table',args)
        self._html.append(Etab)
        return Etab
        
    def insert_row(self,tab,label=None):
        
        """
        Insert row in table tab.
        If given, label used as id for the table tag
        """
        
        Etr=Element('tr')
        if label is not None:
            Etr.attrib['id']=label
        tab.append(Etr)
        return Etr
        
    def insert_td(self,row,td,label=None,legend=None):
        """
        Insert cell td into row row.
        Sets id to label, if given
        """
        
        Etd=Element('td')
        
        if type(td) is str:
            Etd.text=td
        else:
            td=tostring(td)
            td=minidom.parseString(td)
            td=td.toprettyxml(indent="  ")
            Etd.text=td
        if label is not None:
            Etd.attrib['id']=label
        if legend is not None:
            legend.a('#%s'%label,'%s'%label)
            legend.br()
        row.append(Etd)
        return Etd      

    def append(self,element):
        self._html.append(element)


#
class htmlPage(htmlChunk):
    """
    A concrete class for generating an XHTML(1) document. Inherits from htmlChunk.
    """
    def __init__(self,title=None,css=None,javascript=None,toc=False):
        htmlChunk.__init__(self,'html',attrib={'xmlns':"http://www.w3.org/1999/xhtml"})
        self.doctype_str='<!DOCTYPE html PUBLIC "-//W3C//DTD XHTML 1.0 Transitional//EN" "http://www.w3.org/TR/xhtml1/DTD/xhtml1-transitional.dtd">'

        self._head=SubElement(self._html,'head')
        Etitle=SubElement(self._head,'title')
        self._body=SubElement(self._html,'body')
        self._css=None
        self._jscript=None
        if title is not None:
            Etitle.text=str(title)
            self._title=SubElement(self._body,'h1')
            self._title.text=title
        if javascript is not None:
            self._jscript=SubElement(self._head,'script')
            self._jscript.attrib['type']="text/javascript"
            self._jscript.text=str(javascript)
        if css is not None:
            self._css=SubElement(self._head,'style')
            self._css.attrib['type']="text/css"
            self._css.text=str(css)
        
    def __str__(self):
        return self.doctype_str+'\n'+self.toprettyxml()

    def add_section(self,section_name,legend=None):
        newSection=htmlSection(section_name)
        self._body.append(newSection._html)
        if legend is not None:
            legend.a('#%s'%section_name,'%s'%section_name)
            legend.br()
        return newSection
        
    def add_collapse_section(self,section_name,legend=None,innertable_id=None,start_closed=True):
        """
        Create a section embedded into a table that can be collapsed with a button
        """
        newSection=htmlCollapseSection(section_name,table_id=innertable_id,start_closed=start_closed)
        self._body.append(newSection._html)
        if legend is not None:
            legend.a('#%s'%section_name,'%s'%section_name)
            legend.br()
        return newSection

    def add_section_to_element(self,section_name,parent):
        """
        Create a section which is not appended to the body of html, but to the parent Element
        """
        newSection=htmlSection(section_name,htmlElement=parent,blank=True)
        parent.append(newSection._html)
        return newSection
        

    @property
    def body():
        return self._body

    @property
    def head():
        return self._head


class htmlSection(htmlChunk):
    """
    Represents a block of html fitting within a htmlPage. Inherits from htmlChunk.
    """
    def __init__(self,section_name,htmlElement=None,blank=False):
        if not blank:
            htmlChunk.__init__(self,'div',attrib={'class':'ppsection','id':section_name},parent=htmlElement)
        else:
            htmlChunk.__init__(self,'div',attrib={'style':'"color:#000000"','id':section_name},parent=htmlElement)
        self.h2(section_name)


class htmlCollapseSection(htmlChunk):
    """
    Represents a block of html fitting within a htmlPage. Inherits from htmlChunk.
    """
    
    def __init__(self,section_name,htmlElement=None,table_id=None,start_closed=True):
        htmlChunk.__init__(self,'div',attrib={'class':'ppsection','id':section_name},parent=htmlElement)
        # if table id is none, generate a random id:
        if table_id is None:
            table_id=random.randint(1,10000000)
        self.table_id=table_id
        self._start_closed=start_closed
        
    def write(self,string):
        k=random.randint(1,10000000)
        if self._start_closed:
          st='<table border="0" align="center" cellpadding="5" cellspacing="0"><tr bgcolor="#4682B4" height="50"><td width="5%%"><font size="4" face="tahoma" color="white"><a href="#"> Top</a></font></td><td width="45%%"><font size="4" face="tahoma" color="white"><strong>%s</strong></font></td><td bgcolor="#4682B4" align="center" width="50%%"><input id="lnk%s" type="button" value="[+] Expand" onclick="toggle_visibility(\'%s\',\'lnk%s\');"></input></td></tr><tr><td colspan="7">'%(self._html.attrib['id'],k,self.table_id,k)
          string=string.replace('table ', 'table style="display: none" ')
        else:
          st='<table border="0" align="center" cellpadding="5" cellspacing="0"><tr bgcolor="#4682B4" height="50"><td width="5%%"><font size="4" face="tahoma" color="white"><a href="#"> Top</a></font></td><td width="45%%"><font size="4" face="tahoma" color="white"><strong>%s</strong></font></td><td bgcolor="#4682B4" align="center" width="50%%"><input id="lnk%s" type="button" value="[-] Collapse" onclick="toggle_visibility(\'%s\',\'lnk%s\');"></input></td></tr><tr><td colspan="7">'%(self._html.attrib['id'],k,self.table_id,k)
          string=string.replace('table ', 'table style="display: table" ')
        st+=string
        st+='</td></tr></table>'
        htmlChunk.write(self,st)
        
#===============================================================================
# Internal module functions
#===============================================================================

def _skyhist_cart_slow(skycarts,sky_samples):
    """
    @deprecated: This is a pure python version of the C extension function
        pylal._bayespputils._skyhist_cart .
    """

    N=len(skycarts)
    print 'operating on %d sky points'%(N)
    bins=np.zeros(N)
    for RAsample,decsample in sky_samples:
        sampcart=pol2cart(RAsample,decsample)
        maxdx=-1
        maxvalue=-1
        for i in xrange(0,N):
            dx=np.dot(sampcart,skycarts[i])
            if dx>maxvalue:
                    maxdx=i
                    maxvalue=dx

        bins[maxdx]+=1
    return bins
#
def _sky_hist(skypoints,samples):
    """
    @deprecated: This is an old pure python version of the C extension function
        pylal._bayespputils._skyhist_cart .
    """
    N=len(skypoints)
    print 'operating on %d sky points' % (N)
    bins=zeros(N)
    j=0
    for sample in samples:
        seps=map(lambda s: ang_dist(sample[RAdim],sample[decdim],s[1],s[0]),skypoints)
        minsep=math.pi
        for i in range(0,N):
            if seps[i]<minsep:
                minsep=seps[i]
                mindx=i
        bins[mindx]=bins[mindx]+1
        j=j+1
        print 'Done %d/%d iterations, minsep=%f degrees'\
            %(j,len(samples),minsep*(180.0/3.1415926))
    return (skypoints,bins)
#

def _calculate_confidence_levels(hist, points, injBin, NSamples):
    """
    Returns (injectionconf, toppoints), where injectionconf is the
    confidence level of the injection, contained in the injBin and
    toppoints is a list of (pointx, pointy, ptindex, frac), with
    pointx and pointy the (x,y) coordinates of the corresponding
    element of the points array, ptindex the index of the point in the
    array, and frac the cumulative fraction of points with larger
    posterior probability.

    The hist argument should be a one-dimensional array that contains
    counts of sample points in each bin.

    The points argument should be a 2-D array storing the sky location
    associated with each bin; the first index runs from 0 to NBins -
    1, while the second index runs from 0 to 1.

    The injBin argument gives the bin index in which the injection is
    found.

    The NSamples argument is used to normalize the histogram counts
    into fractional probability.
    """

    histIndices=np.argsort(hist)[::-1]  # In decreasing order

    toppoints=[]
    frac=0.0
    injConf=None
    for i in histIndices:
        frac+=float(hist[i])/float(NSamples)
        toppoints.append((points[i,0], points[i,1], i, frac))
        if i == injBin:
            injConf=frac
            print 'Injection found at confidence level %g'%injConf

    return (injConf, toppoints)

def _greedy_bin(greedyHist,greedyPoints,injection_bin_index,bin_size,Nsamples,confidence_levels):
    """
    An interal function representing the common, dimensionally-independent part of the
    greedy binning algorithms.
    """

    #Now call confidence level C extension function to determine top-ranked pixels
    (injectionconfidence,toppoints)=_calculate_confidence_levels(greedyHist, greedyPoints, injection_bin_index, Nsamples)

    #Determine interval/area contained within given confidence intervals
    nBins=0
    confidence_levels.sort()
    reses={}
    toppoints=np.array(toppoints)
    for printcl in confidence_levels:
        nBins=np.searchsorted(toppoints[:,3], printcl) + 1

        if nBins >= len(toppoints):
            nBins=len(toppoints)-1

        accl=toppoints[nBins-1,3]

        reses[printcl]=nBins*bin_size

    #Find area
    injection_area=None
    if injection_bin_index and injectionconfidence:
        i=list(np.nonzero(np.asarray(toppoints)[:,2]==injection_bin_index))[0]
        injection_area=bin_size*(i+1)

    return toppoints,injectionconfidence,reses,injection_area
#
#### functions used in 2stage kdtree 

def skyArea(bounds):
    return - (cos(pi_constant/2. - bounds[0][1])-cos(pi_constant/2. - bounds[1][1]))*(bounds[1][0] - bounds[0][0])

def random_split(items, fraction):
    size = int(len(items)*fraction)
    random.shuffle(items)
    return items[:size], items[size:]

def addSample(tree,coordinates):
    if tree._left is None:
        tree.addSample()
    elif coordinates[tree._splitDim] < tree._splitValue:
        addSample(tree._left,coordinates)
    else:
        addSample(tree._right,coordinates)

#
#===============================================================================
# Public module functions
#===============================================================================

def kdtree_bin_sky_volume(posterior,confidence_levels):
    
    confidence_levels.sort()
    
    class Harvester(list):
        
        def __init__(self):
            list.__init__(self)
            self.unrho=0.
            
        def __call__(self,tree):
            number_density=float(len(tree.objects()))/float(tree.volume())
            self.append([number_density,tree.volume(),tree.bounds()])
            self.unrho+=number_density
            
        def close_ranks(self):
            
            for i in range(len(self)):
                self[i][0]/=self.unrho
            
            return sorted(self,key=itemgetter(0))
    
    def h(a,b):
        pass
    
    samples,header=posterior.samples()
    header=header.split()
    coord_names=["ra","dec","dist"]
    coordinatized_samples=[PosteriorSample(row, header, coord_names) for row in samples]
    tree=KDTree(coordinatized_samples)
    
    a=Harvester()
    samples_per_bin=10
    tree.operate(a,h,boxing=samples_per_bin)
    
    b=a.close_ranks()
    b.reverse()
    
    acc_rho=0.
    acc_vol=0.
    cl_idx=0
    confidence_intervals={}
    for rho,vol,bounds in b:
        acc_rho+=rho
        acc_vol+=vol
    
        if acc_rho>confidence_levels[cl_idx]:
            confidence_intervals[acc_rho]=acc_vol
            cl_idx+=1
            if cl_idx==len(confidence_levels):
                break
    
    return confidence_intervals

def kdtree_bin_sky_area(posterior,confidence_levels,samples_per_bin=10):
    """
    takes samples and applies a KDTree to them to return confidence levels
    returns confidence_intervals - dictionary of user_provided_CL:calculated_area
            b - ordered list of KD leaves
            injInfo - if injection values provided then returns
                      [Bounds_of_inj_kd_leaf ,number_samples_in_box, weight_of_box,injection_CL ,injection_CL_area]
    Not quite sure that the repeated samples case is fixed, posibility of infinite loop.
    """
    confidence_levels.sort()
    from math import cos, pi
    class Harvester(list):
        """
        when called by kdtree.operate will be used to calculate the density of each bin (sky area)
        """
        def __init__(self):
            list.__init__(self)
            self.unrho=0.

        def __call__(self,tree):
            #area = (cos(tree.bounds()[0][1])-cos(tree.bounds()[1][1]))*(tree.bounds()[1][0] - tree.bounds()[0][0])
            area = - (cos(pi/2. - tree.bounds()[0][1])-cos(pi/2. - tree.bounds()[1][1]))*(tree.bounds()[1][0] - tree.bounds()[0][0])
            number_density=float(len(tree.objects()))/float(area)
            self.append([number_density,len(tree.objects()),area,tree.bounds()])
            self.unrho+=number_density

        def close_ranks(self):

            for i in range(len(self)):
                self[i][0]/=self.unrho

            return sorted(self,key=itemgetter(0))

    def h(a,b):
        pass

    peparser=PEOutputParser('common')

    samples,header=posterior.samples()
    header=header.split()
    coord_names=["ra","dec"]
    initial_dimensions = [[0.,-pi/2.],[2.*pi, pi/2.]]
    coordinatized_samples=[PosteriorSample(row, header, coord_names) for row in samples]
    tree=KDTreeVolume(coordinatized_samples,initial_dimensions)

    a=Harvester()
    tree.operate(a,h,boxing=samples_per_bin)
    totalSamples = len(tree.objects())
    b=a.close_ranks()
    b.reverse()
    samplecounter=0.0
    for entry in b:
        samplecounter += entry[1]
        entry[1] = float(samplecounter)/float(totalSamples)

    acc_rho=0.
    acc_vol=0.
    cl_idx=0

    #checks for injection and extract details of the node in the tree that the injection is found
    if posterior['ra'].injval is not None and posterior['dec'].injval is not None:
        injBound,injNum,injWeight = tree.search([posterior['ra'].injval,posterior['dec'].injval],boxing = samples_per_bin)
        injInfo = [injBound,injNum,injWeight]
        inj_area = - (cos(pi/2. - injBound[0][1])-cos(pi/2. - injBound[1][1]))*(injBound[1][0] - injBound[0][0])
        inj_number_density=float(injNum)/float(inj_area)
        inj_rho = inj_number_density / a.unrho
    else:
        injInfo = None
        inj_area = None
        inj_number_density=None
        inj_rho = None

    #finds the volume contained within the confidence levels requested by user
    confidence_intervals={}
    for rho,confidence_level,vol,bounds in b:
        acc_vol+=vol

        if confidence_level>confidence_levels[cl_idx]:
            print str(confidence_level)
            print acc_vol
            confidence_intervals[confidence_levels[cl_idx]]=acc_vol
            cl_idx+=1
            if cl_idx==len(confidence_levels):
                break

    acc_vol = 0.
    for rho,sample_number,vol,bounds in b:
        acc_vol+=vol
    print 'total area: ' + str(acc_vol)

    #finds the confidence level of the injection and the volume of the associated contained region
    inj_confidence = None
    inj_confidence_area = None
    if inj_rho is not None:
        acc_vol=0.
        for rho,confidence_level,vol,bounds in b:
            acc_vol+=vol
            if rho <= inj_rho:
                inj_confidence = confidence_level
                inj_confidence_area = acc_vol
                injInfo.append(inj_confidence)
                injInfo.append(inj_confidence_area)
                print 'inj ' +str(vol)
                break
    return confidence_intervals, b, injInfo

def kdtree_bin(posterior,coord_names,confidence_levels,initial_boundingbox = None,samples_per_bin = 10):
    """
    takes samples and applies a KDTree to them to return confidence levels
    returns confidence_intervals - dictionary of user_provided_CL:calculated_volume
            b - ordered list of KD leaves
            initial_boundingbox - list of lists [upperleft_coords,lowerright_coords]
            injInfo - if injection values provided then returns
                      [Bounds_of_inj_kd_leaf ,number_samples_in_box, weight_of_box,injection_CL ,injection_CL_volume]
    Not quite sure that the repeated samples case is fixed, posibility of infinite loop.
    """
    confidence_levels.sort()
    print confidence_levels
    class Harvester(list):
        """
        when called by kdtree.operate will be used to calculate the density of each bin
        """
        def __init__(self):
            list.__init__(self)
            self.unrho=0.

        def __call__(self,tree):
            number_density=float(len(tree.objects()))/float(tree.volume())
            self.append([number_density,len(tree.objects()),tree.volume(),tree.bounds()])
            self.unrho+=number_density

        def close_ranks(self):

            for i in range(len(self)):
                self[i][0]/=self.unrho

            return sorted(self,key=itemgetter(0))

    def h(a,b):
        pass

    peparser=PEOutputParser('common')

    samples,header=posterior.samples()
    header=header.split()
    coordinatized_samples=[PosteriorSample(row, header, coord_names) for row in samples]

    #if initial bounding box is not provided, create it using max/min of sample coords.
    if initial_boundingbox is None:
        low=coordinatized_samples[0].coord()
        high=coordinatized_samples[0].coord()
        for obj in coordinatized_samples[1:]:
            low=np.minimum(low,obj.coord())
            high=np.maximum(high,obj.coord())
        initial_boundingbox = [low,high]

    tree=KDTreeVolume(coordinatized_samples,initial_boundingbox)

    a=Harvester()
    tree.operate(a,h,boxing=samples_per_bin)

    b=a.close_ranks()
    b.reverse()
    totalSamples = len(tree.objects())
    samplecounter=0.0
    for entry in b:
        samplecounter += entry[1]
        entry[1] = float(samplecounter)/float(totalSamples)

    acc_rho=0.
    acc_vol=0.
    cl_idx=0

    #check that there is an injection value for all dimension names
    def checkNone(listoParams):
        for param in listoParams:
            if posterior[param].injval is None:
                return False
        return True

    #checks for injection and extract details of the lnode in the tree that the injection is found
    if checkNone(coord_names):
        injBound,injNum,injWeight = tree.search([posterior[x].injval for x in coord_names],boxing = samples_per_bin)
        injInfo = [injBound,injNum,injWeight]
        #calculate volume of injections bin
        inj_volume = 1.
        low = injBound[0]
        high = injBound[1]
        for aCoord,bCoord in zip(low,high):
            inj_volume = inj_volume*(bCoord - aCoord)
        inj_number_density=float(injNum)/float(inj_volume)
        inj_rho = inj_number_density / a.unrho
        print injNum,inj_volume,inj_number_density,a.unrho,injBound
    else:
        injInfo = None
        inj_area = None
        inj_number_density=None
        inj_rho = None

    #finds the volume contained within the confidence levels requested by user
    confidence_intervals={}
    for rho,sample_number,vol,bounds in b:
        acc_vol+=vol

        if sample_number>confidence_levels[cl_idx]:
            confidence_intervals[confidence_levels[cl_idx]]=(acc_vol,sample_number)
            cl_idx+=1
            if cl_idx==len(confidence_levels):
                break

    acc_vol = 0.
    for rho,sample_number,vol,bounds in b:
        acc_vol+=vol

    #finds the confidence level of the injection and the volume of the associated contained region
    inj_confidence = None
    inj_confidence_area = None
    if inj_rho is not None:
        print 'calculating cl'
        acc_vol=0.
        for rho,confidence_level,vol,bounds in b:
            acc_vol+=vol
            if rho <= inj_rho:
                inj_confidence = confidence_level
                inj_confidence_area = acc_vol
                injInfo.append(inj_confidence)
                injInfo.append(inj_confidence_area)
                break

    return confidence_intervals, b, initial_boundingbox,injInfo

def kdtree_bin2Step(posterior,coord_names,confidence_levels,initial_boundingbox = None,samples_per_bin = 10,injCoords = None,alternate = False, fraction = 0.5, skyCoords=False):
    """
    input: posterior class instance, list of confidence levels, optional choice of inital parameter space, samples per box in kdtree
    note initial_boundingbox is [[lowerbound of each param][upper bound of each param]], if not specified will just take limits of samples
    fraction is proportion of samples used for making the tree structure.
    returns: confidence_intervals, sorted list of kd objects, initial_boundingbox, injInfo
    where injInfo is [bounding box injection is found within, samples in said box, weighting of box (in case of repeated samples),inj_confidence, inj_confidence_area]
    """
    confidence_levels.sort()

    samples,header=posterior.samples()
    numberSamples = len(samples)
    if alternate == False:
        samplesStructure, samplesFill = random_split(samples,fraction)
    else:
        samplesStructure = samples[:int(numberSamples*fraction)]
        samplesFill = samples[int(numberSamples*fraction):]
    samplesFillLen = len(samplesFill)
    
    header=header.split()
    coordinatized_samples=[PosteriorSample(row, header, coord_names) for row in samplesStructure]
    #if initial bounding box is not provided, create it using max/min of sample coords.
    if skyCoords == True:
        initial_boundingbox = [[0,-pi_constant/2.],[2*pi_constant,pi_constant/2.]]
    if initial_boundingbox is None:
        low=coordinatized_samples[0].coord()
        high=coordinatized_samples[0].coord()
        for obj in coordinatized_samples[1:]:
            low=np.minimum(low,obj.coord())
            high=np.maximum(high,obj.coord())
        initial_boundingbox = [low,high]
    tree=KDTreeVolume(coordinatized_samples,initial_boundingbox)
    tree2fill = tree.fillNewTree(boxing=samples_per_bin, isArea = skyCoords)#set isArea True if looking at sky coords(modifies stored volume values

    columns = []
    for name in coord_names:
        columns.append(header.index(name))

    for sample in samplesFill:
        tempSample=[]
        for column in columns:
            tempSample.append(sample[column])
        addSample(tree2fill,tempSample)

    def getValues(tree,listing):
        if tree._left is None:
            listing.append([tree.bounds(),tree._importance,tree._samples,tree._volume])
        else:
            getValues(tree._left,listing)
            getValues(tree._right,listing)

    listLeaves = []
    getValues(tree2fill,listLeaves)

    clSamples = []
    for cl in confidence_levels:
        clSamples.append(samplesFillLen*cl)
    
    sortedLeavesList = sorted(listLeaves, key=lambda importance: importance[1])
    sortedLeavesList.reverse()
    runningTotalSamples = 0
    for i in range(len(sortedLeavesList)):
        runningTotalSamples += sortedLeavesList[i][2]
        sortedLeavesList[i].append(float(runningTotalSamples)/samplesFillLen,)


    level = 0
    countSamples = 0
    volume = 0
    lencl = len(clSamples)
    #finds confidence levels
    confidence_intervals={}
    interpConfAreas = {}
    countLeaves = 0
    for leaf in sortedLeavesList:
        countSamples += leaf[2]
        countLeaves += 1
        volume += leaf[3]
        if level < lencl and countSamples >= clSamples[level]:
            confidence_intervals[confidence_levels[level]]=(volume,float(countSamples)/samplesFillLen)
            interpConfAreas[confidence_levels[level]] = volume-leaf[3]*(countSamples-clSamples[level])/leaf[2]
            level +=1

    if injCoords is not None:
        injBound,injNum,injImportance = tree2fill.search(injCoords)
        injInfo = [injBound,injNum,injImportance]
    else:
        injInfo = None


    #finds the confidence level of the injection and the volume of the associated contained region                                                         
    inj_confidence = None
    inj_confidence_area = None
    if injInfo is not None:
        acc_vol=0.
        acc_cl=0.
        for leaf in sortedLeavesList:
            acc_vol+=leaf[3]
            acc_cl+=leaf[2]
            if leaf[1] <= injImportance:
                inj_confidence = float(acc_cl)/samplesFillLen
                inj_confidence_area = acc_vol
                injInfo.append(inj_confidence)
                injInfo.append(inj_confidence_area)
                break

    return sortedLeavesList, interpConfAreas, injInfo
    #check that there is an injection value for all dimension names
    def checkNone(listoParams):
        for param in listoParams:
            if posterior[param].injval is None:
                return False
        return True

def greedy_bin_two_param(posterior,greedy2Params,confidence_levels):
    """
    Determine the 2-parameter Bayesian Confidence Intervals using a greedy
    binning algorithm.

    @param posterior: an instance of the Posterior class.

    @param greedy2Params: a dict - {param1Name:param1binSize,param2Name:param2binSize} .

    @param confidence_levels: A list of floats of the required confidence intervals [(0-1)].
    """

    #Extract parameter names
    par1_name,par2_name=greedy2Params.keys()

    #Set posterior array columns
    par1pos=posterior[par1_name.lower()].samples
    par2pos=posterior[par2_name.lower()].samples

    #Extract bin sizes
    par1_bin=greedy2Params[par1_name]
    par2_bin=greedy2Params[par2_name]

    #Extract injection information
    par1_injvalue=posterior[par1_name.lower()].injval
    par2_injvalue=posterior[par2_name.lower()].injval

    #Create 2D bin array
    par1pos_min=min(par1pos)[0]
    par2pos_min=min(par2pos)[0]

    par1pos_max=max(par1pos)[0]
    par2pos_max=max(par2pos)[0]

    par1pos_Nbins= int(ceil((par1pos_max - par1pos_min)/par1_bin))+1

    par2pos_Nbins= int(ceil((par2pos_max - par2pos_min)/par2_bin))+1

    greedyHist = np.zeros(par1pos_Nbins*par2pos_Nbins,dtype='i8')
    greedyPoints = np.zeros((par1pos_Nbins*par2pos_Nbins,2))

    #Fill bin values
    par1_point=par1pos_min
    par2_point=par2pos_min
    for i in range(par2pos_Nbins):

        par1_point=par1pos_min
        for j in range(par1pos_Nbins):

            greedyPoints[j+par1pos_Nbins*i,0]=par1_point
            greedyPoints[j+par1pos_Nbins*i,1]=par2_point
            par1_point+=par1_bin
        par2_point+=par2_bin


    #If injection point given find which bin its in...
    injbin=None
    if par1_injvalue is not None and par2_injvalue is not None:

        par1_binNumber=int(floor((par1_injvalue-par1pos_min)/par1_bin))
        par2_binNumber=int(floor((par2_injvalue-par2pos_min)/par2_bin))

        injbin=int(par1_binNumber+par2_binNumber*par1pos_Nbins)
    elif par1_injvalue is None and par2_injvalue is not None:
        print "Injection value not found for %s!"%par1_name

    elif par1_injvalue is not None and par2_injvalue is None:
        print "Injection value not found for %s!"%par2_name

    #Bin posterior samples
    for par1_samp,par2_samp in zip(par1pos,par2pos):
        par1_samp=par1_samp[0]
        par2_samp=par2_samp[0]
        par1_binNumber=int(floor((par1_samp-par1pos_min)/par1_bin))
        par2_binNumber=int(floor((par2_samp-par2pos_min)/par2_bin))
        try:
            greedyHist[par1_binNumber+par2_binNumber*par1pos_Nbins]+=1
        except:
            raise RuntimeError("Problem binning samples: %i,%i,%i,%i,%i,%f,%f,%f,%f,%f,%f .")%(par1_binNumber,par2_binNumber,par1pos_Nbins,par2pos_Nbins,par1_binNumber+par2_binNumber*par1pos_Nbins,par1_samp,par1pos_min,par1_bin,par1_samp,par2pos_min,par2_bin)
    #Call greedy bins routine
    toppoints,injection_cl,reses,injection_area=\
                                _greedy_bin(
                                                greedyHist,
                                                greedyPoints,
                                                injbin,
                                                float(par1_bin*par2_bin),
                                                int(len(par1pos)),
                                                confidence_levels
                                            )

    return toppoints,injection_cl,reses,injection_area

def pol2cart(long,lat):
    """
    Utility function to convert longitude,latitude on a unit sphere to
    cartesian co-ordinates.
    """

    x=np.cos(lat)*np.cos(long)
    y=np.cos(lat)*np.sin(long)
    z=np.sin(lat)
    return np.array([x,y,z])
#

def sph2cart(r,theta,phi):
    """
    Utiltiy function to convert r,theta,phi to cartesian co-ordinates.
    """
    x = r*np.sin(theta)*np.cos(phi)
    y = r*np.sin(theta)*np.sin(phi)
    z = r*np.cos(theta)
    return x,y,z


def cart2sph(x,y,z):
    """
    Utility function to convert cartesian coords to r,theta,phi.
    """
    r = np.sqrt(x*x + y*y + z*z)
    theta = np.arccos(z/r)
    phi = np.fmod(2*pi_constant + np.arctan2(y,x), 2*pi_constant)
    
    return r,theta,phi


def greedy_bin_sky(posterior,skyres,confidence_levels):
    """
    Greedy bins the sky posterior samples into a grid on the sky constructed so that
    sky boxes have roughly equal size (determined by skyres).

    @param posterior: Posterior class instance containing ra and dec samples.

    @param skyres: Desired approximate size of sky pixel on one side.

    @param confidence_levels: List of desired confidence levels [(0-1)].
    """

    from pylal import skylocutils

    np.seterr(under='ignore')

    if 'ra' in posterior.names and 'dec' in posterior.names:
        skypos=np.column_stack([posterior['ra'].samples,posterior['dec'].samples])
        raname='ra'
        decname='dec'
    elif 'rightascension' in posterior.names and 'declination' in posterior.names:
        skypos=np.column_stack([posterior['rightascension'].samples,posterior['declination'].samples])
        raname='rightascension'
        decname='declination'
    else:
        raise RuntimeError('could not find ra and dec or rightascention and declination in column names for sky position')

    injvalues=None

    sky_injpoint=(posterior[raname].injval,posterior[decname].injval)

    skypoints=np.array(skylocutils.gridsky(float(skyres)))
    skycarts=map(lambda s: pol2cart(s[1],s[0]),skypoints)
    skyinjectionconfidence=None

    shist=_skyhist_cart(np.array(skycarts),skypos)

    #shist=skyhist_cart(skycarts,list(pos))
    bins=skycarts

    # Find the bin of the injection if available
    injbin=None
    if None not in sky_injpoint:
        injhist=_skyhist_cart_slow(skycarts,np.array([sky_injpoint]))
        injbin=injhist.tolist().index(1)
        print 'Found injection in bin %d with co-ordinates %f,%f .'%(
                                                                     injbin,
                                                                     skypoints[injbin,0],
                                                                     skypoints[injbin,1]
                                                                     )

    return _greedy_bin(shist,skypoints,injbin,float(skyres)*float(skyres),len(skypos),confidence_levels)


def plot_sky_map(inj_pos,top_ranked_pixels,outdir):
    """
    Plots a sky map using the Mollweide projection in the Basemap package.

    @inj_pos: injected position in the sky in the form [dec,ra]

    @param top_ranked_pixels: the top-ranked sky pixels as determined by greedy_bin_sky.

    @param outdir: Output directory in which to save skymap.png image.
    """
    from mpl_toolkits.basemap import Basemap

    np.seterr(under='ignore')

    myfig=plt.figure(1,figsize=(13,18),dpi=200)
    plt.clf()
    m=Basemap(projection='moll',lon_0=180.0,lat_0=0.0)
    
    # Plot an X on the injected position
    if (inj_pos is not None and inj_pos[1] is not None and inj_pos[0] is not None):
        ra_inj_rev=2*pi_constant - inj_pos[1]*57.296
        inj_plx,inj_ply=m(ra_inj_rev, inj_pos[0]*57.296)
        plt.plot(inj_plx,inj_ply,'wx',linewidth=12, markersize=22,mew=2,alpha=0.6)
    
    ra_reverse = 2*pi_constant - np.asarray(top_ranked_pixels)[::-1,1]*57.296

    plx,ply=m(
              ra_reverse,
              np.asarray(top_ranked_pixels)[::-1,0]*57.296
              )

    cnlevel=[1-tp for tp in np.asarray(top_ranked_pixels)[::-1,3]]
    plt.scatter(plx,ply,s=5,c=cnlevel,faceted=False,cmap=mpl_cm.jet)
    m.drawmapboundary()
    m.drawparallels(np.arange(-90.,120.,45.),labels=[1,0,0,0],labelstyle='+/-')
    # draw parallels
    m.drawmeridians(np.arange(0.,360.,90.),labels=[0,0,0,1],labelstyle='+/-')
    # draw meridians
    plt.title("Skymap") # add a title
    plt.colorbar(pad=0.05,orientation='horizontal')
    myfig.savefig(os.path.join(outdir,'skymap.png'),bbox_inches='tight')
    plt.clf()

    #Save skypoints
    
    fid = open( os.path.join(outdir,'ranked_sky_pixels.dat'), 'w' ) 
    fid.write( 'dec(deg.)\tra(h.)\tprob.\tcumul.\n' ) 
    np.savetxt(
               fid,
               #os.path.join(outdir,'ranked_sky_pixels.dat'),
               np.column_stack(
                               [
                                np.asarray(top_ranked_pixels)[:,0]*57.296,
                                np.asarray(top_ranked_pixels)[:,1]*3.820,
                                np.append(np.asarray(top_ranked_pixels)[0,3],np.asarray(top_ranked_pixels)[1:,3]-np.asarray(top_ranked_pixels)[:-1,3]),
                                np.asarray(top_ranked_pixels)[:,3]
                                ]
                               ),
               fmt='%.4f',
               delimiter='\t'
               )
    fid.close() 

    return myfig
#

def mc2ms(mc,eta):
    """
    Utility function for converting mchirp,eta to component masses. The
    masses are defined so that m1>m2. The rvalue is a tuple (m1,m2).
    """
    root = np.sqrt(0.25-eta)
    fraction = (0.5+root) / (0.5-root)
    invfraction = 1/fraction

    m2= mc * np.power((1+fraction),0.2) / np.power(fraction,0.6)

    m1= mc* np.power(1+invfraction,0.2) / np.power(invfraction,0.6)
    return (m1,m2)
#
#

def q2ms(mc,q):
    """
    Utility function for converting mchirp,q to component masses. The
    masses are defined so that m1>m2. The rvalue is a tuple (m1,m2).
    """
    factor = mc * np.power(1+q, 1.0/5.0);
    m1 = factor * np.power(q, -3.0/5.0);
    m2 = factor * np.power(q, 2.0/5.0);
    return (m1,m2)
#
#

def q2eta(mc,q):
    """
    Utility function for converting mchirp,q to eta. The
    rvalue is eta.
    """
    m1,m2 = q2ms(mc,q)
    eta = m1*m2/( (m1+m2)*(m1+m2) )
    return eta
#
#

def mc2q(mc,eta):
    """
    Utility function for converting mchirp,eta to new mass ratio q (m2/m1).
    """
    m1,m2 = mc2ms(mc,eta)
    q = m2/m1
    return q
#
#

def ang_dist(long1,lat1,long2,lat2):
    """
    Find the angular separation of (long1,lat1) and (long2,lat2), which are
        specified in radians.
    """

    x1=np.cos(lat1)*np.cos(long1)
    y1=np.cos(lat1)*np.sin(long1)
    z1=np.sin(lat1)
    x2=np.cos(lat2)*np.cos(long2)
    y2=np.cos(lat2)*np.sin(long2)
    z2=np.sin(lat2)
    sep=math.acos(x1*x2+y1*y2+z1*z2)
    return(sep)
#
#

def array_dot(vec1, vec2):
    """
    Calculate dot products between vectors in rows of numpy arrays.
    """
    if vec1.ndim==1:
        product = (vec1*vec2).sum()
    else:
        product = (vec1*vec2).sum(axis=1).reshape(-1,1)
    return product
#
#

def array_ang_sep(vec1, vec2):
    """
    Find angles between vectors in rows of numpy arrays.
    """
    vec1_mag = np.sqrt(array_dot(vec1, vec1))
    vec2_mag = np.sqrt(array_dot(vec2, vec2))
    return np.arccos(array_dot(vec1, vec2)/(vec1_mag*vec2_mag))
#
#

def array_polar_ang(vec):
    """
    Find polar angles of vectors in rows of a numpy array.
    """
    if vec.ndim==1:
        z = vec[2]
    else:
        z = vec[:,2].reshape(-1,1)
    norm = np.sqrt(array_dot(vec,vec))
    return np.arccos(z/norm)
#
#

def rotation_matrix(angle, direction):
    """
    Compute general rotation matrices for a given angles and direction vectors.
    """
    cosa = np.cos(angle)
    sina = np.sin(angle)
    direction /= np.sqrt(array_dot(direction,direction))
    #Assume calculating array of rotation matrices.
    try:
        nSamps = len(angle)
        R = np.array( [np.diag([i,i,i]) for i in cosa.flat] )
        R += np.array( [np.outer(direction[i],direction[i])*(1.0-cosa[i]) for i in range(nSamps)] )
        R += np.array( [np.array(   [[ 0.0,            -direction[i,2],    direction[i,1]],
                                     [ direction[i,2],  0.0,              -direction[i,0]],
                                     [-direction[i,1],  direction[i,0],    0.0          ]] ) * sina[i] for i in range(nSamps)] )
    #Only computing one rotation matrix.
    except TypeError:
        R = np.diag([cosa,cosa,cosa])
        R += np.outer(direction,direction) * (1.0 - cosa)
        R += np.array(   [[ 0.0,            -direction[2],    direction[1]],
                          [ direction[2],  0.0,              -direction[0]],
                          [-direction[1],  direction[0],    0.0          ]] ) * sina
    return R
#
#

def rotate_vector(R, vec):
    """
    Rotate vectors using the given rotation matrices.
    """
    if vec.ndim == 1:
        newVec = np.dot(R[i],vec[i])
    else:
        newVec = np.array( [np.dot(R[i],vec[i]) for i in range(len(vec))] )
    return newVec
#
#
def ROTATEZ(angle, vx, vy, vz):
    # This is the ROTATEZ in LALSimInspiral.c. 
    tmp1 = vx*np.cos(angle) - vy*np.sin(angle);
    tmp2 = vx*np.sin(angle) + vy*np.cos(angle);
    return np.asarray([tmp1,tmp2,vz])
    
def ROTATEY(angle, vx, vy, vz):
    # This is the ROTATEY in LALSimInspiral.c 
    tmp1 = vx*np.cos(angle) + vz*np.sin(angle);
    tmp2 = - vx*np.sin(angle) + vz*np.cos(angle);
    return np.asarray([tmp1,vy,tmp2])

def orbital_momentum(fref, mc, inclination):
    """
    Calculate orbital angular momentum vector.
    Note: The units of Lmag are different than what used in lalsimulation. 
    Mc must be called in units of Msun here. 

    Note that if one wants to build J=L+S1+S2 with L returned by this function, S1 and S2
    must not get the Msun^2 factor.
    """
    Lmag = orbital_momentum_mag(fref, mc)
    Lx, Ly, Lz = sph2cart(Lmag, inclination, 0.0)
    return np.hstack((Lx,Ly,Lz))
#
#
def orbital_momentum_mag(fref, mc):
    return np.power(mc, 5.0/3.0) / np.power(pi_constant * lal.MTSUN_SI * fref, 1.0/3.0)

def component_momentum(m, a, theta, phi):
    """
    Calculate BH angular momentum vector.
    """
    Sx, Sy, Sz = sph2cart(m**2 * a, theta, phi)
    return np.hstack((Sx,Sy,Sz))
#
#

def symm_tidal_params(lambda1,lambda2,eta):
    """
    Calculate best tidal parameters
    """
    lam_tilde = (8./13.)*((1.+7.*eta-31.*eta*eta)*(lambda1+lambda2) + np.sqrt(1.-4.*eta)*(1.+9.*eta-11.*eta*eta)*(lambda1-lambda2))
    dlam_tilde = (1./2.)*(np.sqrt(1.-4.*eta)*(1.-13272.*eta/1319.+8944.*eta*eta/1319.)*(lambda1+lambda2) + (1.-15910.*eta/1319.+32850.*eta*eta/1319.+3380.*eta*eta*eta/1319.)*(lambda1-lambda2))
    return lam_tilde, dlam_tilde

def spin_angles(fref,mc,eta,incl,a1,theta1,phi1,a2=None,theta2=None,phi2=None):
    """
    Calculate physical spin angles.
    """
    singleSpin = None in (a2,theta2,phi2)
    m1, m2 = mc2ms(mc,eta)
    L  = orbital_momentum(fref, mc, incl)
    S1 = component_momentum(m1, a1, theta1, phi1)
    if not singleSpin:
        S2 = component_momentum(m2, a2, theta2, phi2)
    else:
        S2 = 0.0
    J = L + S1 + S2
    tilt1 = array_ang_sep(L,S1)
    if not singleSpin:
        tilt2 = array_ang_sep(L,S2)
    else:
        tilt2 = None
    theta_jn = array_polar_ang(J)
    beta  = array_ang_sep(J,L)
    return tilt1, tilt2, theta_jn, beta
#
#

def physical2radiationFrame(theta_jn, phi_jl, tilt1, tilt2, phi12, a1, a2, m1, m2, fref):
    """
    Wrapper function for SimInspiralTransformPrecessingInitialConditions().
    Vectorizes function for use in append_mapping() methods of the posterior class.
    """
    try:
      import lalsimulation as lalsim
    except ImportError:
      print 'bayespputils.py: Cannot import lalsimulation SWIG bindings to calculate physical to radiation'
      print 'frame angles, did you remember to use --enable-swig-python when ./configuring lalsimulation?'
      return None
    from numpy import shape
    transformFunc = lalsim.SimInspiralTransformPrecessingInitialConditions

    # Convert component masses to SI units
    m1_SI = m1*lal.MSUN_SI
    m2_SI = m2*lal.MSUN_SI

    # Flatten arrays
    ins = [theta_jn, phi_jl, tilt1, tilt2, phi12, a1, a2, m1_SI, m2_SI, fref]
    if len(shape(ins))>1:
        # ins is a list of lists (i.e. we are converting full posterior chains)
        try:
            for p,param in enumerate(ins):
                ins[p] = param.flatten()
        except:
            pass
 
        try:
            results = np.array([transformFunc(t_jn, p_jl, t1, t2, p12, a1, a2, m1_SI, m2_SI, f) for (t_jn, p_jl, t1, t2, p12, a1, a2, m1_SI, m2_SI, f) in zip(*ins)])
            iota = results[:,0].reshape(-1,1)
            spin1x = results[:,1].reshape(-1,1)
            spin1y = results[:,2].reshape(-1,1)
            spin1z = results[:,3].reshape(-1,1)
            spin2x = results[:,4].reshape(-1,1)
            spin2y = results[:,5].reshape(-1,1)
            spin2z = results[:,6].reshape(-1,1)
            a1,theta1,phi1 = cart2sph(spin1x,spin1y,spin1z)
            a2,theta2,phi2 = cart2sph(spin2x,spin2y,spin2z)

            mc = np.power(m1*m2,3./5.)*np.power(m1+m2,-1./5.)
            L  = orbital_momentum(fref, mc, iota)
            S1 = np.hstack([m1*m1*spin1x,m1*m1*spin1y,m1*m1*spin1z])
            S2 = np.hstack([m2*m2*spin2x,m2*m2*spin2y,m2*m2*spin2z])
            J = L + S1 + S2
            beta = array_ang_sep(J,L)

            return iota, theta1, phi1, theta2, phi2, beta
        except TypeError:
         # Something went wrong, returning None
          return None
 
    elif len(shape(ins))<=1:
       # ins is a list of floats (i.e. we are converting the injected values) or empty
        try:
            for p,param in enumerate(ins):
                ins[p] = param
        except:
            pass
 
        try:
            results = np.array(transformFunc(theta_jn, phi_jl, tilt1, tilt2, phi12, a1, a2, m1_SI, m2_SI, fref))
            iota = results[0]
            spin1x = results[1]
            spin1y = results[2]
            spin1z = results[3]
            spin2x = results[4]
            spin2y = results[5]
            spin2z = results[6]
            a1,theta1,phi1 = cart2sph(spin1x,spin1y,spin1z)
            a2,theta2,phi2 = cart2sph(spin2x,spin2y,spin2z)

            mc = np.power(m1*m2,3./5.)*np.power(m1+m2,-1./5.)
            L  = orbital_momentum(fref, mc, iota)
            S1 = m1*m1*np.hstack([spin1x,spin1y,spin1z])
            S2 = m2*m2*np.hstack([spin2x,spin2y,spin2z])
            J = L + S1 + S2
            beta = array_ang_sep(J,L)

            return iota, theta1, phi1, theta2, phi2, beta

        except TypeError:
            # Something went wrong, returning None
            return None
#
#

def plot_one_param_pdf_kde(fig,onedpos):

    from scipy import seterr as sp_seterr

    np.seterr(under='ignore')
    sp_seterr(under='ignore')
    pos_samps=onedpos.samples
    try:
        gkde=onedpos.gaussian_kde
    except np.linalg.linalg.LinAlgError:
        print 'Singular matrix in KDE. Skipping'
    else:
        ind=np.linspace(np.min(pos_samps),np.max(pos_samps),101)
        kdepdf=gkde.evaluate(ind)
        plt.plot(ind,kdepdf,color='green')
    return

def plot_one_param_pdf_line_hist(fig,pos_samps):
    plt.hist(pos_samps,kdepdf)


def plot_one_param_pdf(posterior,plot1DParams,analyticPDF=None,analyticCDF=None,plotkde=False):
    """
    Plots a 1D histogram and (gaussian) kernel density estimate of the
    distribution of posterior samples for a given parameter.

    @param posterior: an instance of the Posterior class.

    @param plot1DParams: a dict; {paramName:Nbins}

    @param analyticPDF: an analytic probability distribution function describing the distribution.

    @param analyticCDF: an analytic cumulative distribution function describing the distribution.

    """
    
    # matplotlib.rcParams['text.usetex']=True
    
    param=plot1DParams.keys()[0].lower()
    histbins=plot1DParams.values()[0]

    pos_samps=posterior[param].samples
    injpar=posterior[param].injval
    trigvals=posterior[param].trigvals

  #myfig=plt.figure(figsize=(4,3.5),dpi=200)
    myfig=plt.figure(figsize=(6,4.5),dpi=150)
  #axes=plt.Axes(myfig,[0.2, 0.2, 0.7,0.7])
    axes=plt.Axes(myfig,[0.15,0.15,0.6,0.76])
    myfig.add_axes(axes)
    majorFormatterX=ScalarFormatter(useMathText=True)
    majorFormatterX.format_data=lambda data:'%.6g'%(data)
    majorFormatterY=ScalarFormatter(useMathText=True)
    majorFormatterY.format_data=lambda data:'%.6g'%(data)
    majorFormatterX.set_scientific(True)
    majorFormatterY.set_scientific(True)
    offset=0.0
    if param.find('time')!=-1:
      offset=floor(min(pos_samps))
      pos_samps=pos_samps-offset
      if injpar is not None:
        injpar=injpar-offset
      ax1_name=param+' + %i'%(int(offset))
    else: ax1_name=param

    (n, bins, patches)=plt.hist(pos_samps,histbins,normed='true',facecolor='grey')
    Nchars=max(map(lambda d:len(majorFormatterX.format_data(d)),axes.get_xticks()))
    if Nchars>8:
        Nticks=3
    elif Nchars>5:
        Nticks=4
    elif Nchars>4:
        Nticks=6
    else:
        Nticks=6
    locatorX=matplotlib.ticker.MaxNLocator(nbins=Nticks)
    xmin,xmax=plt.xlim()
    if param=='rightascension' or param=='ra':
        locatorX=RALocator(min=xmin,max=xmax)
        majorFormatterX=RAFormatter()
    if param=='declination' or param=='dec':
        locatorX=DecLocator(min=xmin,max=xmax)
        majorFormatterX=DecFormatter()
    axes.xaxis.set_major_formatter(majorFormatterX)
    axes.yaxis.set_major_formatter(majorFormatterY)

    locatorX.view_limits(bins[0],bins[-1])
    axes.xaxis.set_major_locator(locatorX)
    if plotkde:  plot_one_param_pdf_kde(myfig,posterior[param])
    histbinSize=bins[1]-bins[0]
    if analyticPDF:
        (xmin,xmax)=plt.xlim()
        x = np.linspace(xmin,xmax,2*len(bins))
        plt.plot(x, analyticPDF(x+offset), color='r', linewidth=2, linestyle='dashed')
        if analyticCDF:
            try:
                D,p = stats.kstest(pos_samps.flatten()+offset, analyticCDF)
                plt.title("%s: ks p-value %.3f"%(param,p))
            except FloatingPointError:
                print 'Underflow when calculating KS for %s, setting to 0'%(param)
                p=0.0

    rbins=None

    if injpar is not None:
        # We will plot the injection if it is <5% outside the posterior 
        delta_samps=max(pos_samps)-min(pos_samps)
        minrange=min(pos_samps)-0.05*delta_samps
        maxrange=max(pos_samps)+0.05*delta_samps
        if minrange<injpar and maxrange>injpar:

            plt.axvline(injpar, color='r', linestyle='-.', linewidth=4)

            #rkde=gkde.integrate_box_1d(min(pos[:,i]),getinjpar(injection,i))
            #print "r of injected value of %s (kde) = %f"%(param,rkde)

            #Find which bin the true value is in
        if min(pos_samps)<injpar and max(pos_samps)>injpar:
            bins_to_inj=(injpar-bins[0])/histbinSize
            injbinh=int(floor(bins_to_inj))
            injbin_frac=bins_to_inj-float(injbinh)

            #Integrate over the bins
            rbins=(sum(n[0:injbinh-1])+injbin_frac*n[injbinh])*histbinSize

    if trigvals is not None:
        for IFO in [IFO for IFO in trigvals.keys()]:
            trigval = trigvals[IFO]
            if min(pos_samps)<trigval and max(pos_samps)>trigval:
                if IFO=='H1': color = 'r'
                elif IFO=='L1': color = 'g'
                elif IFO=='V1': color = 'm'
                else: color = 'c'
                plt.axvline(trigval, color=color, linestyle='-.')
    #
    plt.grid()
    plt.xlabel(plot_label(ax1_name))
    plt.ylabel('Probability Density')

    # For RA and dec set custom labels and for RA reverse
    if(param.lower()=='ra' or param.lower()=='rightascension'):
        xmin,xmax=plt.xlim()
        plt.xlim(xmax,xmin)
    #if(param.lower()=='ra' or param.lower()=='rightascension'):
    #    locs, ticks = plt.xticks()
    #    newlocs, newticks = formatRATicks(locs)
    #    plt.xticks(newlocs,newticks,rotation=45)
    #if(param.lower()=='dec' or param.lower()=='declination'):
    #    locs, ticks = plt.xticks()
    #    newlocs, newticks = formatDecTicks(locs)
    #    plt.xticks(newlocs,newticks,rotation=45)

    return rbins,myfig#,rkde
#

class RALocator(matplotlib.ticker.MultipleLocator):
    """
    RA tick locations with some intelligence
    """
    def __init__(self,min=0.0,max=2.0*pi_constant):
      hour=pi_constant/12.0
      if(max-min)>12.0*hour:
        base=3.0*hour
      elif(max-min)>6.0*hour:
        base=2.0*hour
      # Put hour ticks if there are more than 3 hours displayed
      elif (max-min)>3.0*pi_constant/12.0:
        base=hour
      elif (max-min)>hour:
        base=hour/2.0
      else:
        base=hour/4.0
         
      matplotlib.ticker.MultipleLocator.__init__(self,base=base)

class DecLocator(matplotlib.ticker.MultipleLocator):
    """
    Dec tick locations with some intelligence
    """
    def __init__(self, min=-pi_constant/2.0,max=pi_constant/2.0):
      deg=pi_constant/180.0
      if (max-min)>60*deg:
        base=30.0*deg
      elif (max-min)>20*deg:
        base=10*deg
      elif (max-min)>10*deg:
        base=5*deg
      else:
        base=deg
      matplotlib.ticker.MultipleLocator.__init__(self,base=base)

class RAFormatter(matplotlib.ticker.FuncFormatter):
    def __init__(self,accuracy='auto'):
      matplotlib.ticker.FuncFormatter.__init__(self,getRAString)

class DecFormatter(matplotlib.ticker.FuncFormatter):
    def __init__(self,accuracy='auto'):
      matplotlib.ticker.FuncFormatter.__init__(self,getDecString)

def formatRATicks(locs, accuracy='auto'):
    """
    Format locs, ticks to RA angle with given accuracy
    accuracy can be 'hour', 'min', 'sec', 'all'
    returns (locs, ticks)
    'all' does no rounding, just formats the tick strings
    'auto' will use smallest appropriate units
    """
    newmax=max(locs)
    newmin=min(locs)
    if(accuracy=='auto'):
        acc='hour'
        if abs(newmax-newmin)<pi_constant/12.:
            acc='min'
        if abs(newmax-newmin)<pi_constant/(12.*60.):
            acc='sec'
    else:
        acc=accuracy
    
    if max(locs)>2*pi_constant: newmax=2.0*pi_constant
    if min(locs)<0.0: newmin=0.0
    locs=linspace(newmin,newmax,len(locs))
    
    roundlocs=map(lambda a: roundRadAngle(a, accuracy=acc), locs)
    
    newlocs=filter(lambda a:a>=0 and a<=2.0*pi_constant, roundlocs)
    return (list(newlocs), map(getRAString, list(newlocs) ) )

def formatDecTicks(locs, accuracy='auto'):
    """
    Format locs to Dec angle with given accuracy
    accuracy can be 'deg', 'arcmin', 'arcsec', 'all'
    'all' does no rounding, just formats the tick strings
    """
    newmax=max(locs)
    newmin=min(locs)
    if(accuracy=='auto'):
        acc='deg'
        if abs(newmax-newmin)<pi_constant/360.:
            acc='arcmin'
        if abs(newmax-newmin)<pi_constant/(360.*60.):
            acc='arcsec'
    else:
        acc=accuracy
    if newmax>0.5*pi_constant: newmax=0.5*pi_constant
    if newmin<-0.5*pi_constant: newmin=-0.5*pi_constant
    locs=linspace(newmin,newmax,len(locs))
    
    roundlocs=map(lambda a: roundRadAngle(a, accuracy=acc), locs)
    newlocs=filter(lambda a:a>=-pi_constant/2.0 and a<=pi_constant/2.0, roundlocs)
    return (list(newlocs), map(getDecString, list(newlocs) ) )

def roundRadAngle(rads,accuracy='all'):
    """
    round given angle in radians to integer hours, degrees, mins or secs
    accuracy can be 'hour'. 'deg', 'min', 'sec', 'all', all does nothing
    'arcmin', 'arcsec'
    """
    if accuracy=='all': return locs
    if accuracy=='hour': mult=24
    if accuracy=='deg': mult=360
    if accuracy=='min': mult=24*60
    if accuracy=='sec': mult=24*60*60
    if accuracy=='arcmin': mult=360*60
    if accuracy=='arcsec': mult=360*60*60
    mult=mult/(2.0*pi_constant)
    return round(rads*mult)/mult

def getRAString(radians,accuracy='auto'):
    secs=radians*12.0*3600/pi_constant
    hours, rem = divmod(secs, 3600 )
    mins,rem = divmod(rem, 60 )
    secs = rem
    if secs>=59.5:
        secs=secs-60
        mins=mins+1
    if mins>=59.5:
        mins=mins-60
        hours=hours+1
    if accuracy=='hour': return ur'%ih'%(hours)
    if accuracy=='min': return ur'%ih%im'%(hours,mins)
    if accuracy=='sec': return ur'%ih%im%2.0fs'%(hours,mins,secs)
    else:
        if abs(fmod(secs,60.0))>=0.5: return(getRAString(radians,accuracy='sec'))
        if abs(fmod(mins,60.0))>=0.5: return(getRAString(radians,accuracy='min'))
        else: return(getRAString(radians,accuracy='hour'))
        
def getDecString(radians,accuracy='auto'):
    # LaTeX doesn't like unicode degree symbols etc
    if matplotlib.rcParams['text.usetex']:
        degsymb='$^\circ$'
        minsymb="'"
        secsymb="''"
    else:
        degsymb=u'\u00B0'
        minsymb=u'\u0027'
        secsymb=u'\u2033'
    if(radians<0):
        radians=-radians
        sign=-1
    else: sign=+1
    deg,rem=divmod(radians,pi_constant/180.0)
    mins, rem = divmod(rem, pi_constant/(180.0*60.0))
    secs = rem * (180.0*3600.0)/pi_constant
    #if secs>=59.5:
    #    secs=secs-60.0
    #    mins=mins+1
    #if mins>=59.5:
    #    mins=mins-60.0
    #    deg=deg+1
    if (accuracy=='arcmin' or accuracy=='deg') and secs>30: mins=mins+1
    if accuracy=='deg' and mins>30: deg=deg+1
    if accuracy=='deg': return ur'%i'%(sign*deg)+degsymb
    if accuracy=='arcmin': return ur'%i%s%i%s'%(sign*deg,degsymb,mins,minsymb)
    if accuracy=='arcsec': return ur'%i%s%i%s%2.0f%s'%(sign*deg,degsymb,mins,minsymb,secs,secsymb)
    else:
    #    if abs(fmod(secs,60.0))>=0.5 and abs(fmod(secs,60)-60)>=0.5 : return(getDecString(sign*radians,accuracy='arcsec'))
    #    if abs(fmod(mins,60.0))>=0.5 and abs(fmod(mins,60)-60)>=0.5: return(getDecString(sign*radians,accuracy='arcmin'))
    #    else: return(getDecString(sign*radians,accuracy='deg'))
      return(getDecString(sign*radians,accuracy='deg'))

def plot_corner(posterior,levels,parnames=None):
  """
  Make a corner plot using the triangle module
  (See http://github.com/dfm/triangle.py)
  @param posterior: The Posterior object
  @param levels: a list of confidence levels
  @param parnames: list of parameters to include
  """
  try:
    import triangle
  except ImportError:
    print 'Cannot load triangle module. Try running\n\t$ pip install triangle_plot'
    return None
  parnames=filter(lambda x: x in posterior.names, parnames)
  labels = [plot_label(parname) for parname in parnames]
  data = np.hstack([posterior[p].samples for p in parnames])
  if posterior.injection:
    injvals=[posterior[p].injval for p in parnames]
    myfig=triangle.corner(data,labels=labels,truths=injvals,quantiles=levels,plot_datapoints=False,bins=20)
  else:
    myfig=triangle.corner(data,labels=labels,quantiles=levels,plot_datapoints=False,bins=20)
  return(myfig)


def plot_two_param_kde_greedy_levels(posteriors_by_name,plot2DkdeParams,levels,colors_by_name,line_styles=__default_line_styles,figsize=(4,3),dpi=250,figposition=[0.2,0.2,0.48,0.75],legend='right',hatches_by_name=None,Npixels=50):
  """
  Plots a 2D kernel density estimate of the 2-parameter marginal posterior.
  
  @param posterior: an instance of the Posterior class.
  
  @param plot2DkdeParams: a dict {param1Name:Nparam1Bins,param2Name:Nparam2Bins}
  """
  
  from scipy import seterr as sp_seterr
  confidence_levels=levels

  # Reversed parameter order here for consistency with the other
  # plotting functions
  par2_name,par1_name=plot2DkdeParams.keys()
  xbin=plot2DkdeParams[par1_name]
  ybin=plot2DkdeParams[par2_name]
  levels= levels
  np.seterr(under='ignore')
  sp_seterr(under='ignore')
  
  fig=plt.figure(1,figsize=figsize,dpi=dpi)
  plt.clf()
  axes=fig.add_axes(figposition)
  name_list=[]
  
  #This fixes the precedence of line styles in the plot
  if len(line_styles)<len(levels):
    raise RuntimeError("Error: Need as many or more line styles to choose from as confidence levels to plot!")
  
  CSlst=[]
  for name,posterior in posteriors_by_name.items():
    print 'Plotting '+name
    name_list.append(name)
    par1_injvalue=posterior[par1_name].injval
    par2_injvalue=posterior[par2_name].injval
    
    par_trigvalues1=posterior[par1_name].trigvals
    par_trigvalues2=posterior[par2_name].trigvals
    xdat=posterior[par1_name].samples
    ydat=posterior[par2_name].samples
    a=np.squeeze(posterior[par1_name].samples)
    b=np.squeeze(posterior[par2_name].samples)
    offset=0.0
    if par1_name.find('time')!=-1:
      offset=floor(min(a))
      a=a-offset
    if par1_injvalue:
      par1_injvalue=par1_injvalue-offset
      ax1_name=par1_name+' + %i'%(int(offset))
    else: ax1_name=par1_name

    if par2_name.find('time')!=-1:
      offset=floor(min(b))
      b=b-offset
    if par2_injvalue:
      par2_injvalue=par2_injvalue-offset
      ax2_name=par2_name+' + %i'%(int(offset))
    else: ax2_name=par2_name
    
    samp=np.transpose(np.column_stack((xdat,ydat)))
    
    try:
      kde=stats.kde.gaussian_kde(samp)
    except np.linalg.linalg.LinAlgError:
      return None
      
    den=kde(samp)
    #grid_coords = np.append(x.reshape(-1,1),y.reshape(-1,1),axis=1)
    Nx=Npixels
    Ny=Npixels
    # Ugly hack to produce plots centred on the main mode:
    # Choose 1%-99% percentile range of the samples
    # Then zoom out by 0.95 to encompass the contour edges
    xsorted=np.sort(xdat,axis=None)
    ysorted=np.sort(ydat,axis=None)
    imin=int(0.01*len(xsorted))
    imax=int(0.99*len(xsorted))
    xmax=xsorted[imax]
    xmin=xsorted[imin]
    ymax=ysorted[imax]
    ymin=ysorted[imin]
    xmid=0.5*(xmin+xmax)
    ymid=0.5*(ymin+ymax)
    xmin=xmid+(xmin-xmid)/0.95
    xmax=xmid+(xmax-xmid)/0.95
    ymin=ymid+(ymin-ymid)/0.95
    ymax=ymid+(ymax-ymid)/0.95
    xax=np.linspace(xmin,xmax,Nx)
    yax=np.linspace(ymin,ymax,Ny)
    #print 'Plot limits %f-%f x %f-%f'%(xmin,xmax,ymin,ymax)

    # Original way which includes all samples
    #xax = np.linspace(np.min(xdat),np.max(xdat),Nx)
    #yax = np.linspace(np.min(ydat),np.max(ydat),Ny)

    # Do the actual plotting
    x,y = np.meshgrid(xax,yax)
    grid_coords = np.row_stack( (x.flatten(),y.flatten()) )
    z = kde(grid_coords)
    z = z.reshape(Nx,Ny)
    densort=np.sort(den)[::-1]
    values=[]
    Npts=xdat.shape[0]
    zvalues=[]
    for level in levels:
      ilevel = int(Npts*level + 0.5)
      if ilevel >= Npts:
	ilevel = Npts-1
      zvalues.append(densort[ilevel])
    CS=plt.contour(x, y, z, zvalues,colors=[colors_by_name[name]],linestyles=line_styles )
    CSlst.append(CS)
    
    if par1_injvalue is not None and par2_injvalue is not None:
      plt.plot([par1_injvalue],[par2_injvalue],'b*',scalex=False,scaley=False,markersize=12)
      
    if par_trigvalues1 is not None and par_trigvalues2 is not None:
	par1IFOs = set([IFO for IFO in par_trigvalues1.keys()])
	par2IFOs = set([IFO for IFO in par_trigvalues2.keys()])
	IFOs = par1IFOs.intersection(par2IFOs)
	for IFO in IFOs:
	  if IFO=='H1': color = 'r'
	  elif IFO=='L1': color = 'g'
	  elif IFO=='V1': color = 'm'
	  else: color = 'c'
	plt.plot([par_trigvalues1[IFO]],[par_trigvalues2[IFO]],color=color,marker='o',scalex=False,scaley=False)
	
  plt.xlabel(plot_label(par1_name))
  plt.ylabel(plot_label(par2_name))
  plt.grid()
  
  if len(name_list)!=len(CSlst):
    raise RuntimeError("Error number of contour objects does not equal number of names! Use only *one* contour from each set to associate a name.")
  
  full_name_list=[]
  dummy_lines=[]
  for plot_name in name_list:
    full_name_list.append(plot_name)
  if len(confidence_levels)>1:
    for ls_,cl in zip(line_styles[0:len(confidence_levels)],confidence_levels):
      dummy_lines.append(mpl_lines.Line2D(np.array([0.,1.]),np.array([0.,1.]),ls=ls_,color='k'))
      full_name_list.append('%s%%'%str(int(cl*100)))
      
  fig_actor_lst = [cs.collections[0] for cs in CSlst]
  fig_actor_lst.extend(dummy_lines)
  if legend is not None:
    twodcontour_legend=plt.figlegend(tuple(fig_actor_lst), tuple(full_name_list), loc='right')
    for text in twodcontour_legend.get_texts():
      text.set_fontsize('small')

  majorFormatterX=ScalarFormatter(useMathText=True)
  majorFormatterX.format_data=lambda data:'%.4g'%(data)
  majorFormatterY=ScalarFormatter(useMathText=True)
  majorFormatterY.format_data=lambda data:'%.4g'%(data)
  majorFormatterX.set_scientific(True)
  majorFormatterY.set_scientific(True)
  axes.xaxis.set_major_formatter(majorFormatterX)
  axes.yaxis.set_major_formatter(majorFormatterY)
  Nchars=max(map(lambda d:len(majorFormatterX.format_data(d)),axes.get_xticks()))
  if Nchars>8:
    Nticks=3
  elif Nchars>5:
    Nticks=4
  elif Nchars>4:
    Nticks=5
  else:
    Nticks=6
  locatorX=matplotlib.ticker.MaxNLocator(nbins=Nticks-1)
  if par1_name=='rightascension' or par1_name=='ra':
    (ramin,ramax)=plt.xlim()
    locatorX=RALocator(min=ramin,max=ramax)
    majorFormatterX=RAFormatter()
  if par1_name=='declination' or par1_name=='dec':
    (decmin,decmax)=plt.xlim()
    locatorX=DecLocator(min=decmin,max=decmax)
    majorFormatterX=DecFormatter()
  axes.xaxis.set_major_formatter(majorFormatterX)
  if par2_name=='rightascension' or par2_name=='ra':
    (ramin,ramax)=plt.ylim()
    locatorY=RALocator(ramin,ramax)
    axes.yaxis.set_major_locator(locatorY)
    majorFormatterY=RAFormatter()
  if par2_name=='declination' or par2_name=='dec':
    (decmin,decmax)=plt.ylim()
    locatorY=DecLocator(min=decmin,max=decmax)
    majorFormatterY=DecFormatter()
    axes.yaxis.set_major_locator(locatorY)
      
  axes.yaxis.set_major_formatter(majorFormatterY)
  #locatorX.view_limits(bins[0],bins[-1])
  axes.xaxis.set_major_locator(locatorX)

  fix_axis_names(plt,par1_name,par2_name)

  if(par1_name.lower()=='ra' or par1_name.lower()=='rightascension'):
    xmin,xmax=plt.xlim()
    if(xmin<0.0): xmin=0.0
    if(xmax>2.0*pi_constant): xmax=2.0*pi_constant
    plt.xlim(xmax,xmin)

  return fig


def plot_two_param_kde(posterior,plot2DkdeParams):
    """
    Plots a 2D kernel density estimate of the 2-parameter marginal posterior.

    @param posterior: an instance of the Posterior class.

    @param plot2DkdeParams: a dict {param1Name:Nparam1Bins,param2Name:Nparam2Bins}
    """

    from scipy import seterr as sp_seterr

    par1_name,par2_name=plot2DkdeParams.keys()
    Nx=plot2DkdeParams[par1_name]
    Ny=plot2DkdeParams[par2_name]

    xdat=posterior[par1_name].samples
    ydat=posterior[par2_name].samples

    par_injvalue1=posterior[par1_name].injval
    par_injvalue2=posterior[par2_name].injval

    par_trigvalues1=posterior[par1_name].trigvals
    par_trigvalues2=posterior[par2_name].trigvals

    np.seterr(under='ignore')
    sp_seterr(under='ignore')

    myfig=plt.figure(1,figsize=(6,4),dpi=200)
    myfig.add_axes(plt.Axes(myfig,[0.20,0.20,0.75,0.7]))
    plt.clf()

    xax=np.linspace(min(xdat),max(xdat),Nx)
    yax=np.linspace(min(ydat),max(ydat),Ny)
    x,y=np.meshgrid(xax,yax)

    samp=np.transpose(np.column_stack((xdat,ydat)))

    kde=stats.kde.gaussian_kde(samp)
    
    grid_coords = np.append(x.reshape(-1,1),y.reshape(-1,1),axis=1)

    z = kde(grid_coords.T)
    z = z.reshape(Nx,Ny)
    
    values=[]
    for level in levels:
      ilevel = int(Npts*level + 0.5)
      if ilevel >= Npts:
	ilevel = Npts-1
	zvalues.append(densort[ilevel])
	
	pp.contour(XS, YS, ZS, zvalues)
    
    asp=xax.ptp()/yax.ptp()
#    if(asp<0.8 or asp > 1.6): asp=1.4
    plt.imshow(z,extent=(xax[0],xax[-1],yax[0],yax[-1]),aspect=asp,origin='lower')
    plt.colorbar()

    if par_injvalue1 is not None and par_injvalue2 is not None:
        plt.plot([par_injvalue1],[par_injvalue2],'bo',scalex=False,scaley=False)

    if par_trigvalues1 is not None and par_trigvalues2 is not None:
        par1IFOs = set([IFO for IFO in par_trigvalues1.keys()])
        par2IFOs = set([IFO for IFO in par_trigvalues2.keys()])
        IFOs = par1IFOs.intersection(par2IFOs)
        for IFO in IFOs:
            if IFO=='H1': color = 'r'
            elif IFO=='L1': color = 'g'
            elif IFO=='V1': color = 'm'
            else: color = 'c'
            plt.plot([par_trigvalues1[IFO]],[par_trigvalues2[IFO]],color=color,marker='o',scalex=False,scaley=False)

    plt.xlabel(plot_label(par1_name))
    plt.ylabel(plot_label(par2_name))
    plt.grid()

    # For RA and dec set custom labels and for RA reverse
    if(par1_name.lower()=='ra' or par1_name.lower()=='rightascension'):
            xmin,xmax=plt.xlim()
            plt.xlim(xmax,xmin)
    #if(par1_name.lower()=='ra' or par1_name.lower()=='rightascension'):
    #        locs, ticks = plt.xticks()
    #        (newlocs, newticks)=formatRATicks(locs, ticks)
    #        plt.xticks(newlocs,newticks,rotation=45)
    #if(par1_name.lower()=='dec' or par1_name.lower()=='declination'):
    #        locs, ticks = plt.xticks()
    #        newlocs, newticks = formatDecTicks(locs)
    #        plt.xticks(newlocs,newticks,rotation=45)

    #if(par2_name.lower()=='ra' or par2_name.lower()=='rightascension'):
    #    ymin,ymax=plt.ylim()
    #    plt.ylim(ymax,ymin)
    #if(par2_name.lower()=='ra' or par2_name.lower()=='rightascension'):
    #    locs, ticks = plt.yticks()
    #    newlocs,newticks=formatRATicks(locs)
    #    plt.yticks(newlocs,newticks)
    #if(par2_name.lower()=='dec' or par2_name.lower()=='declination'):
    #    locs, ticks = plt.yticks()
    #    newlocs,newticks=formatDecTicks(locs)
    #    plt.yticks(newlocs,newticks)

    return myfig
#

def get_inj_by_time(injections,time):
    """
    Filter injections to find the injection with end time given by time +/- 0.1s
    """
    import itertools
    injection = itertools.ifilter(lambda a: abs(float(a.get_end()) - time) < 0.1, injections).next()
    return injection

def histogram2D(posterior,greedy2Params,confidence_levels):
    """
    Returns a 2D histogram and edges for the two parameters passed in greedy2Params, plus the actual discrete confidence levels
    imposed by the finite number of samples.
       H,xedges,yedges,Hlasts = histogram2D(posterior,greedy2Params,confidence_levels)
    @param posterior: Posterior instance
    @param greedy2Params: a dict ;{param1Name:param1binSize,param2Name:param2binSize}
    @param confidence_levels: a list of the required confidence levels to plot on the contour map.
    """

    par1_name,par2_name=greedy2Params.keys()
    par1_bin=greedy2Params[par1_name]
    par2_bin=greedy2Params[par2_name]
    par1_injvalue=posterior[par1_name.lower()].injval
    par2_injvalue=posterior[par2_name.lower()].injval
    a=np.squeeze(posterior[par1_name].samples)
    b=np.squeeze(posterior[par2_name].samples)
    par1pos_min=a.min()
    par2pos_min=b.min()
    par1pos_max=a.max()
    par2pos_max=b.max()
    par1pos_Nbins= int(ceil((par1pos_max - par1pos_min)/par1_bin))+1
    par2pos_Nbins= int(ceil((par2pos_max - par2pos_min)/par2_bin))+1
    H, xedges, yedges = np.histogram2d(a,b, bins=(par1pos_Nbins, par2pos_Nbins),normed=True)
    temp=np.copy(H)
    temp=temp.ravel()
    confidence_levels.sort()
    Hsum=0
    Hlasts=[]
    idxes=np.argsort(temp)
    j=len(idxes)-1
    for cl in confidence_levels:
        while float(Hsum/np.sum(H))<cl:
            #ind = np.argsort(temp)
            max_i=idxes[j]
            j-=1
            val = temp[max_i]
            Hlast=val
            Hsum+=val
            temp[max_i]=0
        Hlasts.append(Hlast)
    return (H,xedges,yedges,Hlasts)

def plot_two_param_greedy_bins_contourf(posteriors_by_name,greedy2Params,confidence_levels,colors_by_name,figsize=(7,6),dpi=120,figposition=[0.3,0.3,0.5,0.5],legend='right',hatches_by_name=None):
    """
    @param posteriors_by_name A dictionary of posterior objects indexed by name
    @param greedy2Params: a dict ;{param1Name:param1binSize,param2Name:param2binSize}
    @param confidence_levels: a list of the required confidence levels to plot on the contour map. 
    
    """
    fig=plt.figure(1,figsize=figsize,dpi=dpi)
    plt.clf()
    fig.add_axes(figposition)
    CSlst=[]
    name_list=[]
    par1_name,par2_name=greedy2Params.keys()
    for name,posterior in posteriors_by_name.items():
        name_list.append(name)
        H,xedges,yedges,Hlasts=histogram2D(posterior,greedy2Params,confidence_levels+[0.99999999999999])
        extent= [xedges[0], yedges[-1], xedges[-1], xedges[0]]
        CS2=plt.contourf(yedges[:-1],xedges[:-1],H,Hlasts,extend='max',colors=[colors_by_name[name]] ,alpha=0.3 )
        CS=plt.contour(yedges[:-1],xedges[:-1],H,Hlasts,extend='max',colors=[colors_by_name[name]] )
        CSlst.append(CS)
    
    plt.title("%s-%s confidence contours (greedy binning)"%(par1_name,par2_name)) # add a title
    plt.xlabel(plot_label(par2_name))
    plt.ylabel(plot_label(par1_name))
    if len(name_list)!=len(CSlst):
        raise RuntimeError("Error number of contour objects does not equal number of names! Use only *one* contour from each set to associate a name.")
    full_name_list=[]
    dummy_lines=[]
    for plot_name in name_list:
        full_name_list.append(plot_name)
        if len(confidence_levels)>1:
            for cl in confidence_levels+[1]:
                dummy_lines.append(mpl_lines.Line2D(np.array([0.,1.]),np.array([0.,1.]),color='k'))
                full_name_list.append('%s%%'%str(int(cl*100)))
        fig_actor_lst = [cs.collections[0] for cs in CSlst]
        fig_actor_lst.extend(dummy_lines)
    if legend is not None:
      twodcontour_legend=plt.figlegend(tuple(fig_actor_lst), tuple(full_name_list), loc='right')
      for text in twodcontour_legend.get_texts():
          text.set_fontsize('small')
    fix_axis_names(plt,par1_name,par2_name)
    return fig

def fix_axis_names(plt,par1_name,par2_name):
    """
    Fixes names of axes
    """
    return

    # For ra and dec set custom labels and for RA reverse
    if(par1_name.lower()=='ra' or par1_name.lower()=='rightascension'):
            ymin,ymax=plt.ylim()
            if(ymin<0.0): ylim=0.0
            if(ymax>2.0*pi_constant): ymax=2.0*pi_constant
            plt.ylim(ymax,ymin)
    if(par1_name.lower()=='ra' or par1_name.lower()=='rightascension'):
            locs, ticks = plt.yticks()
            newlocs, newticks = formatRATicks(locs)
            plt.yticks(newlocs,newticks)
    if(par1_name.lower()=='dec' or par1_name.lower()=='declination'):
            locs, ticks = plt.yticks()
            newlocs,newticks=formatDecTicks(locs)
            plt.yticks(newlocs,newticks)

    if(par2_name.lower()=='ra' or par2_name.lower()=='rightascension'):
        xmin,xmax=plt.xlim()
        if(xmin<0.0): xmin=0.0
        if(xmax>2.0*pi_constant): xmax=2.0*pi_constant
        plt.xlim(xmax,xmin)
    if(par2_name.lower()=='ra' or par2_name.lower()=='rightascension'):
        locs, ticks = plt.xticks()
        newlocs, newticks = formatRATicks(locs)
        plt.xticks(newlocs,newticks,rotation=45)
    if(par2_name.lower()=='dec' or par2_name.lower()=='declination'):
        locs, ticks = plt.xticks()
        newlocs, newticks = formatDecTicks(locs)
        plt.xticks(newlocs,newticks,rotation=45)
    return plt

def plot_two_param_greedy_bins_contour(posteriors_by_name,greedy2Params,confidence_levels,colors_by_name,line_styles=__default_line_styles,figsize=(4,3),dpi=250,figposition=[0.2,0.2,0.48,0.75],legend='right'):
    """
    Plots the confidence level contours as determined by the 2-parameter
    greedy binning algorithm.

    @param posteriors_by_name: A dict containing Posterior instances referenced by some id.

    @param greedy2Params: a dict ;{param1Name:param1binSize,param2Name:param2binSize}

    @param confidence_levels: a list of the required confidence levels to plot on the contour map.

    @param colors_by_name: A dict of colors cross-referenced to the above Posterior ids.

    @param legend: Argument for legend placement or None for no legend ('right', 'upper left', 'center' etc)

    """

    fig=plt.figure(1,figsize=figsize,dpi=dpi)
    plt.clf()

    axes=fig.add_axes(figposition)

    #This fixes the precedence of line styles in the plot
    if len(line_styles)<len(confidence_levels):
        raise RuntimeError("Error: Need as many or more line styles to choose from as confidence levels to plot!")

    CSlst=[]
    name_list=[]
    for name,posterior in posteriors_by_name.items():

        name_list.append(name)
        #Extract parameter names
        par1_name,par2_name=greedy2Params.keys()
        #Extract bin sizes
        par1_bin=greedy2Params[par1_name]
        par2_bin=greedy2Params[par2_name]

        #Extract injection information
        par1_injvalue=posterior[par1_name.lower()].injval
        par2_injvalue=posterior[par2_name.lower()].injval

        #Extract trigger information
        par1_trigvalues=posterior[par1_name.lower()].trigvals
        par2_trigvalues=posterior[par2_name.lower()].trigvals

        a=np.squeeze(posterior[par1_name].samples)
        b=np.squeeze(posterior[par2_name].samples)

        #Create 2D bin array
        par1pos_min=a.min()
        par2pos_min=b.min()

        par1pos_max=a.max()
        par2pos_max=b.max()

        par1pos_Nbins= int(ceil((par1pos_max - par1pos_min)/par1_bin))+1
        par2pos_Nbins= int(ceil((par2pos_max - par2pos_min)/par2_bin))+1

        if par1_name.find('time')!=-1:
          offset=floor(min(a))
          a=a-offset
          if par1_injvalue:
            par1_injvalue=par1_injvalue-offset
          ax1_name=par1_name+' + %i'%(int(offset))
        else: ax1_name=par1_name

        if par2_name.find('time')!=-1:
          offset=floor(min(b))
          b=b-offset
          if par2_injvalue:
            par2_injvalue=par2_injvalue-offset
          ax2_name=par2_name+' + %i'%(int(offset))
        else: ax2_name=par2_name


        majorFormatterX=ScalarFormatter(useMathText=True)
        majorFormatterX.format_data=lambda data:'%.4g'%(data)
        majorFormatterY=ScalarFormatter(useMathText=True)
        majorFormatterY.format_data=lambda data:'%.4g'%(data)
        majorFormatterX.set_scientific(True)
        majorFormatterY.set_scientific(True)
        axes.xaxis.set_major_formatter(majorFormatterX)
        axes.yaxis.set_major_formatter(majorFormatterY)
        
        H, xedges, yedges = np.histogram2d(a,b, bins=(par1pos_Nbins, par2pos_Nbins),normed=True)

        extent = [xedges[0], yedges[-1], xedges[-1], xedges[0]]

        temp=np.copy(H)
        temp=temp.ravel()
        confidence_levels.sort()
        Hsum=0
        Hlasts=[]
        idxes=np.argsort(temp)
        j=len(idxes)-1
        for cl in confidence_levels:
            while float(Hsum/np.sum(H))<cl:
                #ind = np.argsort(temp)
                max_i=idxes[j]
                j-=1
                val = temp[max_i]
                Hlast=val
                Hsum+=val
                temp[max_i]=0
            Hlasts.append(Hlast)
        CS=plt.contour(yedges[:-1],xedges[:-1],H,Hlasts,colors=[colors_by_name[name]],linestyles=line_styles)
        plt.grid()
        if(par1_injvalue is not None and par2_injvalue is not None):
            plt.plot([par2_injvalue],[par1_injvalue],'b*',scalex=False,scaley=False,markersize=12)
        if(par1_trigvalues is not None and par2_trigvalues is not None):
            par1IFOs = set([IFO for IFO in par1_trigvalues.keys()])
            par2IFOs = set([IFO for IFO in par2_trigvalues.keys()])
            IFOs = par1IFOs.intersection(par2IFOs)
            if IFO=='H1': color = 'r'
            elif IFO=='L1': color = 'g'
            elif IFO=='V1': color = 'm'
            else: color = 'c'
            plt.plot([par2_trigvalues[IFO]],[par1_trigvalues[IFO]],color=color,marker='*',scalex=False,scaley=False)
        CSlst.append(CS)

    	Nchars=max(map(lambda d:len(majorFormatterX.format_data(d)),axes.get_xticks()))
    	if Nchars>8:
      		Nticks=3
    	elif Nchars>5:
      		Nticks=4
    	elif Nchars>4:
      		Nticks=5
    	else:
      		Nticks=6
    	locatorX=matplotlib.ticker.MaxNLocator(nbins=Nticks-1)
        if par2_name=='rightascension' or par2_name=='ra':
            (ramin,ramax)=plt.xlim()
            locatorX=RALocator(min=ramin,max=ramax)
            majorFormatterX=RAFormatter()
        if par2_name=='declination' or par2_name=='dec':
            (decmin,decmax)=plt.xlim()
            locatorX=DecLocator(min=decmin,max=decmax)
            majorFormatterX=DecFormatter()
        axes.xaxis.set_major_formatter(majorFormatterX)
        if par1_name=='rightascension' or par1_name=='ra':
            (ramin,ramax)=plt.ylim()
            locatorY=RALocator(ramin,ramax)
            axes.yaxis.set_major_locator(locatorY)
            majorFormatterY=RAFormatter()
        if par1_name=='declination' or par1_name=='dec':
            (decmin,decmax)=plt.ylim()
            locatorY=DecLocator(min=decmin,max=decmax)
            majorFormatterY=DecFormatter()
            axes.yaxis.set_major_locator(locatorY)

        axes.yaxis.set_major_formatter(majorFormatterY)
    	#locatorX.view_limits(bins[0],bins[-1])
    	axes.xaxis.set_major_locator(locatorX)

    #plt.title("%s-%s confidence contours (greedy binning)"%(par1_name,par2_name)) # add a title
    plt.xlabel(plot_label(ax2_name))
    plt.ylabel(plot_label(ax1_name))

    if len(name_list)!=len(CSlst):
        raise RuntimeError("Error number of contour objects does not equal number of names! Use only *one* contour from each set to associate a name.")
    full_name_list=[]
    dummy_lines=[]

    for plot_name in name_list:
        full_name_list.append(plot_name)
    if len(confidence_levels)>1:
      for ls_,cl in zip(line_styles[0:len(confidence_levels)],confidence_levels):
          dummy_lines.append(mpl_lines.Line2D(np.array([0.,1.]),np.array([0.,1.]),ls=ls_,color='k'))
          full_name_list.append('%s%%'%str(int(cl*100)))

    fig_actor_lst = [cs.collections[0] for cs in CSlst]

    fig_actor_lst.extend(dummy_lines)

    if legend is not None:
      twodcontour_legend=plt.figlegend(tuple(fig_actor_lst), tuple(full_name_list), loc='right')
      for text in twodcontour_legend.get_texts():
        text.set_fontsize('small')


    # For ra and dec set custom labels and for RA reverse
    #if(par1_name.lower()=='ra' or par1_name.lower()=='rightascension'):
    #        ymin,ymax=plt.ylim()
    #        if(ymin<0.0): ylim=0.0
    #        if(ymax>2.0*pi_constant): ymax=2.0*pi_constant
    #        plt.ylim(ymax,ymin)
    #if(par1_name.lower()=='ra' or par1_name.lower()=='rightascension'):
    #        locs, ticks = plt.yticks()
    #        newlocs, newticks = formatRATicks(locs)
    #        plt.yticks(newlocs,newticks)
    #if(par1_name.lower()=='dec' or par1_name.lower()=='declination'):
    #        locs, ticks = plt.yticks()
    #        newlocs,newticks=formatDecTicks(locs)
    #        plt.yticks(newlocs,newticks)

    if(par2_name.lower()=='ra' or par2_name.lower()=='rightascension'):
        xmin,xmax=plt.xlim()
        if(xmin<0.0): xmin=0.0
        if(xmax>2.0*pi_constant): xmax=2.0*pi_constant
        plt.xlim(xmax,xmin)
    #if(par2_name.lower()=='ra' or par2_name.lower()=='rightascension'):
    #    locs, ticks = plt.xticks()
    #    newlocs, newticks = formatRATicks(locs)
    #    plt.xticks(newlocs,newticks,rotation=45)
    #if(par2_name.lower()=='dec' or par2_name.lower()=='declination'):
    #    locs, ticks = plt.xticks()
    #    newlocs, newticks = formatDecTicks(locs)
    #    plt.xticks(newlocs,newticks,rotation=45)

    return fig
#

def plot_two_param_greedy_bins_hist(posterior,greedy2Params,confidence_levels):
    """
    Histograms of the ranked pixels produced by the 2-parameter greedy
    binning algorithm colured by their confidence level.

    @param toppoints: Nx2 array of 2-parameter posterior samples.

    @param posterior: an instance of the Posterior class.

    @param greedy2Params: a dict ;{param1Name:param1binSize,param2Name:param2binSize}
    """

    from scipy import seterr as sp_seterr

    np.seterr(under='ignore')
    sp_seterr(under='ignore')

    #Extract parameter names
    par1_name,par2_name=greedy2Params.keys()
    #Extract bin sizes
    par1_bin=greedy2Params[par1_name]
    par2_bin=greedy2Params[par2_name]

    a=np.squeeze(posterior[par1_name].samples)
    b=np.squeeze(posterior[par2_name].samples)

    #Extract injection information
    par1_injvalue=posterior[par1_name.lower()].injval
    par2_injvalue=posterior[par2_name.lower()].injval
    
    #Create 2D bin array
    par1pos_min=a.min()
    par2pos_min=b.min()

    par1pos_max=a.max()
    par2pos_max=b.max()

    par1pos_Nbins= int(ceil((par1pos_max - par1pos_min)/par1_bin))+1
    par2pos_Nbins= int(ceil((par2pos_max - par2pos_min)/par2_bin))+1

    # Adjust for time parameter
    if par1_name.find('time')!=-1:
      offset=floor(min(a))
      a=a-offset
      if par1_injvalue:
        par1_injvalue=par1_injvalue-offset
      ax1_name=par1_name+' + %i'%(int(offset))
    else: ax1_name=par1_name

    if par2_name.find('time')!=-1:
      offset=floor(min(b))
      b=b-offset
      if par2_injvalue:
        par2_injvalue=par2_injvalue-offset
      ax2_name=par2_name+' + %i'%(int(offset))
    else: ax2_name=par2_name


    #Extract trigger information
    par1_trigvalues=posterior[par1_name.lower()].trigvals
    par2_trigvalues=posterior[par2_name.lower()].trigvals

    myfig=plt.figure()
    axes=plt.Axes(myfig,[0.3,0.3,0.95-0.3,0.90-0.3])
    myfig.add_axes(axes)
    
    #plt.clf()
    plt.xlabel(plot_label(ax2_name))
    plt.ylabel(plot_label(ax1_name))

    #bins=(par1pos_Nbins,par2pos_Nbins)
    bins=(50,50) # Matches plot_one_param_pdf
    
    majorFormatterX=ScalarFormatter(useMathText=True)
    majorFormatterX.format_data=lambda data:'%.4g'%(data)
    majorFormatterY=ScalarFormatter(useMathText=True)
    majorFormatterY.format_data=lambda data:'%.4g'%(data)
    majorFormatterX.set_scientific(True)
    majorFormatterY.set_scientific(True)
    axes.xaxis.set_major_formatter(majorFormatterX)
    axes.yaxis.set_major_formatter(majorFormatterY)
    H, xedges, yedges = np.histogram2d(a,b, bins,normed=False)

      
    #Replace H with greedy bin confidence levels at each pixel...
    temp=np.copy(H)
    temp=temp.flatten()

    Hsum=0
    Hsum_actual=np.sum(H)
    
    idxes=np.argsort(temp)
    j=len(idxes)-1
    while Hsum<Hsum_actual:
        #ind = np.argsort(temp)
        max_i=idxes[j]
        j-=1
        val = temp[max_i]
        Hsum+=int(val)
        temp[max_i]=0

        #print Hsum,Hsum_actual
        H.flat[max_i]=1-float(Hsum)/float(Hsum_actual)

    extent = [yedges[0], yedges[-1], xedges[0], xedges[-1]]
    plt.imshow(np.flipud(H), axes=axes, aspect='auto', extent=extent, interpolation='nearest',cmap='gray_r')
    plt.gca().autoscale_view()
    plt.colorbar()
    
    #plt.hexbin(a,b,cmap='gray_r',axes=axes )
    
    Nchars=max(map(lambda d:len(majorFormatterX.format_data(d)),axes.get_xticks()))
    if Nchars>8:
      Nticks=3
    elif Nchars>5:
      Nticks=4
    elif Nchars>4:
      Nticks=5
    else:
      Nticks=6
    locatorX=matplotlib.ticker.MaxNLocator(nbins=Nticks-1)
    (xmin,xmax)=plt.xlim()
    (ymin,ymax)=plt.ylim()
    if par2_name=='rightascension' or par2_name=='ra':
        locatorX=RALocator(min=xmin,max=xmax)
        majorFormatterX=RAFormatter()
    if par2_name=='declination' or par2_name=='dec':
        locatorX=DecLocator(min=xmin,max=xmax)
        majorFormatterX=DecFormatter()
    if par1_name=='rightascension' or par1_name=='ra':
        locatorY=RALocator(min=ymin,max=ymax)
        axes.yaxis.set_major_locator(locatorY)
        majorFormatterY=RAFormatter()
    if par1_name=='declination' or par1_name=='dec':
        locatorY=DecLocator(min=ymin,max=ymax)
        axes.yaxis.set_major_locator(locatorY)
        majorFormatterY=DecFormatter()

    axes.xaxis.set_major_formatter(majorFormatterX)
    axes.yaxis.set_major_formatter(majorFormatterY)
    #locatorX.view_limits(bins[0],bins[-1])
    axes.xaxis.set_major_locator(locatorX)

    if par1_injvalue is not None and par2_injvalue is not None:
        plt.plot([par2_injvalue],[par1_injvalue],'bo',scalex=False,scaley=False)

    if par1_trigvalues is not None and par2_trigvalues is not None:
        par1IFOs = set([IFO for IFO in par1_trigvalues.keys()])
        par2IFOs = set([IFO for IFO in par2_trigvalues.keys()])
        IFOs = par1IFOs.intersection(par2IFOs)
        if IFO=='H1': color = 'r'
        elif IFO=='L1': color = 'g'
        elif IFO=='V1': color = 'm'
        else: color = 'c'
        plt.plot([par2_trigvalues[IFO]],[par1_trigvalues[IFO]],color=color,marker='o',scalex=False,scaley=False)

    # For RA and dec set custom labels and for RA reverse
    #if(par1_name.lower()=='ra' or par1_name.lower()=='rightascension'):
    #        ymin,ymax=plt.ylim()
    #        plt.ylim(ymax,ymin)
    #if(par1_name.lower()=='ra' or par1_name.lower()=='rightascension'):
    #        locs, ticks = plt.yticks()
    #        newlocs, newticks = formatRATicks(locs)
    #        plt.yticks(newlocs,newticks)
    #if(par1_name.lower()=='dec' or par1_name.lower()=='declination'):
    #        locs, ticks = plt.yticks()
    #        newlocs, newticks = formatDecTicks(locs)
    #        plt.yticks(newlocs,newticks)

    if(par2_name.lower()=='ra' or par2_name.lower()=='rightascension'):
        xmin,xmax=plt.xlim()
        if(xmin)<0.0: xmin=0.0
        if(xmax>2.0*pi_constant): xmax=2.0*pi_constant
        plt.xlim(xmax,xmin)
    #if(par2_name.lower()=='ra' or par2_name.lower()=='rightascension'):
    #    locs, ticks = plt.xticks()
    #    newlocs, newticks = formatRATicks(locs)
    #    plt.xticks(newlocs,newticks,rotation=45)
    #if(par2_name.lower()=='dec' or par2_name.lower()=='declination'):
    #    locs, ticks = plt.xticks()
    #    newlocs, newticks = formatDecTicks(locs)
    #    plt.xticks(newlocs,newticks,rotation=45)

    return myfig

def greedy_bin_one_param(posterior,greedy1Param,confidence_levels):
    """
    Determine the 1-parameter Bayesian Confidence Interval using a greedy
    binning algorithm.

    @param posterior: an instance of the posterior class.

    @param greedy1Param: a dict; {paramName:paramBinSize}.

    @param confidence_levels: A list of floats of the required confidence intervals [(0-1)].
    """

    paramName=greedy1Param.keys()[0]
    par_bin=greedy1Param.values()[0]
    par_samps=posterior[paramName.lower()].samples

    parpos_min=min(par_samps)[0]
    parpos_max=max(par_samps)[0]

    par_point=parpos_min

    parpos_Nbins= int(ceil((parpos_max - parpos_min)/par_bin))+1

    greedyPoints=np.zeros((parpos_Nbins,2))
    # ...NB 2D so it can be put through same confidence level function
    greedyHist=np.zeros(parpos_Nbins,dtype='i8')

    #Bin up
    for i in range(parpos_Nbins):
        greedyPoints[i,0]=par_point
        greedyPoints[i,1]=par_point
        par_point+=par_bin

    for par_samp in par_samps:
        par_samp=par_samp[0]
        par_binNumber=int(floor((par_samp-parpos_min)/par_bin))
        try:
            greedyHist[par_binNumber]+=1
        except IndexError:
            print "IndexError: bin number: %i total bins: %i parsamp: %f "\
                %(par_binNumber,parpos_Nbins,par_samp)

    #Find injection bin
    injbin=None
    par_injvalue=posterior[paramName].injval
    if par_injvalue:
        par_binNumber=floor((par_injvalue-parpos_min)/par_bin)
        injbin=par_binNumber

    toppoints,injectionconfidence,reses,injection_area=_greedy_bin(greedyHist,greedyPoints,injbin,float(par_bin),int(len(par_samps)),confidence_levels)
    cl_intervals=[]
    confidence_levels.sort()
    for cl in confidence_levels:
        ind=np.nonzero(toppoints[:,-1]<cl)

        if len(ind[0]) > 1:
            cl_intervals.append((np.min(toppoints[ind,0]),np.max(toppoints[ind,0])))

        else:

            cl_intervals.append((toppoints[ind[0],0],toppoints[ind[0],0]))

    return toppoints,injectionconfidence,reses,injection_area,cl_intervals

#
def contigious_interval_one_param(posterior,contInt1Params,confidence_levels):
    """
    Calculates the smallest contigious 1-parameter confidence interval for a
    set of given confidence levels.

    @param posterior: an instance of the Posterior class.

    @param contInt1Params: a dict {paramName:paramBinSize}.

    @param confidence_levels: Required confidence intervals.

    """
    oneDContCL={}
    oneDContInj={}

    paramName=contInt1Params.keys()[0]
    par_bin=contInt1Params.values()[0]

    par_injvalue=posterior[paramName].injval

    par_samps=posterior[paramName].samples

    parpos_min=min(par_samps)
    parpos_max=max(par_samps)

    par_point=parpos_min
    parpos_Nbins= int(ceil((parpos_max - parpos_min)/par_bin))+1

    greedyHist=np.zeros(parpos_Nbins,dtype='i8')

    for par_samp in par_samps:
        par_binNumber=int(floor((par_samp-parpos_min)/par_bin))
        try:
            greedyHist[par_binNumber]+=1
        except IndexError:
            print "IndexError: bin number: %i total bins: %i parsamp: %f bin: %f - %f"\
                %(
                  par_binNumber,
                  parpos_Nbins,
                  par_samp,
                  greedyPoints[par_binNumber-1,0],
                  greedyPoints[par_binNumber-1,0]+par_bin
                  )

    injbin=None
    #Find injection bin
    if par_injvalue:
        par_binNumber=floor((par_injvalue-parpos_min)/par_bin)
        injbin=par_binNumber

    j=0
    #print "Calculating contigious confidence intervals for %s..."%par_name
    len_par_samps=len(par_samps)

    injinterval=None

    #Determine smallest contigious interval for given confidence levels (brute force)
    while j < len(confidence_levels):
        confidence_level=confidence_levels[j]
        #Loop over size of interval
        max_left=0
        max_right=0

        for i in range(len(greedyHist)):

            max_frac=None
            left=0
            right=i

            #Slide interval
            while right<len(greedyHist):
                Npoints=sum(greedyHist[left:right])
                frac=float(Npoints)/float(len_par_samps)
                #print "left %i , right %i , frac %f"%(left,right,frac)

                if max_frac is None:
                    max_frac=frac
                    max_left=left
                    max_right=right
                else:
                    if frac>max_frac:
                        max_frac=frac
                        max_left=left
                        max_right=right

                left+=1
                right+=1

            if injbin is not None and injinterval is None:
                if injbin in range(max_left,max_right):
                    injinterval=(max_right-max_left)*par_bin
                    oneDContInj['interval']=injinterval
                    oneDContInj['confidence']=1-frac
            if max_frac > confidence_level:
                break

            max_frac=None

        if max_frac is None:
            print "Cant determine intervals at %f confidence!"%confidence_level
        else:

            oneDContCL['left']=max_left*par_bin
            oneDContCL['right']=max_right*par_bin
            oneDContCL['width']=(max_right-max_left)*par_bin
            k=j
            while k+1<len(confidence_levels) :
                if confidence_levels[k+1]<max_frac:
                    j+=1
                k+=1
        j+=1

    return oneDContCL,oneDContInj
#
def burnin(data,spin_flag,deltaLogL,outputfile):

    pos,bayesfactor=_burnin(data,spin_flag,deltaLogL,outputfile)

    return pos,bayesfactor


class ACLError(StandardError):
    def __init__(self, *args):
        super(ACLError, self).__init__(*args)


def autocorrelation(series):
    """Returns an estimate of the autocorrelation function of a given
    series.  Returns only the positive-lag portion of the ACF,
    normalized so that the zero-th element is 1."""
    x=series-np.mean(series) 
    y=np.conj(x[::-1])

    acf=np.fft.ifftshift(signal.fftconvolve(y,x,mode='full'))

    N=series.shape[0]

    acf = acf[0:N]

    return acf/acf[0]


def autocorrelation_length_estimate(series, acf=None, M=5, K=2):
    """Attempts to find a self-consistent estimate of the
    autocorrelation length of a given series.  

    If C(tau) is the autocorrelation function (normalized so C(0) = 1,
    for example from the autocorrelation procedure in this module),
    then the autocorrelation length is the smallest s such that

    1 + 2*C(1) + 2*C(2) + ... + 2*C(M*s) < s

    In words: the autocorrelation length is the shortest length so
    that the sum of the autocorrelation function is smaller than that
    length over a window of M times that length.

    The maximum window length is restricted to be len(series)/K as a
    safety precaution against relying on data near the extreme of the
    lags in the ACF, where there is a lot of noise.  Note that this
    implies that the series must be at least M*K*s samples long in
    order to get a reliable estimate of the ACL.

    If no such s can be found, raises ACLError; in this case it is
    likely that the series is too short relative to its true
    autocorrelation length to obtain a consistent ACL estimate."""

    if acf is None:
      acf=autocorrelation(series)
    acf[1:] *= 2.0

    imax=int(acf.shape[0]/K)
    
    # Cumulative sum and ACL length associated with each window
    cacf=np.cumsum(acf)
    s=np.arange(1, cacf.shape[0]+1)/float(M)

    # Find all places where cumulative sum over window is smaller than
    # associated ACL.
    estimates=np.flatnonzero(cacf[:imax] < s[:imax])

    if estimates.shape[0] > 0:
        # Return the first index where cumulative sum is smaller than
        # ACL associated with that index's window
        return s[estimates[0]]
    else:
        # Cannot find self-consistent ACL estimate.
        raise ACLError('autocorrelation length too short for consistent estimate')


def effectiveSampleSize(samples, Nskip=1):
    """
    Compute the effective sample size, calculating the ACL using only
    the second half of the samples to avoid ACL overestimation due to
    chains equilibrating after adaptation.
    """
    N = len(samples)
    acf = autocorrelation(samples[N/2:])
    try:
      acl = autocorrelation_length_estimate(samples[N/2:], acf=acf)
    except ACLError:
      acl = N
    Neffective = floor(N/acl)
    acl *= Nskip
    return (Neffective, acl, acf)


def readCoincXML(xml_file, trignum):
    triggers=None

    from glue.ligolw import ligolw
    coincXML = utils.load_filename(xml_file, contenthandler = lsctables.use_in(ligolw.LIGOLWContentHandler))
    coinc = lsctables.CoincTable.get_table(coincXML)
    coincMap = lsctables.CoincMapTable.get_table(coincXML)
    snglInsps = lsctables.SnglInspiralTable.get_table(coincXML)

    if (trignum>len(coinc)):
        raise RuntimeError("Error: You asked for trigger %d, but %s contains only %d triggers" %(trignum,coincfile,len(tiggers)))
    else:
        coincEventID = coinc.getColumnByName('coinc_event_id')[trignum]
        eventIDs = [row.event_id for row in coincMap if row.coinc_event_id == coincEventID]
        triggers = [row for row in snglInsps if row.event_id in eventIDs]
    return triggers

#===============================================================================
# Parameter estimation codes results parser
#===============================================================================

class PEOutputParser(object):
    """
    A parser for the output of Bayesian parameter estimation codes.

    TODO: Will be abstract class when LDG moves over to Python >2.6,
    inherited by each method .
    """
    def __init__(self,inputtype):
        if inputtype is 'mcmc_burnin':
            self._parser=self._mcmc_burnin_to_pos
        elif inputtype is 'ns':
            self._parser=self._ns_to_pos
        elif inputtype is 'common':
            self._parser=self._common_to_pos
        elif inputtype is 'fm':
            self._parser=self._followupmcmc_to_pos
        elif inputtype is "inf_mcmc":
            self._parser=self._infmcmc_to_pos
        elif inputtype is "xml":
            self._parser=self._xml_to_pos

    def parse(self,files,**kwargs):
        """
        Parse files.
        """
        return self._parser(files,**kwargs)

    def _infmcmc_to_pos(self,files,outdir=None,deltaLogL=None,fixedBurnins=None,nDownsample=None,oldMassConvention=False,**kwargs):
        """
        Parser for lalinference_mcmcmpi output.
        """
        if not (fixedBurnins is None):
            if not (deltaLogL is None):
                print "Warning: using deltaLogL criteria in addition to fixed burnin"
            if len(fixedBurnins) == 1 and len(files) > 1:
                print "Only one fixedBurnin criteria given for more than one output.  Applying this to all outputs."
                fixedBurnins = np.ones(len(files),'int')*fixedBurnins[0]
            elif len(fixedBurnins) != len(files):
                raise RuntimeError("Inconsistent number of fixed burnin criteria and output files specified.")
            print "Fixed burning criteria: ",fixedBurnins
        else:
            fixedBurnins = np.zeros(len(files))
        logLThreshold=-1e200 # Really small?
        if not (deltaLogL is None):
            logLThreshold=self._find_max_logL(files) - deltaLogL
            print "Eliminating any samples before log(Post) = ", logLThreshold
        nskips=self._find_ndownsample(files, logLThreshold, fixedBurnins, nDownsample)
        if nDownsample is None:
            print "Downsampling to take only uncorrelated posterior samples from each file."
            if len(nskips) == 1 and np.isnan(nskips[0]):
                print "WARNING: All samples in chain are correlated.  Downsampling to 10000 samples for inspection!!!"
                nskips=self._find_ndownsample(files, logLThreshold, fixedBurnins, 10000)
            else:
                for i in range(len(nskips)):
                    if np.isnan(nskips[i]):
                        print "%s eliminated since all samples are correlated."
                    else:
                        print "Downsampling by a factor of ", nskips[0], " to achieve approximately ", nDownsample, " posterior samples"
        if outdir is None:
            outdir=''
        runfileName=os.path.join(outdir,"lalinfmcmc_headers.dat")
        postName="posterior_samples.dat"
        runfile=open(runfileName, 'w')
        outfile=open(postName, 'w')
        try:
            self._infmcmc_output_posterior_samples(files, runfile, outfile, logLThreshold, fixedBurnins, nskips, oldMassConvention)
        finally:
            runfile.close()
            outfile.close()
        return self._common_to_pos(open(postName,'r'))


    def _infmcmc_output_posterior_samples(self, files, runfile, outfile, logLThreshold, fixedBurnins, nskips=None, oldMassConvention=False):
        """
        Concatenate all the samples from the given files into outfile.
        For each file, only those samples past the point where the
        log(L) > logLThreshold are concatenated after eliminating
        fixedBurnin.
        """
        nRead=0
        outputHeader=False
        acceptedChains=0
        if nskips is None:
            nskips = np.ones(len(files),'int')
        for infilename,i,nskip,fixedBurnin in zip(files,range(1,len(files)+1),nskips,fixedBurnins):
            infile=open(infilename,'r')
            try:
                print "Writing header of %s to %s"%(infilename,runfile.name)
                runInfo,header=self._clear_infmcmc_header(infile)
                runfile.write('Chain '+str(i)+':\n')
                runfile.writelines(runInfo)
                print "Processing file %s to %s"%(infilename,outfile.name)
                f_ref=self._find_infmcmc_f_ref(runInfo)
                if oldMassConvention:
                    # Swap #1 for #2 because our old mass convention
                    # has m2 > m1, while the common convention has m1
                    # > m2
                    header=[self._swaplabel12(label) for label in header]
                if not outputHeader:
                    for label in header:
                        outfile.write(label)
                        outfile.write(" ")
                    outfile.write("f_ref")
                    outfile.write(" ")
                    outfile.write("chain")
                    outfile.write("\n")
                    outputHeader=header
                iterindex=header.index("cycle")
                loglindex=header.index("logpost")
                output=False
                for line in infile:
                    line=line.lstrip()
                    lineParams=line.split()
                    iter=int(lineParams[iterindex])
                    logL=float(lineParams[loglindex])
                    if (iter > fixedBurnin) and (logL >= logLThreshold):
                        output=True
                    if output:
                        if nRead % nskip == 0:
                            for label in outputHeader:
                                # Note that the element "a1" in the
                                # *header* actually already
                                # corresponds to the "a2" *column* of
                                # the input because we switched the
                                # names above
                                outfile.write(lineParams[header.index(label)])
                                outfile.write("\t")
                            outfile.write(f_ref)
                            outfile.write("\t")
                            outfile.write(str(i))
                            outfile.write("\n")
                        nRead=nRead+1
                if output: acceptedChains += 1
            finally:
                infile.close()
        print "%i of %i chains accepted."%(acceptedChains,len(files))

    def _swaplabel12(self, label):
        if label[-1] == '1':
            return label[0:-1] + '2'
        elif label[-1] == '2':
            return label[0:-1] + '1'
        else:
            return label[:]

    def _find_max_logL(self, files):
        """
        Given a list of files, reads them, finding the maximum log(L)
        """
        maxLogL = -1e200  # Really small, I hope!
        for inpname in files:
            infile=open(inpname, 'r')
            try:
                runInfo,header=self._clear_infmcmc_header(infile)
                loglindex=header.index("logpost")
                for line in infile:
                    line=line.lstrip().split()
                    logL=float(line[loglindex])
                    if logL > maxLogL:
                        maxLogL=logL
            finally:
                infile.close()
        print "Found max log(Post) = ", maxLogL
        return maxLogL

    def _find_ndownsample(self, files, logLthreshold, fixedBurnins, nDownsample):
        """
        Given a list of files, threshold value, and a desired
        number of outputs posterior samples, return the skip number to
        achieve the desired number of posterior samples.
        """
        nfiles = len(files)
        ntots=[]
        nEffectives = []
        if nDownsample is None: print "Max ACL(s):"
        for inpname,fixedBurnin in zip(files,fixedBurnins):
            infile = open(inpname, 'r')
            try:
                runInfo,header = self._clear_infmcmc_header(infile)
                header = [name.lower() for name in header]
                loglindex = header.index("logpost")
                iterindex = header.index("cycle")
                deltaLburnedIn = False
                fixedBurnedIn  = False
                lines=[]
                ntot=0
                for line in infile:
                    line = line.lstrip().split()
                    iter = int(line[iterindex])
                    logL = float(line[loglindex])
                    if iter > fixedBurnin:
                        fixedBurnedIn = True
                    if logL > logLthreshold:
                        deltaLburnedIn = True
                    if fixedBurnedIn and deltaLburnedIn:
                        ntot += 1
                        lines.append(line)
                ntots.append(ntot)
                if nDownsample is None:
                    try:
                        nonParams = ["logpost", "cycle", "logprior", "logl", "loglh1", "logll1", "loglv1", "timestamp", "snrh1", "snrl1", "snrv1", "snr", "time_mean", "time_maxl"]
                        nonParamsIdxs = [header.index(name) for name in nonParams if name in header]
                        paramIdxs = [i for i in range(len(header)) if i not in nonParamsIdxs]
                        samps = np.array(lines).astype(float)
                        stride=samps[1,iterindex] - samps[0,iterindex]
                        results = np.array([np.array(effectiveSampleSize(samps[:,i])[:2]) for i in paramIdxs])
                        nEffs = results[:,0]
                        nEffectives.append(min(nEffs))
                        ACLs  = results[:,1]
                        maxACLind = np.argmax(ACLs)
                        maxACL = ACLs[maxACLind]
                        # Get index in header, which includes "non-params"
                        maxACLind = paramIdxs[maxACLind]
                        print "%i (%s) for chain %s." %(stride*maxACL,header[maxACLind],inpname)
                    except:
                        nEffectives.append(None)
                        print "Error computing effective sample size of %s!"%inpname

            finally:
                infile.close()
        nskips = np.ones(nfiles)
        ntot = sum(ntots)
        if nDownsample is not None:
            if ntot > nDownsample:
                nskips *= floor(ntot/nDownsample)

        else:
            for i in range(nfiles):
                nEff = nEffectives[i]
                ntot = ntots[i]
                if nEff > 1:
                    if ntot > nEff:
                        nskips[i] = ceil(ntot/nEff)
                else:
                    nskips[i] = None
        return nskips

    def _find_infmcmc_f_ref(self, runInfo):
        """
        Searches through header to determine reference frequency of waveforms.
        If no fRef given, calls _find_infmcmc_f_lower to get the lower frequency
        bound, which is the default reference frequency for LALInference.
        """
        fRef = None
        runInfoIter = iter(runInfo)
        for line in runInfoIter:
            headers=line.lstrip().lower().split()
            try:
                fRefColNum = headers.index('f_ref') # strings get converted to all lower case
                info = runInfoIter.next().lstrip().lower().split()
                fRef = info[-1]#fRefColNum] # too many column names with spaces for this way to work. I just grab the last value. Hopefully we will update to xml output files and those messy headers will be gone.
                break
            except ValueError:
                continue

        # ***TEMPORARY*** If not in table, check command line.
        #   ...This is messy, but the only option for dealing with old headers
        if not fRef:
          runInfoIter = iter(runInfo)
          for line in runInfoIter:
              headers=line.lstrip().lower().split()
              try:
                  if headers[0]=="command":
                      try:
                          fRefInd = headers.index('--fref')+1
                          fRef = headers[fRefInd]
                      except ValueError:
                          pass
                      break
              except IndexError:
                  continue

        # If no fRef is found, use lower frequency bound
        if not fRef:
            fRef = self._find_infmcmc_f_lower(runInfo)

        return fRef

    def _find_infmcmc_f_lower(self, runInfo):
        """
        Searches through header to determine starting frequency of waveforms.
        Assumes same for all IFOs.
        """
        runInfo = iter(runInfo)
        for line in runInfo:
            headers=line.lstrip().lower().split()
            try:
                flowColNum = headers.index('f_low')
                IFOinfo = runInfo.next().lstrip().lower().split()
                f_lower = IFOinfo[flowColNum]
                break
            except ValueError:
                continue
        return f_lower

    def _clear_infmcmc_header(self, infile):
        """
        Reads lalinference_mcmcmpi file given, returning the run info and 
        common output header information.
        """
        runInfo = []
        for line in infile:
            runInfo.append(line)
            headers=line.lstrip().lower().split()
            try:
                headers.index('cycle')
                break
            except ValueError:
                continue
        else:
            raise RuntimeError("couldn't find line with 'cycle' in LALInferenceMCMC input")
        return runInfo[:-1],headers


    def _mcmc_burnin_to_pos(self,files,spin=False,deltaLogL=None):
        """
        Parser for SPINspiral output .
        """
        raise NotImplementedError
        if deltaLogL is not None:
            pos,bayesfactor=burnin(data,spin,deltaLogL,"posterior_samples.dat")
            return self._common_to_pos(open("posterior_samples.dat",'r'))

    def _ns_to_pos(self,files,Nlive=None,Npost=None,posfilename='posterior_samples.dat'):
        """
        Parser for nested sampling output.
        files : list of input NS files
        Nlive : Number of live points
        Npost : Desired number of posterior samples
        posfilename : Posterior output file name (default: 'posterior_samples.dat')
        """
        try:
            from lalapps.nest2pos import draw_N_posterior_many,draw_posterior_many
        except ImportError:
            print "Need lalapps.nest2pos to convert nested sampling output!"
            raise

        if Nlive is None:
            raise RuntimeError("Need to specify number of live points in positional arguments of parse!")
     
        #posfile.write('mchirp \t eta \t time \t phi0 \t dist \t RA \t dec \t
        #psi \t iota \t likelihood \n')
        # get parameter list
        it = iter(files)
        
        # check if there's a file containing the parameter names
        parsfilename = (it.next()).strip('.gz')+'_params.txt'
        
        if os.path.isfile(parsfilename):
            print 'Looking for '+parsfilename

            if os.access(parsfilename,os.R_OK):

                with open(parsfilename,'r') as parsfile: 
                    outpars=parsfile.readline()+'\n'
            else:
                raise RuntimeError('Cannot open parameters file %s!'%(parsfilename))

        else: # Use hardcoded CBC parameter names
            outpars='mchirp \t eta \t time \t phi0 \t dist \t RA \t \
            dec \t psi \t iota \t logl \n'

        # Find the logL column
        parsvec=outpars.split()
        logLcol=-1
        for i in range(len(parsvec)):
            if parsvec[i].lower()=='logl':
                logLcol=i
        if logLcol==-1:
            print 'Error! Could not find logL column in parameter list: %s'%(outpars)
            raise RuntimeError

        inarrays=map(np.loadtxt,files)
        if Npost is None:
            pos=draw_posterior_many(inarrays,[Nlive for f in files],logLcols=[logLcol for f in files])
        else:
            pos=draw_N_posterior_many(inarrays,[Nlive for f in files],Npost,logLcols=[logLcol for f in files])

        with open(posfilename,'w') as posfile:
            
            posfile.write(outpars)
        
            for row in pos:
                for i in row:
                  posfile.write('%10.12e\t' %(i))
                posfile.write('\n')
        
        with open(posfilename,'r') as posfile:
            return_val=self._common_to_pos(posfile)
        
        return return_val

    def _followupmcmc_to_pos(self,files):
        """
        Parser for followupMCMC output.
        """
        return self._common_to_pos(open(files[0],'r'),delimiter=',')


    def _multinest_to_pos(self,files):
        """
        Parser for MultiNest output.
        """
        return self._common_to_pos(open(files[0],'r'))

    def _xml_to_pos(self,infile):
        """
        Parser for VOTable XML Using
        """
        from xml.etree import ElementTree as ET
        xmlns='http://www.ivoa.net/xml/VOTable/v1.1'
        try:
                register_namespace=ET.register_namespace
        except AttributeError:
                def register_namespace(prefix,uri):
                    ET._namespace_map[uri]=prefix
        register_namespace('vot',xmlns)
        tree = ET.ElementTree()
        
        tree.parse(infile)
        # Find the posterior table
        tables = tree.findall('.//{%s}TABLE'%(xmlns))
        for table in tables:
            if table.get('utype')=='lalinference:results:posteriorsamples':
                return(self._VOTTABLE2pos(table))
        for table in tables:
          if table.get('utype')=='lalinference:results:nestedsamples':
            nsresource=[node for node in tree.findall('{%s}RESOURCE'%(xmlns)) if node.get('utype')=='lalinference:results'][0]
            return(self._VOTTABLE2pos(vo_nest2pos(nsresource)))
        raise RuntimeError('Cannot find "Posterior Samples" TABLE element in XML input file %s'%(infile))
        
    def _VOTTABLE2pos(self,table):
        """
        Parser for a VOT TABLE element with FIELDs and TABLEDATA elements
        """
        from xml.etree import ElementTree as ET
        xmlns='http://www.ivoa.net/xml/VOTable/v1.1'
        try:
            register_namespace=ET.register_namespace
        except AttributeError:
            def register_namespace(prefix,uri):
                ET._namespace_map[uri]=prefix
                register_namespace('vot',xmlns)

        header=[]
        for field in table.findall('./{%s}FIELD'%(xmlns)):
            header.append(field.attrib['name'])
        if(len(header)==0):
            raise RuntimeError('Unable to find FIELD nodes for table headers in XML table')
        data=table.findall('./{%s}DATA'%(xmlns))
        tabledata=data[0].find('./{%s}TABLEDATA'%(xmlns))
        llines=[]
        for row in tabledata:
            llines.append(np.array(map(lambda a:float(a.text),row)))
        flines=np.array(llines)
        for i in range(0,len(header)):
            if header[i].lower().find('log')!=-1 and header[i].lower() not in logParams:
                print 'exponentiating %s'%(header[i])

                flines[:,i]=np.exp(flines[:,i])

                header[i]=header[i].replace('log','')
            if header[i].lower().find('sin')!=-1:
                print 'asining %s'%(header[i])
                flines[:,i]=np.arcsin(flines[:,i])
                header[i]=header[i].replace('sin','')
            if header[i].lower().find('cos')!=-1:
                print 'acosing %s'%(header[i])
                flines[:,i]=np.arccos(flines[:,i])
                header[i]=header[i].replace('cos','')
            header[i]=header[i].replace('(','')
            header[i]=header[i].replace(')','')
        print 'Read columns %s'%(str(header))
        return header,flines


    def _common_to_pos(self,infile,info=[None,None]):
        """
        Parse a file in the 'common format' and return an array of posterior
        samples and list of parameter names. Will apply inverse functions to
        columns with names containing sin,cos,log.
        """
        
        [headerfile,delimiter]=info

        if headerfile==None:
        	formatstr=infile.readline().lstrip()
        else:
        	hf=open(headerfile,'r')
        	formatstr=hf.readline().lstrip()
        	hf.close()
        
        formatstr=formatstr.replace('#','')
        formatstr=formatstr.replace('"','')

        header=formatstr.split(delimiter)
        header[-1]=header[-1].rstrip('\n')
        nparams=len(header)
        llines=[]
        import re
        dec=re.compile(r'^[-+]?[0-9]*\.?[0-9]+([eE][-+]?[0-9]+)?$|^inf$')
        
        for line_number,line in enumerate(infile):
            sline=line.split(delimiter)
            if sline[-1] == '\n':
                del(sline[-1])
            proceed=True
            if len(sline)<1:
                print 'Ignoring empty line in input file: %s'%(sline)
                proceed=False
            elif len(sline)!=nparams:
                sys.stderr.write('WARNING: Malformed row %i, read %i elements but there is meant to be %i\n'%(line_number,len(sline),nparams))
                proceed=False

            for elemn,st in enumerate(sline):
                s=st.replace('\n','')
                if dec.search(s) is None:
                    print 'Warning! Ignoring non-numeric data after the header: %s. Row = %i,Element=%i'%(s,line_number,elemn)
                    proceed=False
                elif s is '\n':
                    proceed=False

            if proceed:
                llines.append(map(float,sline))	

        flines=np.array(llines)

        if not flines.any():
            raise RuntimeError("ERROR: no lines read in!")	
           

        for i in range(0,len(header)):
            if header[i].lower().find('log')!=-1 and header[i].lower() not in logParams:
                print 'exponentiating %s'%(header[i])

                flines[:,i]=np.exp(flines[:,i])

                header[i]=header[i].replace('log','')
            if header[i].lower().find('sin')!=-1:
                print 'asining %s'%(header[i])
                flines[:,i]=np.arcsin(flines[:,i])
                header[i]=header[i].replace('sin','')
            if header[i].lower().find('cos')!=-1:
                print 'acosing %s'%(header[i])
                flines[:,i]=np.arccos(flines[:,i])
                header[i]=header[i].replace('cos','')
            header[i]=header[i].replace('(','')
            header[i]=header[i].replace(')','')
        print 'Read columns %s'%(str(header))
        return header,flines
#

def parse_converge_output_section(fo):
        result={}
        lines=fo.split('\n')
        chain_line=False
        for line in lines:
            
            if '[1]' in line:
                key=line.replace('[1]','').strip(' ').strip('"')
                result[key]={}
                out=result[key]
                continue
            if result is not {}:
                if 'chain' in line:
                    chain_line=True
                    continue
                if chain_line:
                    chain_line=False
                    key=line.strip('"').split()[1]
                    out[key]=[]
                    out2=out[key]
                else:
                    try:
                        newline=line.strip('"').split()
                        if newline is not []:
                            out2.append(line.strip('"').split())
                    except:
                        pass

        return result
#

def vo_nest2pos(nsresource,Nlive=None):
    """
    Parse a VO Table RESOURCE containing nested sampling output and
    return a VOTable TABLE element with posterior samples in it.
    This can be added to an existing tree by the user.
    Nlive will be read from the nsresource, unless specified
    """
    from xml.etree import ElementTree as ET
    import copy
    from math import log, exp
    xmlns='http://www.ivoa.net/xml/VOTable/v1.1'
    try:
        register_namespace=ET.register_namespace
    except AttributeError:
        def register_namespace(prefix,uri):
            ET._namespace_map[uri]=prefix
    register_namespace('vot',xmlns)
    
    postable=ET.Element("{%s}TABLE"%(xmlns),attrib={'name':'Posterior Samples','utype':'lalinference:results:posteriorsamples'})
    i=0
    nstables=[resource for resource in nsresource.findall("./{%s}TABLE"%(xmlns)) if resource.get("utype")=="lalinference:results:nestedsamples"]

    nstable=nstables[0]
    if Nlive is None:
        runstateResource = [resource for resource in nsresource.findall("./{%s}RESOURCE"%(xmlns)) if resource.get("utype")=="lalinference:state"][0]
        algTable = [table for table in runstateResource.findall("./{%s}TABLE"%(xmlns)) if table.get("utype")=="lalinference:state:algorithmparams"][0]
        Nlive = int ([param for param in algTable.findall("./{%s}PARAM"%(xmlns)) if param.get("name")=='Nlive'][0].get('value'))
        print 'Found Nlive %i'%(Nlive)
    if Nlive is None:
        raise RuntimeError("Cannot find number of live points in XML table, please specify")
    logLcol = None
    for fieldnode in nstable.findall('./{%s}FIELD'%xmlns):
        if fieldnode.get('name') == 'logL':
            logLcol=i
        i=i+1
        postable.append(copy.deepcopy(fieldnode))
    for paramnode in nstable.findall('./{%s}PARAM'%(xmlns)):
        postable.append(copy.deepcopy(paramnode))
    if logLcol is None:
        RuntimeError("Unable to find logL column")
    posdataNode=ET.Element("{%s}DATA"%(xmlns))
    postabledataNode=ET.Element("{%s}TABLEDATA"%(xmlns))
    postable.append(posdataNode)
    posdataNode.append(postabledataNode)
    nstabledata=nstable.find('./{%s}DATA/{%s}TABLEDATA'%(xmlns,xmlns))
    logw=log(1.0 - exp(-1.0/float(Nlive)))
    weights=[]
    for row in nstabledata:
        logL=float(row[logLcol].text)
        weights.append(logL-logw)
        logw=logw-1.0/float(Nlive)
    mw=max(weights)
    weights = [w - mw for w in weights]
    for (row,weight) in zip(nstabledata,weights):
        if weight > log(random.random()):
            postabledataNode.append(copy.deepcopy(row))
    return postable

xmlns='http://www.ivoa.net/xml/VOTable/v1.1'

class VOT2HTML:
    def __init__(self):
        self.html=htmlSection("VOTable information")
        self.skiptable=0
        
    def start(self,tag,attrib):
        if tag=='{%s}TABLE'%(xmlns):
            if attrib['utype']=='lalinference:results:nestedsamples'\
            or attrib['utype']=='lalinference:results:posteriorsamples':
                self.skiptable=1
            else:
                self.skiptable=0
            self.tableouter=htmlChunk('div')
            self.tableouter.h2(attrib['name'])
            try:
                self.tableouter.p(attrib['utype'])
            except KeyError:
                pass
            self.fixedparams=htmlChunk('table',attrib={'class':'statstable'},parent=self.tableouter)
            self.table=htmlChunk('table',attrib={'class':'statstable'},parent=self.tableouter)
            self.tabheader=htmlChunk('tr',parent=self.table)
        if tag=='{%s}FIELD'%(xmlns):
            self.field=htmlChunk('th',{'name':attrib['name']},parent=self.tabheader)
        if tag=='{%s}TR'%(xmlns):
            self.tabrow=htmlChunk('tr',parent=self.table)
        if tag=='{%s}TD'%(xmlns):
            self.td=htmlChunk('td',parent=self.tabrow)
        if tag=='{%s}PARAM'%(xmlns):
            pnode=htmlChunk('tr',parent=self.fixedparams)
            namenode=htmlChunk('td',parent=pnode)
            namenode.p(attrib['name'])
            valnode=htmlChunk('td',parent=pnode)
            valnode.p(attrib['value'])
        
    def end(self,tag):
        if tag=='{%s}TABLE'%(xmlns):
            if not self.skiptable:
                self.html.append(self.tableouter._html)
        if tag=='{%s}FIELD'%(xmlns):
            self.field.p(self.data)
        if tag=='{%s}TD'%(xmlns):
            self.td.p(self.data)

    def data(self,data):
        self.data=data
  
    def close(self):
        return self.html.toprettyxml()

def _cl_width(cl_bound):
    """Returns (high - low), the width of the given confidence
    bounds."""

    return cl_bound[1] - cl_bound[0]

def _cl_count(cl_bound, samples):
    """Returns the number of samples within the given confidence
    bounds."""
    
    return np.sum((samples >= cl_bound[0]) & (samples <= cl_bound[1]))

def confidence_interval_uncertainty(cl, cl_bounds, posteriors):
    """Returns a tuple (relative_change, fractional_uncertainty,
    percentile_uncertainty) giving the uncertainty in confidence
    intervals from multiple posteriors.  

    The uncertainty in the confidence intervals is the difference in
    length between the widest interval, formed from the smallest to
    largest values among all the cl_bounds, and the narrowest
    interval, formed from the largest-small and smallest-large values
    among all the cl_bounds.  Note that neither the smallest nor the
    largest confidence intervals necessarily correspond to one of the
    cl_bounds.

    The relative change relates the confidence interval uncertainty to
    the expected value of the parameter, the fractional uncertainty
    relates this length to the length of the confidence level from the
    combined posteriors, and the percentile uncertainty gives the
    change in percentile over the combined posterior between the
    smallest and largest confidence intervals.

    @param cl The confidence level (between 0 and 1).

    @param cl_bounds A list of (low, high) pairs giving the confidence
    interval associated with each posterior.

    @param posteriors A list of PosteriorOneDPDF objects giving the
    posteriors."""

    Ns=[p.samples.shape[0] for p in posteriors]
    Nsamplers=len(Ns)

    # Weight each sample within a run equally, and each run equally
    # with respect to the others
    all_samples = np.squeeze(np.concatenate([p.samples for p in posteriors], axis=0))
    weights = np.squeeze(np.concatenate([p.samples*0.0+1.0/(Nsamplers*N) for (N,p) in zip(Ns,posteriors)], axis=0))

    isort=np.argsort(all_samples)

    all_samples = all_samples[isort]
    weights = weights[isort]

    param_mean = np.average(all_samples, weights=weights)

    N=all_samples.shape[0]

    alpha = (1.0 - cl)/2.0
    
    wttotal = np.cumsum(weights)
    ilow = np.nonzero(wttotal >= alpha)[0][0]
    ihigh = np.nonzero(wttotal >= 1.0-alpha)[0][0]

    all_cl_bound = (all_samples[ilow], all_samples[ihigh])
    
    low_bounds = np.array([l for (l,h) in cl_bounds])
    high_bounds = np.array([h for (l,h) in cl_bounds])

    largest_cl_bound = (np.min(low_bounds), np.max(high_bounds))
    smallest_cl_bound = (np.max(low_bounds), np.min(high_bounds))

    if smallest_cl_bound[1] < smallest_cl_bound[0]:
        # Then the smallest CL is NULL
        smallest_cl_bound = (0.0, 0.0)

    ci_uncertainty = _cl_width(largest_cl_bound) - _cl_width(smallest_cl_bound)

    relative_change = ci_uncertainty/param_mean

    frac_uncertainty = ci_uncertainty/_cl_width(all_cl_bound)

    quant_uncertainty = float(_cl_count(largest_cl_bound, all_samples) - _cl_count(smallest_cl_bound, all_samples))/float(N)

    return (relative_change, frac_uncertainty, quant_uncertainty)


def plot_waveform(pos=None,siminspiral=None,event=0,path=None,ifos=['H1','L1','V1']):
  
  from lalsimulation.lalsimulation import SimInspiralChooseTDWaveform,SimInspiralChooseFDWaveform
  from lalsimulation.lalsimulation import SimInspiralImplementedTDApproximants,SimInspiralImplementedFDApproximants
  from lal.lal import StrainUnit
  from lal.lal import CreateREAL8TimeSeries,CreateForwardREAL8FFTPlan,CreateTukeyREAL8Window,CreateCOMPLEX16FrequencySeries,DimensionlessUnit,REAL8TimeFreqFFT,CutREAL8TimeSeries
  from lal.lal import LIGOTimeGPS
  from lal.lal import MSUN_SI as LAL_MSUN_SI
  from lal.lal import PC_SI as LAL_PC_SI
  import lalsimulation as lalsim
  from pylal import antenna as ant
  from math import cos,sin,sqrt
  from glue.ligolw import lsctables
  from glue.ligolw import utils
  import os
  import numpy as np
  from numpy import arange
  from pylal import bayespputils as bppu
  from matplotlib import pyplot as plt,cm as mpl_cm,lines as mpl_lines
  import copy
  if path is None:
    path=os.getcwd()
  if event is None:
    event=0
  colors_inj={'H1':'r','L1':'g','V1':'m','I1':'b','J1':'y'}
  colors_rec={'H1':'k','L1':'k','V1':'k','I1':'k','J1':'k'}
  # time and freq data handling variables 
  srate=4096.0
  seglen=60.
  length=srate*seglen # lenght of 60 secs, hardcoded. May call a LALSimRoutine to get an idea
  deltaT=1/srate
  deltaF = 1.0 / (length* deltaT);
  
  # build window for FFT
  pad=0.4
  timeToFreqFFTPlan = CreateForwardREAL8FFTPlan(int(length), 1 );
  window=CreateTukeyREAL8Window(int(length),2.0*pad*srate/length);
  WinNorm = sqrt(window.sumofsquares/window.data.length);
  # time and freq domain strain:
  segStart=100000000 
  strainT=CreateREAL8TimeSeries("strainT",segStart,0.0,1.0/srate,DimensionlessUnit,int(length));
  strainF= CreateCOMPLEX16FrequencySeries("strainF",segStart,	0.0,	deltaF,	DimensionlessUnit,int(length/2. +1));
  
  f_min=25 # hardcoded default (may be changed below) 
  f_ref=100 # hardcoded default (may be changed below)
  f_max=srate/2.0  
  plot_fmax=f_max
  
  inj_strains=dict((i,{"T":{'x':None,'strain':None},"F":{'x':None,'strain':None}}) for i in ifos)
  rec_strains=dict((i,{"T":{'x':None,'strain':None},"F":{'x':None,'strain':None}}) for i in ifos)
  
  inj_domain=None
  rec_domain=None
  font_size=26
  if siminspiral is not None:
    skip=0
    try:
      xmldoc = utils.load_filename(siminspiral,contenthandler=ExtractSimInspiralTableLIGOLWContentHandler)
      tbl = lsctables.table.get_table(xmldoc, "sim_inspiral")
      if event>0:
        tbl=tbl[event]
      else:
        tbl=tbl[0]
    except:
      print "Cannot read event %s from table %s. Won't plot injected waveform \n"%(event,siminspiral)
      skip=1
    if not skip:
      REAL8time=tbl.geocent_end_time+1e-9*tbl.geocent_end_time_ns
      GPStime=LIGOTimeGPS(REAL8time)
      M1=tbl.mass1
      M2=tbl.mass2
      D=tbl.distance
      m1=M1*LAL_MSUN_SI
      m2=M2*LAL_MSUN_SI
      phiRef=tbl.coa_phase
  
      f_min = tbl.f_lower    
      s1x = tbl.spin1x
      s1y = tbl.spin1y
      s1z = tbl.spin1z
      s2x = tbl.spin2x
      s2y = tbl.spin2y
      s2z = tbl.spin2z
      
      r=D*LAL_PC_SI*1.0e6
      iota=tbl.inclination
      print "WARNING: Defaulting to inj_fref =100Hz to plot the injected WF. This is hardcoded since xml table does not carry this information\n"
      
      lambda1=0
      lambda2=0
      waveFlags=None
      nonGRparams=None
      wf=str(tbl.waveform)

      injapproximant=lalsim.GetApproximantFromString(wf)  
      amplitudeO=int(tbl.amp_order )
      phaseO=lalsim.GetOrderFromString(wf)
     
      ra=tbl.longitude
      dec=tbl.latitude
      psi=tbl.polarization

      if SimInspiralImplementedFDApproximants(injapproximant):
        inj_domain='F'
        [plus,cross]=SimInspiralChooseFDWaveform(phiRef, deltaF,  m1, m2, s1x, s1y, s1z,s2x,s2y,s2z,f_min,f_max, f_ref,  r,   iota, lambda1,   lambda2,waveFlags, nonGRparams, amplitudeO, phaseO, injapproximant)
      elif SimInspiralImplementedTDApproximants(injapproximant):
        inj_domain='T'
        [plus,cross]=SimInspiralChooseTDWaveform(phiRef, deltaT,  m1, m2, s1x, s1y, s1z,s2x,s2y,s2z,f_min, f_ref,   r,   iota, lambda1,   lambda2,waveFlags, nonGRparams, amplitudeO, phaseO, injapproximant)
      else:
        print "\nThe approximant %s doesn't seem to be recognized by lalsimulation!\n Skipping WF plots\n"%injapproximant
        return None
        
      for ifo in ifos:
        (fp,fc,fa,qv)=ant.response(REAL8time,ra,dec,iota,psi,'radians',ifo)
        if inj_domain=='T':
          # strain is a temporary container for this IFO strain.
          # Take antenna pattern into accout and window the data
          for k in np.arange(strainT.data.length):
            if k<plus.data.length:
              strainT.data.data[k]=((fp*plus.data.data[k]+fc*cross.data.data[k]))
            else:
              strainT.data.data[k]=0.0
            strainT.data.data[k]*=window.data.data[k]
          # now copy in the dictionary only the part of strain which is not null (that is achieved using plus.data.length as length)
          inj_strains[ifo]["T"]['strain']=np.array([strainT.data.data[k] for k in arange(plus.data.length)])
          inj_strains[ifo]["T"]['x']=np.array([REAL8time - deltaT*(plus.data.length-1-k) for k in np.arange(plus.data.length)])
          
          # Take the FFT
          for j in arange(strainF.data.length):
            strainF.data.data[j]=0.0
          REAL8TimeFreqFFT(strainF,strainT,timeToFreqFFTPlan);
          for j in arange(strainF.data.length):
            strainF.data.data[j]/=WinNorm
          # copy in the dictionary
          inj_strains[ifo]["F"]['strain']=np.array([strainF.data.data[k] for k in arange(int(strainF.data.length))])
          inj_strains[ifo]["F"]['x']=np.array([strainF.f0+ k*strainF.deltaF for k in arange(int(strainF.data.length))])
        elif inj_domain=='F':
          for k in np.arange(strainF.data.length):
            if k<plus.data.length:
              strainF.data.data[k]=((fp*plus.data.data[k]+fc*cross.data.data[k]))
            else:
              strainF.data.data[k]=0.0
          # copy in the dictionary
          inj_strains[ifo]["F"]['strain']=np.array([strainF.data.data[k] for k in arange(int(strainF.data.length))])
          inj_strains[ifo]["F"]['x']=np.array([strainF.f0+ k*strainF.deltaF for k in arange(int(strainF.data.length))])
  if pos is not None:
    
    # Select the maxP sample
    _,which=pos._posMap()
    
    if 'time' in pos.names:
      REAL8time=pos['time'].samples[which][0]
    elif 'time_maxl' in pos.names:
      REAL8time=pos['time_maxl'].samples[which][0]
    elif 'time_min' in pos.names and 'time_max' in pos.names:
      REAL8time=pos['time_min'].samples[which][0]+0.5*(pos['time_max'].samples[which][0]-pos['time_min'].samples[which][0])
    else:
      print "ERROR: could not find any time parameter in the posterior file. Not plotting the WF...\n"
      return None

    # first check we have approx in posterior samples, otherwise skip 
    skip=0
    try:
      approximant=int(pos['LAL_APPROXIMANT'].samples[which][0])
      amplitudeO=int(pos['LAL_AMPORDER'].samples[which][0])
      phaseO=int(pos['LAL_PNORDER'].samples[which][0])  
    except:
      skip=1
    if skip==0:
      GPStime=LIGOTimeGPS(REAL8time)

      q=pos['q'].samples[which][0]
      mc=pos['mc'].samples[which][0]
      M1,M2=bppu.q2ms(mc,q)
      D=pos['dist'].samples[which][0]
      m1=M1*LAL_MSUN_SI
      m2=M2*LAL_MSUN_SI
      if 'phi_orb' in pos.names:
        phiRef=pos['phi_orb'].samples[which][0]
      elif 'phase_maxl' in pos.names:
		phiRef=pos['phase_maxl'].samples[which][0]
		print 'INFO: phi_orb not estimated, using maximum likelihood value'
      else:
        print 'WARNING: phi_orb not found in posterior files. Defaulting to 0.0 which is probably *not* what you want\n'
        phiRef=0.0
 
      try:
              for name in ['flow','f_lower']:
                      if name in pos.names:
                              f_min=pos[name].samples[which][0]
      except:
              pass

      try:
        for name in ['fref','f_ref','f_Ref','fRef']:
          if name in pos.names:
            fname=name

        Fref = np.unique(pos[fname].samples)
        if len(Fref) > 1:
          print "ERROR: Expected f_ref to be constant for all samples.  Can't tell which value was injected! Defaulting to 100 Hz\n"
          print Fref
        else:
          f_ref = Fref[0]
      except ValueError:
        print "WARNING: Could not read fref from posterior file! Defaulting to 100 Hz\n"

      try:
        a = pos['a_spin1'].samples[which][0]
        the = pos['theta_spin1'].samples[which][0]
        phi = pos['phi_spin1'].samples[which][0]
        s1x = (a * sin(the) * cos(phi));
        s1y = (a * sin(the) * sin(phi));
        s1z = (a * cos(the));
        a = pos['a_spin2'].samples[which][0]
        the = pos['theta_spin2'].samples[which][0]
        phi = pos['phi_spin2'].samples[which][0]
        s2x = (a * sin(the) * cos(phi));
        s2y = (a * sin(the) * sin(phi));
        s2z = (a * cos(the));
        iota=pos['inclination'].samples[which][0]
      except:
        try:
          iota, s1x, s1y, s1z, s2x, s2y, s2z=lalsim.SimInspiralTransformPrecessingInitialConditions(pos['theta_JN'].samples[which][0], pos['phi_JL'].samples[which][0], pos['tilt1'].samples[which][0], pos['tilt2'].samples[which][0], pos['phi12'].samples[which][0], pos['a1'].samples[which][0], pos['a2'].samples[which][0], m1, m2, f_ref)
        except:
          s1x=s1y=s1z=s2x=s2y=s2z=0.0
          try:
            iota=pos['inclination'].samples[which][0]
          except:
            iota=pos['theta_jn'].samples[which][0]

      r=D*LAL_PC_SI*1.0e6

      lambda1=0
      lambda2=0
      waveFlags=None
      nonGRparams=None
      approximant=int(pos['LAL_APPROXIMANT'].samples[which][0])
      amplitudeO=int(pos['LAL_AMPORDER'].samples[which][0])
      phaseO=int(pos['LAL_PNORDER'].samples[which][0])

      if SimInspiralImplementedFDApproximants(approximant):
        rec_domain='F'
        [plus,cross]=SimInspiralChooseFDWaveform(phiRef, deltaF,  m1, m2, s1x, s1y, s1z,s2x,s2y,s2z,f_min, f_max,   f_ref,r,   iota, lambda1,   lambda2,waveFlags, nonGRparams, amplitudeO, phaseO, approximant)
      elif SimInspiralImplementedTDApproximants(approximant):
        rec_domain='T'
        [plus,cross]=SimInspiralChooseTDWaveform(phiRef, deltaT,  m1, m2, s1x, s1y, s1z,s2x,s2y,s2z,f_min, f_ref,  r,   iota, lambda1,   lambda2,waveFlags, nonGRparams, amplitudeO, phaseO, approximant)
      else:
        print "The approximant %s doesn't seem to be recognized by lalsimulation!\n Skipping WF plots\n"%approximant
        return None

      ra=pos['ra'].samples[which][0]
      dec=pos['dec'].samples[which][0]
      psi=pos['psi'].samples[which][0]
      fs={}
      for ifo in ifos:
        (fp,fc,fa,qv)=ant.response(REAL8time,ra,dec,iota,psi,'radians',ifo)
        if rec_domain=='T':
          # strain is a temporary container for this IFO strain.
          # Take antenna pattern into accout and window the data
          for k in np.arange(strainT.data.length):
            if k<plus.data.length:
              strainT.data.data[k]=((fp*plus.data.data[k]+fc*cross.data.data[k]))
            else:
              strainT.data.data[k]=0.0
            strainT.data.data[k]*=window.data.data[k]
          # now copy in the dictionary only the part of strain which is not null (that is achieved using plus.data.length as length)
          rec_strains[ifo]["T"]['strain']=np.array([strainT.data.data[k] for k in arange(plus.data.length)])
          rec_strains[ifo]["T"]['x']=np.array([REAL8time - deltaT*(plus.data.length-1-k) for k in np.arange(plus.data.length)])

          # Take the FFT
          for j in arange(strainF.data.length):
            strainF.data.data[j]=0.0
          REAL8TimeFreqFFT(strainF,strainT,timeToFreqFFTPlan);
          for j in arange(strainF.data.length):
            strainF.data.data[j]/=WinNorm
          # copy in the dictionary
          rec_strains[ifo]["F"]['strain']=np.array([strainF.data.data[k] for k in arange(int(strainF.data.length))])
          rec_strains[ifo]["F"]['x']=np.array([strainF.f0+ k*strainF.deltaF for k in arange(int(strainF.data.length))])
        elif rec_domain=='F':
          for k in np.arange(strainF.data.length):
            if k<plus.data.length:
              strainF.data.data[k]=((fp*plus.data.data[k]+fc*cross.data.data[k]))
            else:
              strainF.data.data[k]=0.0
          # copy in the dictionary
          rec_strains[ifo]["F"]['strain']=np.array([strainF.data.data[k] for k in arange(int(strainF.data.length))])
          rec_strains[ifo]["F"]['x']=np.array([strainF.f0+ k*strainF.deltaF for k in arange(int(strainF.data.length))])

  myfig=plt.figure(1,figsize=(23,15))
  
  rows=len(ifos)
  cols=2
  
  #this variables decide which domain will be plotted on the left column of the plot.
  # only plot Time domain if both injections and recovery are TD
  global_domain="F"
  if rec_domain is not None and inj_domain is not None:
    if rec_domain=="T" and inj_domain=="T":
      global_domain="T"
  elif rec_domain is not None:
    if rec_domain=="T":
      global_domain="T"
  elif inj_domain is not None:
    if inj_domain=="T":
      global_domain="T"
  
  A,axes=plt.subplots(nrows=rows,ncols=cols,sharex=False,sharey=False)
  plt.setp(A,figwidth=23,figheight=15)
  for (r,i) in zip(np.arange(rows),ifos):
    for c in np.arange(cols):
      ax=axes[r]
      if type(ax)==np.ndarray:
        ax=ax[c]
      else:
        ax=axes[c]
      if rec_strains[i]["T"]['strain'] is not None or rec_strains[i]["F"]['strain'] is not None:
        if c==0:
          if global_domain=="T":
            ax.plot(rec_strains[i]["T"]['x'],rec_strains[i]["T"]['strain'],colors_rec[i],label='%s maP'%i)
          else:
            data=rec_strains[i]["F"]['strain']
            f=rec_strains[i]["F"]['x']
            mask=np.logical_and(f>=f_min,f<=plot_fmax)
            ys=data
            ax.plot(f[mask],ys[mask].real,'.-',color=colors_rec[i],label='%s maP'%i)
        else:
            data=rec_strains[i]["F"]['strain']
            f=rec_strains[i]["F"]['x']
            mask=np.logical_and(f>=f_min,f<=plot_fmax)
            ys=data
            ax.loglog(f[mask],abs(ys[mask]),'--',color=colors_rec[i],linewidth=4)
            ax.set_xlim([min(f[mask]),max(f[mask])])
            ax.grid(True,which='both')
      if inj_strains[i]["T"]['strain'] is not None or inj_strains[i]["F"]['strain'] is not None:
        if c==0:
          if global_domain=="T":
            ax.plot(inj_strains[i]["T"]['x'],inj_strains[i]["T"]['strain'],colors_inj[i],label='%s inj'%i)
          else:
            data=inj_strains[i]["F"]['strain']
            f=inj_strains[i]["F"]['x']
            mask=np.logical_and(f>=f_min,f<=plot_fmax)
            ys=data
            ax.plot(f[mask],ys[mask].real,'.-',color=colors_inj[i],label='%s inj'%i)
        else:
            data=inj_strains[i]["F"]['strain']
            f=inj_strains[i]["F"]['x']
            mask=np.logical_and(f>=f_min,f<=plot_fmax)
            ys=data
            ax.loglog(f[mask],abs(ys[mask]),'--',color=colors_inj[i],linewidth=4)
            ax.set_xlim([min(f[mask]),max(f[mask])])
            ax.grid(True,which='both')
        
      if r==0:
        if c==0:
          if global_domain=="T":
            ax.set_title(r"$h(t)$",fontsize=font_size)
          else:
            ax.set_title(r"$\Re[h(f)]$",fontsize=font_size)
        else:
          ax.set_title(r"$|h(f)|$",fontsize=font_size)
      elif r==rows-1:
        if c==0:
          if global_domain=="T":
            ax.set_xlabel("time [s]",fontsize=font_size)
          else:
            ax.set_xlabel("frequency [Hz]",fontsize=font_size)
        else:
          ax.set_xlabel("frequency [Hz]",fontsize=font_size)
      
      ax.legend(loc='best')
      ax.grid(True)
      
      #ax.tight_layout()
  A.savefig(os.path.join(path,'WF_DetFrame.png'),bbox_inches='tight')
  return 1
  
def plot_psd(psd_files,outpath=None):
  
  f_min=30.
  myfig2=plt.figure(figsize=(15,15),dpi=500)
  ax=plt.subplot(1,1,1)  
  colors={'H1':'r','L1':'g','V1':'m','I1':'k','J1':'y'}

  if outpath is None:
    outpath=os.getcwd()
  tmp=[]
  for f in psd_files:
    if not os.path.isfile(f):
      print "PSD file %s has not been found and won't be plotted\n"%f
    else:
      tmp.append(f)
  if tmp==[]:
     return None
  else:
    psd_files=tmp
    
  for f in psd_files:
    
    data=np.loadtxt(f)
    freq=data[:,0]
    data=data[:,1]
    idx=f.find('-PSD.dat')
    ifo=f[idx-2:idx]
    fr=[]
    da=[]
    for (f,d) in zip(freq,data):
      if f>f_min and d!=0.0:
        fr.append(f)
        da.append(d)
    plt.loglog(fr,da,colors[ifo],label=ifo,linewidth=3)
  plt.xlim([min(freq),max(freq)])
  plt.xlabel("Frequency [Hz]",fontsize=26)
  plt.ylabel("PSD",fontsize=26)
  plt.legend(loc='best')
  plt.grid(which='both')
  plt.tight_layout()
  myfig2.savefig(os.path.join(outpath,'PSD.png'),bbox_inches='tight')
  myfig2.clf()

  return 1
<|MERGE_RESOLUTION|>--- conflicted
+++ resolved
@@ -1634,8 +1634,10 @@
                 phi12 = phi2 - phi1 + 2.*np.pi
             else:
                 phi12 = phi2 - phi1
-
-<<<<<<< HEAD
+            spins['phi12'] = phi12
+
+        return spins
+
 class BurstPosterior(Posterior):
     """
     Data structure for a table of posterior samples .
@@ -1751,11 +1753,6 @@
             return maplong
         else:
             return inj.ra
-=======
-            spins['phi12'] = phi12
-
-        return spins
->>>>>>> fb211d08
 
 class KDTree(object):
     """
