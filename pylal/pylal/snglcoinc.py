# $Id$
#
# Copyright (C) 2006  Kipp C. Cannon, Drew G. Keppel
#
# This program is free software; you can redistribute it and/or modify it
# under the terms of the GNU General Public License as published by the
# Free Software Foundation; either version 2 of the License, or (at your
# option) any later version.
#
# This program is distributed in the hope that it will be useful, but
# WITHOUT ANY WARRANTY; without even the implied warranty of
# MERCHANTABILITY or FITNESS FOR A PARTICULAR PURPOSE.  See the GNU General
# Public License for more details.
#
# You should have received a copy of the GNU General Public License along
# with this program; if not, write to the Free Software Foundation, Inc.,
# 51 Franklin Street, Fifth Floor, Boston, MA  02110-1301, USA.


#
# =============================================================================
#
#                                   Preamble
#
# =============================================================================
#


"""
Generic coincidence engine for use with time-based event lists in LIGO
Light Weight XML documents.
"""


<<<<<<< HEAD
import itertools
import copy
=======
import bisect
>>>>>>> 3dff8710
import sys


from glue import iterutils
from glue.ligolw import table
from glue.ligolw import lsctables
from pylal import llwapp
from pylal import ligolw_tisi


__author__ = "Kipp Cannon <kipp@gravity.phys.uwm.edu>"
__version__ = "$Revision$"[11:-2]
__date__ = "$Date$"[7:-2]


#
# =============================================================================
#
#                               Time Slide Graph
#
# =============================================================================
#


<<<<<<< HEAD
def time_slide_component_vectors(offset_vectors, n):
	"""
	Given an iterable of time slide vectors, return the shortest list
	of the unique n-instrument time slide vectors from which all the
	vectors in the input list can be consructed.  This can be used to
	determine the minimal set of n-instrument coincs required to
	construct all of the coincs for all of the requested instrument and
	offset combinations in the time slide list.

	It is assumed that the coincs for the vector {"H1": 0, "H2": 10,
	"L1": 20} can be constructed from the coincs for the vectors {"H1":
	0, "H2": 10} and {"H2": 0, "L1": 10}, that is only the relative
	offsets are significant in determining if two events are
	coincident, not the absolute offsets.  This assumption is not true
	for the standard inspiral pipeline, where the absolute offsets are
	significant.
	"""
	#
	# collect unique instrument set / deltas combinations
	#

	delta_sets = {}
	for offset_vector in offset_vectors:
		for instruments in iterutils.choices(sorted(offset_vector.keys()), n):
			delta_sets.setdefault(instruments, set()).add(tuple(offset_vector[instrument] - offset_vector[instruments[0]] for instrument in instruments[1:]))

	#
	# translate into a list of n-instrument offset vectors
	#

	return [dict(zip(instruments, (0.0,) + deltas)) for instruments, delta_set in delta_sets.items() for deltas in delta_set]


def display_component_offsets(component_offset_vectors, fileobj = sys.stderr):
	"""
	Print a summary of the output of time_slide_component_offsets().
	"""
	#
	# organize the information
	#
	# groupby requires its input to be grouped (= sorted) by the
	# grouping key (the instruments), so we have to do this first.
	# after constructing the strings, we make sure the lists of offset
	# strings are all the same length by appending empty strings as
	# needed.  finally we transpose the whole mess so that it's stored
	# as rows instead of columns.
	#

	l = sorted(component_offset_vectors, lambda a, b: cmp(sorted(a.keys()), sorted(b.keys())))
	l = [[", ".join("%s-%s" % (b, a) for a, b in zip(instruments[:-1], instruments[1:]))] + [", ".join("%.17g s" % (offset_vector[b] - offset_vector[a]) for a, b in zip(instruments[:-1], instruments[1:])) for offset_vector in offset_vectors] for instruments, offset_vectors in itertools.groupby(l, lambda v: sorted(v.keys()))]
	n = max(len(offsets) for offsets in l)
	for offsets in l:
		offsets += [""] * (n - len(offsets))
	l = zip(*l)

	#
	# find the width of the columns
	#

	width = max(max(len(s) for s in line) for line in l)
	format = "%%%ds" % width

	#
	# print the offsets
	#

	lines = iter(l)
	print >>fileobj, " | ".join(format % s for s in lines.next())
	print >>fileobj, "-+-".join(["-" * width] * len(l[0]))
	for line in lines:
		print >>fileobj, " | ".join(format % s for s in line)


#
# =============================================================================
#
#                               Time Slide Graph
#
# =============================================================================
#


class TimeSlideGraphNode(object):
	def __init__(self, offset_vector):
		self.offset_vector = offset_vector
		self.deltas = ligolw_tisi.offset_vector_to_deltas(offset_vector)
		self.components = set()


class TimeSlideGraph(object):
	def __init__(self, offset_vectors):
		self.head = set(TimeSlideGraphNode(offset_vector) for offset_vector in offset_vectors)
		self.generations = {}

		n = max(len(offset_vector) for offset_vector in offset_vectors)
		self.generations[n] = set(TimeSlideGraphNode(offset_vector) for offset_vector in time_slide_component_vectors((node.offset_vector for node in self.head), n))
		for n in range(max(len(offset_vector) for offset_vector in offset_vectors), 2, -1):
			offset_vectors = [node.offset_vector for node in self.head if len(node.offset_vector) == n]
			if n in self.generations:
				offset_vectors += [node.offset_vector for node in self.generations[n]]
			self.generations[n - 1] = set(TimeSlideGraphNode(offset_vector) for offset_vector in time_slide_component_vectors(offset_vectors, n - 1))

		for node in self.head:
			node.components = set(component for component in self.generations[len(node.offset_vector)] if node.deltas == component.deltas)
=======
class TimeSlideGraphNode(object):
	def __init__(self, offset_vector, time_slide_id = None):
		self.time_slide_id = time_slide_id
		self.offset_vector = offset_vector
		self.deltas = frozenset(ligolw_tisi.offset_vector_to_deltas(offset_vector).items())
		self.components = None
		self.coincs = None
		self.unused_coincs = set()

	def get_coincs(self, eventlists, event_comparefunc, thresholds, verbose = False):
		#
		# has this node already been visited?  if so, return the
		# answer we already know
		#

		if self.coincs is not None:
			if verbose:
				print >>sys.stderr, "\treusing %s" % (", ".join(("%s = %+.16g s" % x) for x in sorted(self.offset_vector.items())))
			return self.coincs

		#
		# is this a leaf node?  construct the coincs explicitly
		#

		if self.components is None:
			if verbose:
				print >>sys.stderr, "\tconstructing %s ..." % (", ".join(("%s = %+.16g s" % x) for x in sorted(self.offset_vector.items())))
			#
			# can we do it?
			#

			avail_instruments = set(eventlists)
			offset_instruments = set(self.offset_vector)
			if not offset_instruments.issubset(avail_instruments):
				if verbose:
					print >>sys.stderr, "\twarning: do not have data for instrument(s) %s ... assuming 0 coincs" % ", ".join(offset_instruments - avail_instruments)
				self.coincs = tuple()
				return self.coincs

			#
			# apply offsets to events
			#

			if verbose:
				print >>sys.stderr, "\tapplying offsets ..."
			eventlists.set_offsetdict(self.offset_vector)

			#
			# search for and record coincidences
			#

			if verbose:
				print >>sys.stderr, "\tsearching ..."
			# FIXME:  assumes the instrument column is named
			# "ifo".  works for inspirals, bursts, and
			# ring-downs.
			self.coincs = [tuple(event.event_id for event in sorted(double, lambda a, b: cmp(a.ifo, b.ifo))) for double in CoincidentNTuples(eventlists, event_comparefunc, offset_instruments, thresholds, verbose = verbose)]
			self.coincs.sort()
			self.coincs = tuple(self.coincs)
			return self.coincs

		#
		# is this a head node, or some other node that magically
		# has only one component?  copy coincs from component
		#

		if len(self.components) == 1:
			if verbose:
				print >>sys.stderr, "\tcopying from %s" % (", ".join(("%s = %+.16g s" % x) for x in sorted(self.components[0].offset_vector.items())))
			self.coincs = self.components[0].get_coincs(eventlists, event_comparefunc, thresholds, verbose = verbose)
			self.unused_coincs = self.components[0].unused_coincs

			#
			# done.  unlink the graph as we go to release
			# memory
			#

			self.components = None
			return self.coincs

		#
		# len(self.components) == 2 is impossible
		#

		assert len(self.components) > 2

		#
		# this is a regular node in the graph.  use coincidence
		# synthesis algorithm to populate its coincs
		#

		allcoincs0 = self.components[0].get_coincs(eventlists, event_comparefunc, thresholds, verbose = verbose)
		allcoincs1 = self.components[1].get_coincs(eventlists, event_comparefunc, thresholds, verbose = verbose)
		allcoincs2 = self.components[-1].get_coincs(eventlists, event_comparefunc, thresholds, verbose = verbose)
		length = len(allcoincs0)

		if verbose:
			print >>sys.stderr, "\tassembling %s ..." % (", ".join(("%s = %+.16g s" % x) for x in sorted(self.offset_vector.items())))

		self.coincs = []
		self.unused_coincs = reduce(lambda a, b: a & b, (component.unused_coincs for component in self.components)) | reduce(lambda a, b: a | b, (set(component.coincs) for component in self.components))
		for n, coinc0 in enumerate(allcoincs0):
			if verbose and not (n % 200):
				print >>sys.stderr, "\t%.1f%%\r" % (100.0 * n / length),
			coincs1 = allcoincs1[bisect.bisect_left(allcoincs1, coinc0[:-1]):bisect.bisect_left(allcoincs1, coinc0[:-2] + (coinc0[-2] + 1,))]
			coincs2 = allcoincs2[bisect.bisect_left(allcoincs2, coinc0[1:]):bisect.bisect_left(allcoincs2, coinc0[1:-1] + (coinc0[-1] + 1,))]
			for coinc1 in coincs1:
				i = bisect.bisect_left(coincs2, coinc0[1:] + coinc1[-1:])
				if i < len(coincs2) and coincs2[i] == coinc0[1:] + coinc1[-1:]:
					new_coinc = coinc0[:1] + coincs2[i]
					self.unused_coincs -= set(iterutils.choices(new_coinc, len(new_coinc) - 1))
					self.coincs.append(new_coinc)
		if verbose:
			print >>sys.stderr, "\t100.0%"
		self.coincs.sort()
		self.coincs = tuple(self.coincs)

		#
		# done.  unlink the graph as we go to release memory
		#

		self.components = None
		return self.coincs


class TimeSlideGraph(object):
	def __init__(self, offset_vector_dict):
		#
		# populate the graph head nodes.  these represent the
		# target offset vectors requested by the calling code.
		#

		self.head = tuple(TimeSlideGraphNode(offset_vector, id) for id, offset_vector in sorted(offset_vector_dict.items()))

		#
		# populate the graph generations.  generations[n] is a
		# tuple of the nodes in the graph representing all unique
		# n-instrument offset vectors to be constructed as part of
		# the analysis (including normalized forms of any
		# n-instrument target offset vectors).
		#

		self.generations = {}
		n = max(len(offset_vector) for offset_vector in offset_vector_dict.values())
		self.generations[n] = tuple(TimeSlideGraphNode(offset_vector) for offset_vector in ligolw_tisi.time_slide_component_vectors((node.offset_vector for node in self.head), n))
		for n in range(n, 2, -1):	# [n, n-1, ..., 3]
			offset_vectors = [node.offset_vector for node in self.head if len(node.offset_vector) == n]
			if n in self.generations:
				offset_vectors += [node.offset_vector for node in self.generations[n]]
			self.generations[n - 1] = tuple(TimeSlideGraphNode(offset_vector) for offset_vector in ligolw_tisi.time_slide_component_vectors(offset_vectors, n - 1))

		#
		# link each n-instrument node to the n-1 instrument nodes
		# from which it will be constructed.  NOTE:  the components
		# are sorted according to the alphabetically-sorted tuples
		# of instrument names involved in each component;  this is
		# a critical part of the coincidence synthesis algorithm
		#

		for node in self.head:
			node.components = tuple(sorted((component for component in self.generations[len(node.offset_vector)] if node.deltas == component.deltas), lambda a, b: cmp(sorted(a.offset_vector), sorted(b.offset_vector))))
>>>>>>> 3dff8710
		for n, nodes in self.generations.items():
			if n <= 2:
				continue
			for node in nodes:
<<<<<<< HEAD
				component_deltas = set(frozenset(ligolw_tisi.offset_vector_to_deltas(offset_vector).items()) for offset_vector in time_slide_component_vectors([node.offset_vector], n - 1))
				node.components = set(component for component in self.generations[n - 1] if frozenset(component.deltas.items()) in component_deltas)


def write_time_slide_graph(fileobj, graph):
	vectorstring = lambda offset_vector: ",".join("%s=%g" % (instrument, offset) for instrument, offset in sorted(offset_vector.items()))

	print >>fileobj, "digraph \"Time Slides\" {"
	for nodes in graph.generations.values():
		for node in nodes:
			node_name = vectorstring(node.offset_vector)
			print >>fileobj, "\t\"%s\" [shape=box];" % node_name
			for component in node.components:
				component_name = vectorstring(component.offset_vector)
				print >>fileobj, "\t\"%s\" -> \"%s\";" % (component_name, node_name)
	for node in graph.head:
		node_name = vectorstring(node.offset_vector)
		for component in node.components:
			component_name = vectorstring(component.offset_vector)
			print >>fileobj, "\t\"%s\" -> \"%s\";" % (component_name, node_name)
	print >>fileobj, "}"
=======
				component_deltas = set(frozenset(ligolw_tisi.offset_vector_to_deltas(offset_vector).items()) for offset_vector in ligolw_tisi.time_slide_component_vectors([node.offset_vector], n - 1))
				node.components = tuple(sorted((component for component in self.generations[n - 1] if component.deltas in component_deltas), lambda a, b: cmp(sorted(a.offset_vector), sorted(b.offset_vector))))

		#
		# done
		#


	def write(self, fileobj):
		"""
		Write a DOT graph representation of the time slide graph to
		fileobj.
		"""
		vectorstring = lambda offset_vector: ",".join("%s=%g" % (instrument, offset) for instrument, offset in sorted(offset_vector.items()))

		print >>fileobj, "digraph \"Time Slides\" {"
		for nodes in self.generations.values():
			for node in nodes:
				node_name = vectorstring(node.offset_vector)
				print >>fileobj, "\t\"%s\" [shape=box];" % node_name
				for component in node.components:
					component_name = vectorstring(component.offset_vector)
					print >>fileobj, "\t\"%s\" -> \"%s\";" % (component_name, node_name)
		for node in self.head:
			node_name = vectorstring(node.offset_vector)
			for component in node.components:
				component_name = vectorstring(component.offset_vector)
				print >>fileobj, "\t\"%s\" -> \"%s\";" % (component_name, node_name)
		print >>fileobj, "}"
>>>>>>> 3dff8710


#
# =============================================================================
#
#                              Document Interface
#
# =============================================================================
#


class CoincTables(object):
	"""
	A convenience interface to the XML document's coincidence tables,
	allowing for easy addition of coincidence events.
	"""
	def __init__(self, xmldoc):
		# find the coinc table or create one if not found
		try:
			self.coinctable = table.get_table(xmldoc, lsctables.CoincTable.tableName)
		except ValueError:
			self.coinctable = lsctables.New(lsctables.CoincTable)
			xmldoc.childNodes[0].appendChild(self.coinctable)
		self.coinctable.sync_next_id()

		# find the coinc_map table or create one if not found
		try:
			self.coincmaptable = table.get_table(xmldoc, lsctables.CoincMapTable.tableName)
		except ValueError:
			self.coincmaptable = lsctables.New(lsctables.CoincMapTable)
			xmldoc.childNodes[0].appendChild(self.coincmaptable)

		# find the time_slide table
		self.time_slide_table = table.get_table(xmldoc, lsctables.TimeSlideTable.tableName)

	def get_time_slides(self):
		"""
<<<<<<< HEAD
		Deprecated.
		"""
		return sorted(self.time_slide_table.as_dict().items())
=======
		Return the time_slide_id --> offset vector dictionary.
		"""
		return self.time_slide_table.as_dict()
>>>>>>> 3dff8710

	def append_coinc(self, process_id, time_slide_id, coinc_def_id, events):
		"""
		Takes a process ID, a time slide ID, and a list of events,
		and adds the events as a new coincidence to the coinc_event
		and coinc_map tables.
		"""
		# so we can iterate over it more than once incase we've
		# been given a generator expression.
		events = tuple(events)

		coinc = self.coinctable.RowType()
		coinc.process_id = process_id
		coinc.coinc_def_id = coinc_def_id
		coinc.coinc_event_id = self.coinctable.get_next_id()
		coinc.time_slide_id = time_slide_id
		coinc.set_instruments(None)
		coinc.nevents = len(events)
		coinc.likelihood = None
		self.coinctable.append(coinc)
		for event in events:
			coincmap = self.coincmaptable.RowType()
			coincmap.coinc_event_id = coinc.coinc_event_id
			coincmap.table_name = event.event_id.table_name
			coincmap.event_id = event.event_id
			self.coincmaptable.append(coincmap)
		return coinc


#
# =============================================================================
#
#                                Process Filter
#
# =============================================================================
#


def coincident_process_ids(xmldoc, offset_vectors, max_segment_gap, program):
	"""
	Take an XML document tree and determine the set of process IDs
	that will participate in coincidences identified by the time slide
	table therein.  It is OK for xmldoc to contain time slides
	involving instruments not represented in the list of processes:
	these time slides are ignored.  max_segment_gap is the largest gap
	(in seconds) that can exist between two segments and it still be
	possible for the two to provide events coincident with one another.
	"""
	# get the list of all process IDs for the given program
	proc_ids = table.get_table(xmldoc, lsctables.ProcessTable.tableName).get_ids_by_program(program)
	if not proc_ids:
		# hmm... that program's output is not in this file.
		raise KeyError, program

	# extract a segmentlistdict
	search_summ_table = table.get_table(xmldoc, lsctables.SearchSummaryTable.tableName)
	seglistdict = search_summ_table.get_out_segmentlistdict(proc_ids).coalesce()

	# fast path:  if the largest gap anywhere in the lists is smaller
	# than max_segment_gap then all process_ids participate.  NOTE:
	# this also handles the case of max_segment_gap being passed in as
	# float("inf") (which would otherwise break the LIGOTimeGPS
	# arithmetic).
	#
	# this is checking the gaps between segments in the *same
	# instrument*.  this assumption is that if max_segment_gap can
	# close all the gaps within each instrument's segment list then,
	# finally, all processes will be found to be required for the
	# coincidence analysis.  this is not really true, but it's safe.
<<<<<<< HEAD
	if max(b[0] - a[1] for segs in seglistdict.values() for a, b in zip(segs[:-1], segs[1:])) <= max_segment_gap:
=======
	if len([segs for segs in seglistdict.values() if len(segs) == 1]):
		return proc_ids
	elif max(b[0] - a[1] for segs in seglistdict.values() for a, b in zip(segs[:-1], segs[1:])) <= max_segment_gap:
>>>>>>> 3dff8710
		return proc_ids

	# protract by half the largest coincidence window so as to not miss
	# edge effects
	seglistdict.protract(max_segment_gap / 2)

	# determine what time slides are possible given the instruments in
	# the search summary table
<<<<<<< HEAD
	avail_instruments = set(seglistdict.keys())
	timeslides = [offset_vector for offset_vector in table.get_table(xmldoc, lsctables.TimeSlideTable.tableName).as_dict().values() if set(offset_vector.keys()).issubset(avail_instruments)]
=======
	avail_instruments = set(seglistdict)
	offset_vectors = [offset_vector for offset_vector in offset_vectors if set(offset_vector).issubset(avail_instruments)]
>>>>>>> 3dff8710

	# determine the coincident segments for each instrument
	seglistdict = llwapp.get_coincident_segmentlistdict(seglistdict, offset_vectors)

	# find the IDs of the processes that contributed to the coincident
	# segments
	coinc_proc_ids = set()
	for row in search_summ_table:
		if row.process_id in proc_ids and row.process_id not in coinc_proc_ids and seglistdict.intersection(row.get_ifos()).intersects_segment(row.get_out()):
			coinc_proc_ids.add(row.process_id)
	return coinc_proc_ids


#
# =============================================================================
#
#                             Event List Interface
#
# =============================================================================
#


class EventList(list):
	"""
	A parent class for managing a list of events:  applying time
	offsets, and retrieving subsets of the list selected by time
	interval.  To be useful, this class must be subclassed with
	overrides provided for certain methods.  The only methods that
	*must* be overridden in a subclass are the _add_offset() and
	get_coincs() methods.  The make_index() method can be overridden if
	needed.  None of the other methods inherited from the list parent
	class need to be overridden, indeed they probably should not be
	unless you know what you're doing.
	"""
	def __init__(self, instrument):
		self.offset = lsctables.LIGOTimeGPS(0)
		self.instrument = instrument

	def make_index(self):
		"""
		Provided to allow for search-specific look-up tables or
		other indexes to be constructed for use in increasing the
		speed of the get_coincs() method.  This will be called
		after all events have been added to the list, and again if
		the list is ever modified, and before get_coincs() is ever
		called.
		"""
		pass

	def _add_offset(self, delta):
		"""
		Add an amount to the time of each event.  This method is
		used internally by the set_offset() method, and is provided
		to simplify the construction of search-specific subclasses.
		Typically, the _add_offset() method will be overridden with
		a search-specific implementation, while the set_offset()
		method is not modified (which does some additional book
		keeping, such as updating the offset attribute).
		"""
		raise NotImplementedError

	def set_offset(self, offset):
		"""
		Set an offset on the times of all events in the list.
		"""
		# cast offset to LIGOTimeGPS to avoid repeated conversion
		# when applying the offset to each event.  also prevents
		# round-off errors since addition and subtraction of
		# LIGOTimeGPS objects are exact, so by recording the offset
		# as a LIGOTimeGPS it should be possible to return the
		# events to exactly their original times before exiting.
		offset = lsctables.LIGOTimeGPS(offset)

		# check for no-op
		if offset != self.offset:
			# apply the delta
			self._add_offset(offset - self.offset)

			# record the new offset
			self.offset = offset

	def get_coincs(self, event_a, threshold, comparefunc):
		"""
		Return a list of the events from this list that are
		coincident with event_a.

		The threshold argument will be the thresholds appropriate
		for "instrument_a, instrument_b", in that order, where
		instrument_a is the instrument for event_a, and
		instrument_b is the instrument for the events in this
		EventList.
		"""
		raise NotImplementedError


class EventListDict(dict):
	"""
	A dictionary of EventList objects, indexed by instrument,
	initialized from an XML trigger table and a list of process IDs
	whose events should be included.
	"""
	def __new__(self, *args, **kwargs):
		# wrapper to shield dict.__new__() from our arguments.
		return dict.__new__(self)

	def __init__(self, EventListType, event_table, process_ids = None):
		"""
		Initialize a newly-created instance.  EventListType is a
		subclass of EventList (the subclass itself, not an instance
		of the subclass).  event_table is a list of events (e.g.,
		an instance of a glue.ligolw.table.Table subclass).  If the
		optional process_ids arguments is not None, then it is
		assumed to be a list or set or other thing implementing the
		"in" operator which is used to define the set of
		process_ids whose events should be considered in the
		coincidence analysis, otherwise all events are considered.
		"""
		for event in event_table:
			if (process_ids is None) or (event.process_id in process_ids):
				if event.ifo not in self:
					self[event.ifo] = EventListType(event.ifo)
				self[event.ifo].append(event)
		for l in self.values():
			l.make_index()

	def set_offsetdict(self, offsetdict):
		"""
		Set the event list offsets to those in the dictionary of
		instrument/offset pairs.  Instruments not in offsetdict are
		not modified.  KeyError is raised if the dictionary of
		instrument/offset pairs contains a key (instrument) that
		this dictionary does not.
		"""
		for instrument, offset in offsetdict.items():
			self[instrument].set_offset(offset)

	def remove_offsetdict(self):
		"""
		Remove the offsets from all event lists (reset them to 0).
		"""
		for l in self.values():
			l.set_offset(0)


def make_eventlists(xmldoc, EventListType, event_table_name, process_ids = None):
	"""
	Convenience wrapper for constructing a dictionary of event lists
	from an XML document tree, the name of a table from which to get
	the events, a maximum allowed time window, and the name of the
	program that generated the events.
	"""
	return EventListDict(EventListType, table.get_table(xmldoc, event_table_name), process_ids = process_ids)


#
# =============================================================================
#
#                          N-way Coincidence Iterator
#
# =============================================================================
#


def CoincidentNTuples(eventlists, comparefunc, instruments, thresholds, verbose = False):
	"""
	Given an instance of an EventListDict, an event comparison
	function, an iterable (e.g., a list) of instruments, and a
	dictionary mapping instrument pair to threshold data, generate a
	sequence of tuples of mutually coincident events.

	The signature of the comparison function should be

	>>> comparefunc(event1, event2, threshold_data)

	where event1 and event2 are two objects drawn from the event lists
	(from different instruments) and threshold_data is the value
	contained in the thresholds dictionary for the pair of instruments
	from which event1 and event2 have been drawn.  The return value
	should be 0 if the events are coincident, and non-zero otherwise.

	The thresholds dictionary should look like

	>>> {("H1", "L1"): 10.0, ("L1", "H1"): -10.0}

	i.e., the keys are tuples of instrument pairs and the values
	specify the "threshold" for that instrument pair.  The threshold
	itself is arbitrary.  Here simple floats are used as an example,
	but any Python object can be provided and will be passed to the
	comparefunc().  Note that it is assumed that order matters in the
	comparison function and so the thresholds dictionary must provide a
	threshold for the instruments in both orders.

	Each tuple returned by this generator will contain exactly one
	event from each of the instruments in the instrument list.
	"""
	# retrieve the event lists for the requested instrument combination

	eventlists = [(eventlists[instrument], instrument) for instrument in instruments]
	if not eventlists:
		# no instruments == nothing to do
		return

	# sort the list of event lists from longest to shortest, extract
	# the shortest list, the name of its instrument, and record its length

	eventlists.sort(lambda a, b: cmp(len(a[0]), len(b[0])), reverse = True)
	shortestlist, shortestinst = eventlists.pop()
	length = len(shortestlist)

	try:
		# pre-construct the sequence of thresholds for pairs of the
		# remaining instruments in the order in which they will be
		# used by the inner loop

		threshold_sequence = tuple(thresholds[pair] for pair in iterutils.choices([instrument for eventlist, instrument in eventlists], 2))

		# retrieve the thresholds to be used in comparing events
		# from the shortest list to those in each of the remaining
		# event lists

		eventlists = tuple((eventlist, thresholds[(shortestinst, instrument)]) for eventlist, instrument in eventlists)
	except KeyError, e:
		raise KeyError, "no coincidence thresholds provided for instrument pair %s" % str(e)

	# for each event in the shortest list

	for n, event in enumerate(shortestlist):
		if verbose and not (n % 1000):
			print >>sys.stderr, "\t%.1f%%\r" % (100.0 * n / length),

		head = (event,)

		# iterate over n-tuples of events from the other lists that
		# are coincident with the outer event.  each n-tuple
		# contains one event from each list.

		for tail in iterutils.MultiIter(*[eventlist.get_coincs(event, threshold, comparefunc) for eventlist, threshold in eventlists]):

			# if the events in the inner n-tuple are
			# mutually-coincident, combine with the outer event
			# and report as a coincident n-tuple.

			for (a, b), threshold in zip(iterutils.choices(tail, 2), threshold_sequence):
				if comparefunc(a, b, threshold):
					# not coincident
					break
			else:
				# made it through the loop, all pairs are
				# coincident
				yield head + tail
	if verbose:
		print >>sys.stderr, "\t100.0%"<|MERGE_RESOLUTION|>--- conflicted
+++ resolved
@@ -32,12 +32,7 @@
 """
 
 
-<<<<<<< HEAD
-import itertools
-import copy
-=======
 import bisect
->>>>>>> 3dff8710
 import sys
 
 
@@ -62,112 +57,6 @@
 #
 
 
-<<<<<<< HEAD
-def time_slide_component_vectors(offset_vectors, n):
-	"""
-	Given an iterable of time slide vectors, return the shortest list
-	of the unique n-instrument time slide vectors from which all the
-	vectors in the input list can be consructed.  This can be used to
-	determine the minimal set of n-instrument coincs required to
-	construct all of the coincs for all of the requested instrument and
-	offset combinations in the time slide list.
-
-	It is assumed that the coincs for the vector {"H1": 0, "H2": 10,
-	"L1": 20} can be constructed from the coincs for the vectors {"H1":
-	0, "H2": 10} and {"H2": 0, "L1": 10}, that is only the relative
-	offsets are significant in determining if two events are
-	coincident, not the absolute offsets.  This assumption is not true
-	for the standard inspiral pipeline, where the absolute offsets are
-	significant.
-	"""
-	#
-	# collect unique instrument set / deltas combinations
-	#
-
-	delta_sets = {}
-	for offset_vector in offset_vectors:
-		for instruments in iterutils.choices(sorted(offset_vector.keys()), n):
-			delta_sets.setdefault(instruments, set()).add(tuple(offset_vector[instrument] - offset_vector[instruments[0]] for instrument in instruments[1:]))
-
-	#
-	# translate into a list of n-instrument offset vectors
-	#
-
-	return [dict(zip(instruments, (0.0,) + deltas)) for instruments, delta_set in delta_sets.items() for deltas in delta_set]
-
-
-def display_component_offsets(component_offset_vectors, fileobj = sys.stderr):
-	"""
-	Print a summary of the output of time_slide_component_offsets().
-	"""
-	#
-	# organize the information
-	#
-	# groupby requires its input to be grouped (= sorted) by the
-	# grouping key (the instruments), so we have to do this first.
-	# after constructing the strings, we make sure the lists of offset
-	# strings are all the same length by appending empty strings as
-	# needed.  finally we transpose the whole mess so that it's stored
-	# as rows instead of columns.
-	#
-
-	l = sorted(component_offset_vectors, lambda a, b: cmp(sorted(a.keys()), sorted(b.keys())))
-	l = [[", ".join("%s-%s" % (b, a) for a, b in zip(instruments[:-1], instruments[1:]))] + [", ".join("%.17g s" % (offset_vector[b] - offset_vector[a]) for a, b in zip(instruments[:-1], instruments[1:])) for offset_vector in offset_vectors] for instruments, offset_vectors in itertools.groupby(l, lambda v: sorted(v.keys()))]
-	n = max(len(offsets) for offsets in l)
-	for offsets in l:
-		offsets += [""] * (n - len(offsets))
-	l = zip(*l)
-
-	#
-	# find the width of the columns
-	#
-
-	width = max(max(len(s) for s in line) for line in l)
-	format = "%%%ds" % width
-
-	#
-	# print the offsets
-	#
-
-	lines = iter(l)
-	print >>fileobj, " | ".join(format % s for s in lines.next())
-	print >>fileobj, "-+-".join(["-" * width] * len(l[0]))
-	for line in lines:
-		print >>fileobj, " | ".join(format % s for s in line)
-
-
-#
-# =============================================================================
-#
-#                               Time Slide Graph
-#
-# =============================================================================
-#
-
-
-class TimeSlideGraphNode(object):
-	def __init__(self, offset_vector):
-		self.offset_vector = offset_vector
-		self.deltas = ligolw_tisi.offset_vector_to_deltas(offset_vector)
-		self.components = set()
-
-
-class TimeSlideGraph(object):
-	def __init__(self, offset_vectors):
-		self.head = set(TimeSlideGraphNode(offset_vector) for offset_vector in offset_vectors)
-		self.generations = {}
-
-		n = max(len(offset_vector) for offset_vector in offset_vectors)
-		self.generations[n] = set(TimeSlideGraphNode(offset_vector) for offset_vector in time_slide_component_vectors((node.offset_vector for node in self.head), n))
-		for n in range(max(len(offset_vector) for offset_vector in offset_vectors), 2, -1):
-			offset_vectors = [node.offset_vector for node in self.head if len(node.offset_vector) == n]
-			if n in self.generations:
-				offset_vectors += [node.offset_vector for node in self.generations[n]]
-			self.generations[n - 1] = set(TimeSlideGraphNode(offset_vector) for offset_vector in time_slide_component_vectors(offset_vectors, n - 1))
-
-		for node in self.head:
-			node.components = set(component for component in self.generations[len(node.offset_vector)] if node.deltas == component.deltas)
-=======
 class TimeSlideGraphNode(object):
 	def __init__(self, offset_vector, time_slide_id = None):
 		self.time_slide_id = time_slide_id
@@ -329,34 +218,10 @@
 
 		for node in self.head:
 			node.components = tuple(sorted((component for component in self.generations[len(node.offset_vector)] if node.deltas == component.deltas), lambda a, b: cmp(sorted(a.offset_vector), sorted(b.offset_vector))))
->>>>>>> 3dff8710
 		for n, nodes in self.generations.items():
 			if n <= 2:
 				continue
 			for node in nodes:
-<<<<<<< HEAD
-				component_deltas = set(frozenset(ligolw_tisi.offset_vector_to_deltas(offset_vector).items()) for offset_vector in time_slide_component_vectors([node.offset_vector], n - 1))
-				node.components = set(component for component in self.generations[n - 1] if frozenset(component.deltas.items()) in component_deltas)
-
-
-def write_time_slide_graph(fileobj, graph):
-	vectorstring = lambda offset_vector: ",".join("%s=%g" % (instrument, offset) for instrument, offset in sorted(offset_vector.items()))
-
-	print >>fileobj, "digraph \"Time Slides\" {"
-	for nodes in graph.generations.values():
-		for node in nodes:
-			node_name = vectorstring(node.offset_vector)
-			print >>fileobj, "\t\"%s\" [shape=box];" % node_name
-			for component in node.components:
-				component_name = vectorstring(component.offset_vector)
-				print >>fileobj, "\t\"%s\" -> \"%s\";" % (component_name, node_name)
-	for node in graph.head:
-		node_name = vectorstring(node.offset_vector)
-		for component in node.components:
-			component_name = vectorstring(component.offset_vector)
-			print >>fileobj, "\t\"%s\" -> \"%s\";" % (component_name, node_name)
-	print >>fileobj, "}"
-=======
 				component_deltas = set(frozenset(ligolw_tisi.offset_vector_to_deltas(offset_vector).items()) for offset_vector in ligolw_tisi.time_slide_component_vectors([node.offset_vector], n - 1))
 				node.components = tuple(sorted((component for component in self.generations[n - 1] if component.deltas in component_deltas), lambda a, b: cmp(sorted(a.offset_vector), sorted(b.offset_vector))))
 
@@ -386,7 +251,6 @@
 				component_name = vectorstring(component.offset_vector)
 				print >>fileobj, "\t\"%s\" -> \"%s\";" % (component_name, node_name)
 		print >>fileobj, "}"
->>>>>>> 3dff8710
 
 
 #
@@ -424,15 +288,9 @@
 
 	def get_time_slides(self):
 		"""
-<<<<<<< HEAD
-		Deprecated.
-		"""
-		return sorted(self.time_slide_table.as_dict().items())
-=======
 		Return the time_slide_id --> offset vector dictionary.
 		"""
 		return self.time_slide_table.as_dict()
->>>>>>> 3dff8710
 
 	def append_coinc(self, process_id, time_slide_id, coinc_def_id, events):
 		"""
@@ -502,13 +360,9 @@
 	# close all the gaps within each instrument's segment list then,
 	# finally, all processes will be found to be required for the
 	# coincidence analysis.  this is not really true, but it's safe.
-<<<<<<< HEAD
-	if max(b[0] - a[1] for segs in seglistdict.values() for a, b in zip(segs[:-1], segs[1:])) <= max_segment_gap:
-=======
 	if len([segs for segs in seglistdict.values() if len(segs) == 1]):
 		return proc_ids
 	elif max(b[0] - a[1] for segs in seglistdict.values() for a, b in zip(segs[:-1], segs[1:])) <= max_segment_gap:
->>>>>>> 3dff8710
 		return proc_ids
 
 	# protract by half the largest coincidence window so as to not miss
@@ -517,13 +371,8 @@
 
 	# determine what time slides are possible given the instruments in
 	# the search summary table
-<<<<<<< HEAD
-	avail_instruments = set(seglistdict.keys())
-	timeslides = [offset_vector for offset_vector in table.get_table(xmldoc, lsctables.TimeSlideTable.tableName).as_dict().values() if set(offset_vector.keys()).issubset(avail_instruments)]
-=======
 	avail_instruments = set(seglistdict)
 	offset_vectors = [offset_vector for offset_vector in offset_vectors if set(offset_vector).issubset(avail_instruments)]
->>>>>>> 3dff8710
 
 	# determine the coincident segments for each instrument
 	seglistdict = llwapp.get_coincident_segmentlistdict(seglistdict, offset_vectors)
