--- conflicted
+++ resolved
@@ -60,11 +60,7 @@
 
 
 #
-<<<<<<< HEAD
-# Use C row type for coinc_event_map table
-=======
 # Use C row classes for memory and speed
->>>>>>> 3dff8710
 #
 
 
@@ -185,15 +181,12 @@
 class InspiralCoincTables(snglcoinc.CoincTables):
 	def __init__(self, xmldoc):
 		snglcoinc.CoincTables.__init__(self, xmldoc)
-<<<<<<< HEAD
-=======
 
 		#
 		# create a string uniquifier
 		#
 
 		self.uniquifier = {}
->>>>>>> 3dff8710
 
 		#
 		# find the coinc_inspiral table or create one if not found
@@ -211,11 +204,8 @@
 		#
 
 		coinc = snglcoinc.CoincTables.append_coinc(self, process_id, time_slide_id, coinc_def_id, events)
-<<<<<<< HEAD
-=======
 
 		# FIXME:  set the instruments attribute
->>>>>>> 3dff8710
 
 		#
 		# populate the coinc_inspiral table:
@@ -326,16 +316,12 @@
 	# for each instrument present in the event list, compute the
 	# largest \Delta t interval for the events from that instrument,
 	# and return the sum of the largest two such \Delta t's.
-<<<<<<< HEAD
-	return sum(sorted(max(xlaltools.XLALSnglInspiralTimeError(event, e_thinca_parameter) for event in events if event.ifo == instrument) for instrument in set(event.ifo for event in events))[-2:])
-=======
 
 	# FIXME: get these from somewhere else
 	LAL_REARTH_SI = 6.378140e6 # m
 	LAL_C_SI = 299792458 # m s^-1
 
 	return sum(sorted(max(xlaltools.XLALSnglInspiralTimeError(event, e_thinca_parameter) for event in events if event.ifo == instrument) for instrument in set(event.ifo for event in events))[-2:]) + 2. * LAL_REARTH_SI / LAL_C_SI
->>>>>>> 3dff8710
 
 
 def inspiral_coinc_compare(a, b, e_thinca_parameter):
@@ -399,18 +385,14 @@
 		print >>sys.stderr, "indexing ..."
 	coinc_tables = CoincTables(xmldoc)
 	coinc_def_id = llwapp.get_coinc_def_id(xmldoc, coinc_definer_row.search, coinc_definer_row.search_coinc_type, create_new = True, description = coinc_definer_row.description)
-<<<<<<< HEAD
-=======
 	sngl_index = dict((row.event_id, row) for row in lsctables.table.get_table(xmldoc, lsctables.SnglInspiralTable.tableName))
->>>>>>> 3dff8710
 
 	#
 	# build the event list accessors, populated with events from those
 	# processes that can participate in a coincidence
 	#
 
-<<<<<<< HEAD
-	eventlists = snglcoinc.make_eventlists(xmldoc, EventListType, lsctables.SnglInspiralTable.tableName, get_max_segment_gap(xmldoc, thresholds), program)
+	eventlists = snglcoinc.make_eventlists(xmldoc, EventListType, lsctables.SnglInspiralTable.tableName)
 
 	#
 	# set the \Delta t parameter on all the event lists
@@ -421,24 +403,6 @@
 		print >>sys.stderr, "event bisection search window will be %.16g s" % max_dt
 	for eventlist in eventlists.values():
 		eventlist.set_dt(max_dt)
-=======
-	eventlists = snglcoinc.make_eventlists(xmldoc, EventListType, lsctables.SnglInspiralTable.tableName)
->>>>>>> 3dff8710
-
-	#
-	# set the \Delta t parameter on all the event lists
-	#
-
-<<<<<<< HEAD
-	avail_instruments = set(eventlists.keys())
-	thresholds = replicate_threshold(thresholds, avail_instruments)
-=======
-	max_dt = inspiral_max_dt(lsctables.table.get_table(xmldoc, lsctables.SnglInspiralTable.tableName), thresholds)
-	if verbose:
-		print >>sys.stderr, "event bisection search window will be %.16g s" % max_dt
-	for eventlist in eventlists.values():
-		eventlist.set_dt(max_dt)
->>>>>>> 3dff8710
 
 	#
 	# replicate the ethinca parameter for every possible instrument
@@ -478,11 +442,7 @@
 		for coinc in node.unused_coincs:
 			ntuple = [sngl_index[id] for id in coinc]
 			if not ntuple_comparefunc(ntuple):
-<<<<<<< HEAD
-				coinc_tables.append_coinc(process_id, time_slide_id, coinc_def_id, ntuple, effective_snr_factor)
-=======
 				coinc_tables.append_coinc(process_id, node.time_slide_id, coinc_def_id, ntuple, effective_snr_factor)
->>>>>>> 3dff8710
 
 	#
 	# remove time offsets from events
