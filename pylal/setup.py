# setup for pylal


import os
from misc import generate_vcs_info as gvcsi
from distutils.core import setup, Extension
from distutils.command import install
from distutils.command import build_py
from distutils.command import sdist
from distutils import log
import subprocess
import sys
import time
from numpy.lib.utils import get_include as numpy_get_include


#
# check python version
#

if sys.version_info[0] != 2 or sys.version_info[1] < 4:
	log.error("Python version is %s.  pylal requires a Python version such that 2.4 <= version < 3" % sys.version)
	sys.exit(1)


class PkgConfig(object):
	def __init__(self, names):
		def stripfirsttwo(string):
			return string[2:]
		self.libs = map(stripfirsttwo, os.popen("pkg-config --libs-only-l %s" % names).read().split())
		self.libdirs = map(stripfirsttwo, os.popen("pkg-config --libs-only-L %s" % names).read().split())
		self.incdirs = map(stripfirsttwo, os.popen("pkg-config --cflags-only-I %s" % names).read().split())
		self.extra_cflags = os.popen("pkg-config --cflags-only-other %s" % names).read().split()

lal_pkg_config = PkgConfig("lal")
lalburst_pkg_config = PkgConfig("lalburst")
# FIXME:  works for GCC only!!!
lal_pkg_config.extra_cflags += ["-std=c99"]
lalframe_pkg_config = PkgConfig("lalframe")
lalmetaio_pkg_config = PkgConfig("lalmetaio")
lalsimulation_pkg_config = PkgConfig("lalsimulation")
lalinspiral_pkg_config = PkgConfig("lalinspiral")

def remove_root(path, root):
	if root:
		return os.path.normpath(path).replace(os.path.normpath(root), "")
	return os.path.normpath(path)

def write_build_info():
	"""
	Get VCS info from misc/generate_vcs_info.py and add build information.
	Substitute these into misc/git_version.py.in to produce
	pylal/git_version.py.
	"""
	vcs_info = gvcsi.generate_git_version_info()

	# determine current time and treat it as the build time
	build_date = time.strftime('%Y-%m-%d %H:%M:%S +0000', time.gmtime())

	# determine builder
	retcode, builder_name = gvcsi.call_out(('git', 'config', 'user.name'))
	if retcode:
		builder_name = "Unknown User"
	retcode, builder_email = gvcsi.call_out(('git', 'config', 'user.email'))
	if retcode:
		builder_email = ""
	builder = "%s <%s>" % (builder_name, builder_email)

	sed_cmd = ('sed',
		'-e', 's/@ID@/%s/' % vcs_info.id,
		'-e', 's/@DATE@/%s/' % vcs_info.date,
		'-e', 's/@BRANCH@/%s/' % vcs_info.branch,
		'-e', 's/@TAG@/%s/' % vcs_info.tag,
		'-e', 's/@AUTHOR@/%s/' % vcs_info.author,
		'-e', 's/@COMMITTER@/%s/' % vcs_info.committer,
		'-e', 's/@STATUS@/%s/' % vcs_info.status,
		'-e', 's/@BUILDER@/%s/' % builder,
		'-e', 's/@BUILD_DATE@/%s/' % build_date,
		'misc/git_version.py.in')

	# FIXME: subprocess.check_call becomes available in Python 2.5
	sed_retcode = subprocess.call(sed_cmd,
		stdout=open('pylal/git_version.py', 'w'))
	if sed_retcode:
		raise gvcsi.GitInvocationError

class pylal_build_py(build_py.build_py):
	def run(self):
		# Detect whether we are building from a tarball; we have decided
		# that releases should not contain scripts nor env setup files.
		# PKG-INFO is inserted into the tarball by the sdist target.
		if os.path.exists("PKG-INFO"):
			self.distribution.scripts = []
			self.distribution.data_files = []
		else:
			# create the git_version module
			log.info("Generating pylal/git_version.py")
			try:
				write_build_info()
			except gvcsi.GitInvocationError:
					log.error("Not in git checkout or cannot find git executable and no pylal/git_version.py.")
					sys.exit(1)

		# resume normal build procedure
		build_py.build_py.run(self)

class pylal_install(install.install):
	def run(self):
		# Detect whether we are building from a tarball; we have decided
		# that releases should not contain scripts nor env setup files.
		# PKG-INFO is inserted into the tarball by the sdist target.
		if os.path.exists("PKG-INFO"):
			self.distribution.scripts = []
			self.distribution.data_files = []
			install.install.run(self)
			return

		# create the user env scripts
		if self.install_purelib == self.install_platlib:
			pylal_pythonpath = self.install_purelib
		else:
			pylal_pythonpath = self.install_platlib + ":" + self.install_purelib

		pylal_prefix = remove_root(self.prefix, self.root)
		pylal_install_scripts = remove_root(self.install_scripts, self.root)
		pylal_pythonpath = remove_root(pylal_pythonpath, self.root)
		pylal_install_platlib = remove_root(self.install_platlib, self.root)

		if not os.path.isdir("etc"):
			os.mkdir("etc")
		log.info("creating pylal-user-env.sh script")
		env_file = open(os.path.join("etc", "pylal-user-env.sh"), "w")
		print >> env_file, "# Source this file to access PYLAL"
		print >> env_file, "PYLAL_PREFIX=" + pylal_prefix
		print >> env_file, "export PYLAL_PREFIX"
		print >> env_file, "PATH=" + pylal_install_scripts + ":${PATH}"
		print >> env_file, "PYTHONPATH=" + pylal_pythonpath + ":${PYTHONPATH}"
		print >> env_file, "LD_LIBRARY_PATH=" + pylal_install_platlib + ":${LD_LIBRARY_PATH}"
		print >> env_file, "DYLD_LIBRARY_PATH=" + pylal_install_platlib + ":${DYLD_LIBRARY_PATH}"
		print >> env_file, "export PATH PYTHONPATH LD_LIBRARY_PATH DYLD_LIBRARY_PATH"
		env_file.close()

		log.info("creating pylal-user-env.csh script")
		env_file = open(os.path.join("etc", "pylal-user-env.csh"), "w")
		print >> env_file, "# Source this file to access PYLAL"
		print >> env_file, "setenv PYLAL_PREFIX " + pylal_prefix
		print >> env_file, "setenv PATH " + pylal_install_scripts + ":${PATH}"
		print >> env_file, "if ( $?PYTHONPATH ) then"
		print >> env_file, "  setenv PYTHONPATH " + pylal_pythonpath + ":${PYTHONPATH}"
		print >> env_file, "else"
		print >> env_file, "  setenv PYTHONPATH " + pylal_pythonpath
		print >> env_file, "endif"
		print >> env_file, "if ( $?LD_LIBRARY_PATH ) then"
		print >> env_file, "  setenv LD_LIBRARY_PATH " + pylal_install_platlib + ":${LD_LIBRARY_PATH}"
		print >> env_file, "else"
		print >> env_file, "  setenv LD_LIBRARY_PATH " + pylal_install_platlib
		print >> env_file, "endif"
		print >> env_file, "if ( $?DYLD_LIBRARY_PATH ) then"
		print >> env_file, "  setenv DYLD_LIBRARY_PATH " + pylal_install_platlib + ":${DYLD_LIBRARY_PATH}"
		print >> env_file, "else"
		print >> env_file, "  setenv DYLD_LIBRARY_PATH " + pylal_install_platlib
		print >> env_file, "endif"
		env_file.close()

		# now run the installer
		install.install.run(self)


class pylal_sdist(sdist.sdist):
	def run(self):
		# remove undesirable elements from tarball
		self.distribution.data_files = ["debian/%s" % f for f in os.listdir("debian")]
		self.distribution.scripts = []

		# create the git_version module
		log.info("generating pylal/git_version.py")
		try:
			write_build_info()
		except gvcsi.GitInvocationError:
			log.error("Not in git checkout or cannot find git executable and no pylal/git_version.py. Exiting.")
			sys.exit(1)

		# now run sdist
		sdist.sdist.run(self)


setup(
	name = "pylal",
	version = "0.1",
	author = "Patrick Brady",
	author_email = "patrick@gravity.phys.uwm.edu",
	description = "LSC Graphics Toolkit",
	url = "http://www.lsc-group.phys.uwm.edu/daswg/",
	license = "See file LICENSE",
	packages = [
		"pylal",
		"pylal.xlal",
		"pylal.xlal.datatypes",
                "pylal.dq"
	],
	cmdclass = {
		"build_py": pylal_build_py,
		"install": pylal_install,
		"sdist": pylal_sdist
	},
	ext_modules = [
		Extension(
			"pylal.Fr",
			["src/Fr.c"],
			include_dirs = lalframe_pkg_config.incdirs + [numpy_get_include()],
			libraries = lalframe_pkg_config.libs,
			library_dirs = lalframe_pkg_config.libdirs,
			runtime_library_dirs = lalframe_pkg_config.libdirs,
			extra_compile_args = lalframe_pkg_config.extra_cflags
		),
		Extension(
			"pylal.tools",
			["src/tools.c"],
			include_dirs = lal_pkg_config.incdirs + lalmetaio_pkg_config.incdirs + lalinspiral_pkg_config.incdirs,
			libraries = lal_pkg_config.libs + lalmetaio_pkg_config.libs + lalinspiral_pkg_config.libs,
			library_dirs = lal_pkg_config.libdirs + lalmetaio_pkg_config.libdirs + lalinspiral_pkg_config.libdirs,
			runtime_library_dirs = lal_pkg_config.libdirs + lalmetaio_pkg_config.libdirs + lalinspiral_pkg_config.libdirs
		),
		Extension(
			"pylal.xlal.datatypes.complex16fftplan",
			["src/xlal/datatypes/complex16fftplan.c"],
			include_dirs = lal_pkg_config.incdirs + [numpy_get_include(), "src/xlal/datatypes"],
			libraries = lal_pkg_config.libs,
			library_dirs = lal_pkg_config.libdirs,
			runtime_library_dirs = lal_pkg_config.libdirs,
			extra_compile_args = lal_pkg_config.extra_cflags
		),
		Extension(
			"pylal.xlal.datatypes.complex16frequencyseries",
			["src/xlal/datatypes/complex16frequencyseries.c"],
			include_dirs = lal_pkg_config.incdirs + [numpy_get_include(), "src/xlal/datatypes"],
			libraries = lal_pkg_config.libs,
			library_dirs = lal_pkg_config.libdirs,
			runtime_library_dirs = lal_pkg_config.libdirs,
			extra_compile_args = lal_pkg_config.extra_cflags
		),
		Extension(
			"pylal.xlal.datatypes.complex16timeseries",
			["src/xlal/datatypes/complex16timeseries.c"],
			include_dirs = lal_pkg_config.incdirs + [numpy_get_include(), "src/xlal/datatypes"],
			libraries = lal_pkg_config.libs,
			library_dirs = lal_pkg_config.libdirs,
			runtime_library_dirs = lal_pkg_config.libdirs,
			extra_compile_args = lal_pkg_config.extra_cflags
		),
		Extension(
			"pylal.xlal.datatypes.laldetector",
			["src/xlal/datatypes/laldetector.c"],
			include_dirs = lal_pkg_config.incdirs + [numpy_get_include(), "src/xlal/datatypes"],
			libraries = lal_pkg_config.libs,
			library_dirs = lal_pkg_config.libdirs,
			runtime_library_dirs = lal_pkg_config.libdirs,
			extra_compile_args = lal_pkg_config.extra_cflags
		),
		Extension(
			"pylal.xlal.datatypes.lalunit",
			["src/xlal/datatypes/lalunit.c"],
			include_dirs = lal_pkg_config.incdirs + ["src/xlal/datatypes"],
			libraries = lal_pkg_config.libs,
			library_dirs = lal_pkg_config.libdirs,
			runtime_library_dirs = lal_pkg_config.libdirs,
			extra_compile_args = lal_pkg_config.extra_cflags
		),
		Extension(
			"pylal.xlal.datatypes.ligotimegps",
			["src/xlal/datatypes/ligotimegps.c"],
			include_dirs = lal_pkg_config.incdirs + ["src/xlal/datatypes"],
			libraries = lal_pkg_config.libs,
			library_dirs = lal_pkg_config.libdirs,
			runtime_library_dirs = lal_pkg_config.libdirs,
			extra_compile_args = lal_pkg_config.extra_cflags
		),
		Extension(
			"pylal.xlal.datatypes.real8fftplan",
			["src/xlal/datatypes/real8fftplan.c"],
			include_dirs = lal_pkg_config.incdirs + [numpy_get_include(), "src/xlal/datatypes"],
			libraries = lal_pkg_config.libs,
			library_dirs = lal_pkg_config.libdirs,
			runtime_library_dirs = lal_pkg_config.libdirs,
			extra_compile_args = lal_pkg_config.extra_cflags
		),
		Extension(
			"pylal.xlal.datatypes.real8frequencyseries",
			["src/xlal/datatypes/real8frequencyseries.c"],
			include_dirs = lal_pkg_config.incdirs + [numpy_get_include(), "src/xlal/datatypes"],
			libraries = lal_pkg_config.libs,
			library_dirs = lal_pkg_config.libdirs,
			runtime_library_dirs = lal_pkg_config.libdirs,
			extra_compile_args = lal_pkg_config.extra_cflags
		),
		Extension(
			"pylal.xlal.datatypes.real8timeseries",
			["src/xlal/datatypes/real8timeseries.c"],
			include_dirs = lal_pkg_config.incdirs + [numpy_get_include(), "src/xlal/datatypes"],
			libraries = lal_pkg_config.libs,
			library_dirs = lal_pkg_config.libdirs,
			runtime_library_dirs = lal_pkg_config.libdirs,
			extra_compile_args = lal_pkg_config.extra_cflags
		),
		Extension(
			"pylal.xlal.datatypes.real8window",
			["src/xlal/datatypes/real8window.c"],
			include_dirs = lal_pkg_config.incdirs + [numpy_get_include(), "src/xlal/datatypes"],
			libraries = lal_pkg_config.libs,
			library_dirs = lal_pkg_config.libdirs,
			runtime_library_dirs = lal_pkg_config.libdirs,
			extra_compile_args = lal_pkg_config.extra_cflags
		),
		Extension(
			"pylal.xlal.datatypes.simburst",
			["src/xlal/datatypes/simburst.c", "src/xlal/misc.c"],
			include_dirs = lal_pkg_config.incdirs + lalmetaio_pkg_config.incdirs + ["src/xlal", "src/xlal/datatypes"],
			libraries = lal_pkg_config.libs + lalmetaio_pkg_config.libs,
			library_dirs = lal_pkg_config.libdirs + lalmetaio_pkg_config.libdirs,
			runtime_library_dirs = lal_pkg_config.libdirs + lalmetaio_pkg_config.libdirs,
			extra_compile_args = lal_pkg_config.extra_cflags
		),
		Extension(
			"pylal.xlal.datatypes.siminspiraltable",
			["src/xlal/datatypes/siminspiraltable.c", "src/xlal/misc.c"],
			include_dirs = lal_pkg_config.incdirs + lalmetaio_pkg_config.incdirs + ["src/xlal", "src/xlal/datatypes"],
			libraries = lal_pkg_config.libs + lalmetaio_pkg_config.libs,
			library_dirs = lal_pkg_config.libdirs + lalmetaio_pkg_config.libdirs,
			runtime_library_dirs = lal_pkg_config.libdirs + lalmetaio_pkg_config.libdirs,
			extra_compile_args = lal_pkg_config.extra_cflags
		),
		Extension(
			"pylal.xlal.datatypes.snglburst",
			["src/xlal/datatypes/snglburst.c", "src/xlal/misc.c"],
			include_dirs = lal_pkg_config.incdirs + lalmetaio_pkg_config.incdirs + ["src/xlal", "src/xlal/datatypes"],
			libraries = lal_pkg_config.libs + lalmetaio_pkg_config.libs,
			library_dirs = lal_pkg_config.libdirs + lalmetaio_pkg_config.libdirs,
			runtime_library_dirs = lal_pkg_config.libdirs + lalmetaio_pkg_config.libdirs,
			extra_compile_args = lal_pkg_config.extra_cflags
		),
		Extension(
			"pylal.xlal.datatypes.snglinspiraltable",
			["src/xlal/datatypes/snglinspiraltable.c", "src/xlal/misc.c"],
			include_dirs = lal_pkg_config.incdirs + lalmetaio_pkg_config.incdirs + ["src/xlal", "src/xlal/datatypes"],
			libraries = lal_pkg_config.libs + lalmetaio_pkg_config.libs,
			library_dirs = lal_pkg_config.libdirs + lalmetaio_pkg_config.libdirs,
			runtime_library_dirs = lal_pkg_config.libdirs + lalmetaio_pkg_config.libdirs,
			extra_compile_args = lal_pkg_config.extra_cflags
		),
		Extension(
			"pylal.xlal.datatypes.snglringdowntable",
			["src/xlal/datatypes/snglringdowntable.c", "src/xlal/misc.c"],
			include_dirs = lal_pkg_config.incdirs + lalmetaio_pkg_config.incdirs + ["src/xlal", "src/xlal/datatypes"],
			libraries = lal_pkg_config.libs + lalmetaio_pkg_config.libs,
			library_dirs = lal_pkg_config.libdirs + lalmetaio_pkg_config.libdirs,
			runtime_library_dirs = lal_pkg_config.libdirs + lalmetaio_pkg_config.libdirs,
			extra_compile_args = lal_pkg_config.extra_cflags
		),
		Extension(
			"pylal.xlal.constants",
			["src/xlal/constants.c"],
			include_dirs = lal_pkg_config.incdirs,
			libraries = ["lal"],  # this really, truly has no other deps
			library_dirs = lal_pkg_config.libdirs,
			runtime_library_dirs = lal_pkg_config.libdirs,
			extra_compile_args = lal_pkg_config.extra_cflags
		),
		Extension(
			"pylal.xlal.date",
			["src/xlal/date.c", "src/xlal/misc.c"],
			include_dirs = lal_pkg_config.incdirs + [numpy_get_include(), "src/xlal"],
			libraries = lal_pkg_config.libs,
			library_dirs = lal_pkg_config.libdirs,
			runtime_library_dirs = lal_pkg_config.libdirs,
			extra_compile_args = lal_pkg_config.extra_cflags
		),
		Extension(
			"pylal.xlal.fft",
			["src/xlal/fft.c", "src/xlal/misc.c"],
			include_dirs = lal_pkg_config.incdirs + ["src/xlal"],
			libraries = lal_pkg_config.libs,
			library_dirs = lal_pkg_config.libdirs,
			runtime_library_dirs = lal_pkg_config.libdirs,
			extra_compile_args = lal_pkg_config.extra_cflags
		),
		Extension(
			"pylal.xlal.inject",
			["src/xlal/inject.c"],
			include_dirs = lal_pkg_config.incdirs + [numpy_get_include(), "src/xlal"],
			libraries = lal_pkg_config.libs,
			library_dirs = lal_pkg_config.libdirs,
			runtime_library_dirs = lal_pkg_config.libdirs,
			extra_compile_args = lal_pkg_config.extra_cflags
		),
		Extension(
			"pylal.xlal.lalburst",
			["src/xlal/lalburst.c", "src/xlal/misc.c"],
			include_dirs = lal_pkg_config.incdirs + lalmetaio_pkg_config.incdirs + lalsimulation_pkg_config.incdirs + lalburst_pkg_config.incdirs + [numpy_get_include(),"src/xlal"],
			libraries = lal_pkg_config.libs + lalmetaio_pkg_config.libs + lalsimulation_pkg_config.libs + lalburst_pkg_config.libs,
			library_dirs = lal_pkg_config.libdirs + lalmetaio_pkg_config.libdirs + lalsimulation_pkg_config.libdirs + lalburst_pkg_config.libdirs,
			runtime_library_dirs = lal_pkg_config.libdirs + lalmetaio_pkg_config.libdirs + lalsimulation_pkg_config.libdirs + lalburst_pkg_config.libdirs,
			extra_compile_args = lal_pkg_config.extra_cflags
		),
		Extension(
			"pylal.xlal.noisemodels",
			["src/xlal/noisemodels.c"],
			include_dirs = lal_pkg_config.incdirs,
			libraries = lal_pkg_config.libs,
			library_dirs = lal_pkg_config.libdirs,
			runtime_library_dirs = lal_pkg_config.libdirs,
			extra_compile_args = lal_pkg_config.extra_cflags
		),
		Extension(
			"pylal.xlal.tools",
			["src/xlal/tools.c", "src/xlal/misc.c"],
			include_dirs = lal_pkg_config.incdirs + lalmetaio_pkg_config.incdirs + lalinspiral_pkg_config.incdirs + [numpy_get_include(), "src/xlal"],
			libraries = lal_pkg_config.libs + lalmetaio_pkg_config.libs + lalinspiral_pkg_config.libs,
			library_dirs = lal_pkg_config.libdirs + lalmetaio_pkg_config.libdirs + lalinspiral_pkg_config.libdirs,
			runtime_library_dirs = lal_pkg_config.libdirs + lalmetaio_pkg_config.libdirs + lalinspiral_pkg_config.libdirs,
			extra_compile_args = lal_pkg_config.extra_cflags
		),
		Extension(
			"pylal.xlal.window",
			["src/xlal/window.c", "src/xlal/misc.c"],
			include_dirs = lal_pkg_config.incdirs + [numpy_get_include(), "src/xlal"],
			libraries = lal_pkg_config.libs,
			library_dirs = lal_pkg_config.libdirs,
			runtime_library_dirs = lal_pkg_config.libdirs,
			extra_compile_args = lal_pkg_config.extra_cflags
		),
		Extension(
			"pylal._spawaveform",
			["src/_spawaveform.c"],
			include_dirs = lal_pkg_config.incdirs + lalinspiral_pkg_config.incdirs + [numpy_get_include()],
			libraries = lal_pkg_config.libs + lalinspiral_pkg_config.libs,
			library_dirs = lal_pkg_config.libdirs + lalinspiral_pkg_config.libdirs,
			runtime_library_dirs = lal_pkg_config.libdirs + lalinspiral_pkg_config.libdirs
		),
		Extension(
			"pylal._bayespputils",
			["src/bayespputils.c","src/burnin.c"],
			include_dirs = [numpy_get_include(),'src/']
		),
		Extension(
			"pylal.cs_gamma",
			["src/cs_gamma.c"],
			include_dirs = lalburst_pkg_config.incdirs + [numpy_get_include()],
			libraries = lalburst_pkg_config.libs,
			library_dirs = lalburst_pkg_config.libdirs,
			runtime_library_dirs = lalburst_pkg_config.libdirs,
			extra_compile_args = lalburst_pkg_config.extra_cflags
		),
		Extension(
			"pylal._stats",
			["src/_stats.c"],
			include_dirs = [numpy_get_include()],
			extra_compile_args = ["-std=c99"]
		),
	],
	scripts = [
		os.path.join("bin", "analyseQscan.py"),
		os.path.join("bin", "distrib_fu_qscan_results.py"),
		os.path.join("bin", "submit_remote_scan.py"),
		os.path.join("bin", "fup_triggers.py"),
		os.path.join("bin", "galaxies_in_polygon"),
		os.path.join("bin", "lal_query_cache"),
		os.path.join("bin", "makeCheckList.py"),
		os.path.join("bin", "makeCheckListWiki.py"),
		os.path.join("bin", "followupQueryDQ.py"),
		os.path.join("bin", "followupQueryVeto.py"),
		os.path.join("bin", "followupRatioTest.py"),
		os.path.join("bin", "followupGetDataAsAscii.py"),
		os.path.join("bin", "followupGenerateDQBackground.py"),
		os.path.join("bin", "followupCustomFOM.py"),
		os.path.join("bin", "followupPDSurface.py"),		
		os.path.join("bin", "plotbank"),
		os.path.join("bin", "plotchannel"),
		os.path.join("bin", "plotcohsnr"),
		os.path.join("bin", "plotcoincmissed"),
		os.path.join("bin", "plotchiatimeseries"),
		os.path.join("bin", "plotdetresponse"),
		os.path.join("bin", "plotextrapolation"),
		os.path.join("bin", "plotgrbl"),
		os.path.join("bin", "plotlalseries"),
		os.path.join("bin", "plotnumgalaxies"),
		os.path.join("bin", "lalapps_compute_posterior"),
		os.path.join("bin", "plotulvsmass"),
		os.path.join("bin", "plotifar"),
		os.path.join("bin", "plotinjnum"),
		os.path.join("bin", "plotinspfound"),
		os.path.join("bin", "plotinspiral"),
		os.path.join("bin", "plotinspinj"),
		os.path.join("bin", "plotinspmissed"),
		os.path.join("bin", "plotnumtemplates"),
		os.path.join("bin", "plotinspiralrange"),
		os.path.join("bin", "plotcoincseglength"),
		os.path.join("bin", "plotsegments"),
		os.path.join("bin", "plotthinca"),
		os.path.join("bin", "plot_medianmax_sngl_inspiral"),
		os.path.join("bin", "plot_num_sngl_inspiral"),
		os.path.join("bin", "plot_tmpltbank_range"),
		os.path.join("bin", "pylal_cache_to_mvsc.py"),
		os.path.join("bin", "pylal_mvsc_player.py"),
		os.path.join("bin", "pylal_cbc_dq_page"),
		os.path.join("bin", "mvsc_plots.py"),
		os.path.join("bin", "mvsc_ROC_and_histograms.py"),
		os.path.join("bin", "mvsc_plot_cuts.py"),
		os.path.join("bin", "mvsc_htmlwriter.py"),
		os.path.join("bin", "pylal_combine_posteriors"),
		os.path.join("bin", "pylal_followup_missed"),
		os.path.join("bin", "pylal_exttrig_summary"),
		os.path.join("bin", "pylal_grblikelihood"),
		os.path.join("bin", "pylal_grbUL"),
		os.path.join("bin", "pylal_grbtimeslide_stats"),
		os.path.join("bin", "pylal_exttrig_llmonitor"),
		os.path.join("bin", "pylal_exttrig_llsummary"),
		os.path.join("bin", "pylal_exttrig_llbox"),
		os.path.join("bin", "pylal_exttrig_llpage"),
		os.path.join("bin", "pylal_relic"),
		os.path.join("bin", "pylal_version"),
		os.path.join("bin", "plotethinca"),
		os.path.join("bin", "ploteffdistcut"),
		os.path.join("bin", "plotefficiency"),
		os.path.join("bin", "plotsnrchi"),
		os.path.join("bin", "frame_check"),
		os.path.join("bin", "IFOstatus_check"),
		os.path.join("bin", "plotsnrchisq_pipe"),
		os.path.join("bin", "plotmcmc.py"),
		os.path.join("bin", "plotspinmcmc.py"),
		os.path.join("bin", "plotinsppop"),
		os.path.join("bin", "lalapps_binj_pic"),
		os.path.join("bin", "lalapps_burca_tailor"),
		os.path.join("bin", "lalapps_cbc_plotroc"),
		os.path.join("bin", "lalapps_cbc_plotsummary"),
		os.path.join("bin", "lalapps_cbc_plot_likelihood_arrays"),
		os.path.join("bin", "lalapps_cbc_coinc"),
		os.path.join("bin", "lalapps_cbc_dbinjfind"),
		os.path.join("bin", "lalapps_excesspowerfinal"),
		os.path.join("bin", "lalapps_farburst"),
		os.path.join("bin", "lalapps_followup_pipe"),
		os.path.join("bin", "lalapps_followup_page"),
		os.path.join("bin", "WOD_Bologna.py"),
		os.path.join("bin", "lalapps_ll2cache"),
		os.path.join("bin", "lalapps_likeliness"),
		os.path.join("bin", "lalapps_newcorse"),
		os.path.join("bin", "lalapps_cbc_svim"),
		os.path.join("bin", "lalapps_cbc_sink"),
		os.path.join("bin", "lalapps_path2cache"),
		os.path.join("bin", "lalapps_plot_tisi"),
		os.path.join("bin", "lalapps_power_calc_likelihood"),
		os.path.join("bin", "lalapps_power_plot_binj"),
		os.path.join("bin", "lalapps_power_plot_burca"),
		os.path.join("bin", "lalapps_power_plot_burca2"),
		os.path.join("bin", "lalapps_power_plot_burst"),
		os.path.join("bin", "lalapps_power_plot_burstrate"),
		os.path.join("bin", "lalapps_remote_cache"),
		os.path.join("bin", "lalapps_run_sqlite"),
		os.path.join("bin", "lalapps_stringfinal"),
		os.path.join("bin", "lalapps_string_calc_likelihood"),
		os.path.join("bin", "lalapps_string_contour_plotter"),
		os.path.join("bin", "lalapps_string_cs_gamma"),
		os.path.join("bin", "lalapps_string_meas_likelihood"),
		os.path.join("bin", "lalapps_string_plot_binj"),
		os.path.join("bin", "lalapps_string_plot_likelihood"),
		os.path.join("bin", "wscan_background.py"),
		os.path.join("bin", "wscan_bg_setup_log.py"),
		os.path.join("bin", "ligolw_binjfind"),
		os.path.join("bin", "ligolw_summmime"),
		os.path.join("bin", "ligolw_bucluster"),
		os.path.join("bin", "ligolw_bucut"),
		os.path.join("bin", "ligolw_burca"),
		os.path.join("bin", "ligolw_cafe"),
		os.path.join("bin", "ligolw_conv_inspid"),
		os.path.join("bin", "ligolw_inspinjfind"),
		os.path.join("bin", "lalapps_cbc_injfind"),
		os.path.join("bin", "ligolw_rinca"),
		os.path.join("bin", "ligolw_segments"),
		os.path.join("bin", "ligolw_sschunk"),
		os.path.join("bin", "ligolw_sicluster"),
		os.path.join("bin", "ligolw_tisi"),
		os.path.join("bin", "ligolw_thinca"),
		os.path.join("bin", "ligolw_thinca_to_coinc"),
		os.path.join("bin", "ligolw_veto"),
		os.path.join("bin", "ligolw_cbc_hardware_inj_page"),
		os.path.join("bin", "ligolw_fr_to_science"),
		os.path.join("bin", "KW_veto_setup"),
		os.path.join("bin", "KW_veto_calc"),
		os.path.join("bin", "KW_veto_plots"),
		os.path.join("bin", "KW_veto_channelPage"),
		os.path.join("bin", "KW_veto_reportPage"),
		os.path.join("bin", "KW_veto_insert"),
		os.path.join("bin", "pylal_plot_inspiral_skymap"),
		os.path.join("bin", "upper_limit_results"),
		os.path.join("bin", "pylal_expose"),
		os.path.join("bin", "ligolw_cbc_expected_snrs"),
		os.path.join("bin", "ligolw_cbc_align_total_spin"),
		os.path.join("bin", "ligolw_cbc_dbsimplify"),
		os.path.join("bin", "ligolw_cbc_dbaddinj"),
		os.path.join("bin", "ligolw_cbc_printlc"),
		os.path.join("bin", "ligolw_cbc_cluster_coincs"),
		os.path.join("bin", "ligolw_cbc_cfar"),
		os.path.join("bin", "ligolw_cbc_jitter_skyloc"),
		os.path.join("bin", "ligolw_cbc_plotslides"),
		os.path.join("bin", "ligolw_cbc_plotifar"),
		os.path.join("bin", "ligolw_cbc_plotfm"),
        os.path.join("bin", "lalapps_cbc_plotrates"),
		os.path.join("bin", "ligolw_cbc_compute_durations"),
		os.path.join("bin", "ligolw_cbc_repop_coinc"),
		os.path.join("bin", "ligolw_segments_compat"),
		os.path.join("bin", "extractCommand"),
		os.path.join("bin", "make_inspiral_summary_page"),
		os.path.join("bin", "mvsc_update_sql"),
		os.path.join("bin", "mvsc_get_doubles"),
		os.path.join("bin", "mvsc_dag"),
		os.path.join("bin", "post_process_pipe"),
		os.path.join("bin", "prepare_sendback.py"),
		os.path.join("bin", "qsub_wscan.sh"),
		os.path.join("bin", "qsub_wscanlite.sh"),
		os.path.join("bin", "search_volume_by_m1_m2"),
		os.path.join("bin", "search_upper_limit_by_m1_m2"),
		os.path.join("bin", "search_upper_limit_by_s1z_s2z"),
		os.path.join("bin", "search_volume_by_s1z_s2z"),
		os.path.join("bin", "search_upper_limit_by_m_chi"),
		os.path.join("bin", "search_volume_by_m_chi"),
		os.path.join("bin", "search_upper_limit_by_M"),
		os.path.join("bin", "imr_compare"),		
		os.path.join("bin", "imr_roc"),				
	        os.path.join("bin", "ligolw_omega_to_coinc"),
	        os.path.join("bin", "ligolw_cwb_to_coinc"),
		os.path.join("bin", "virgo_qscan_in2p3.py"),
		os.path.join("bin", "wscan_in2p3.sh"),
		os.path.join("bin", "wscanlite_in2p3.sh"),
		os.path.join("bin", "minifollowups"),
		os.path.join("bin", "ligolw_cbc_plotcumhist"),
		os.path.join("bin", "imr_missed_found"),
		os.path.join("bin", "make_imr_summary_page"),
		os.path.join("bin", "lalapps_cbc_compute_rs"),
		os.path.join("bin", "lalapps_cbc_print_rs"),
		os.path.join("bin", "ligolw_cbc_printsims"),
		os.path.join("bin", "ligolw_cbc_printmissed"),
		os.path.join("bin", "run_skypoints.py"),
		os.path.join("bin", "make_skypoints_grids.py"),
		os.path.join("bin", "make_skypoints_rankings.py"),
		os.path.join("bin", "plot_skypoints.py"),
		os.path.join("bin", "pylal_cbc_select_hardware_injections"),
		os.path.join("bin", "coh_PTF_efficiency"),
		os.path.join("bin", "coh_PTF_html_summary"),
		os.path.join("bin", "coh_PTF_injfinder"),
		os.path.join("bin", "coh_PTF_injcombiner"),
		os.path.join("bin", "coh_PTF_sbv_plotter"),
		os.path.join("bin", "coh_PTF_trig_cluster"),
		os.path.join("bin", "coh_PTF_trig_combiner"),
		os.path.join("bin", "ring_post"),
		os.path.join("bin", "cbcBayesPostProc.py"),
		os.path.join("bin", "cbcBayesCompPos.py"),
<<<<<<< HEAD
                os.path.join("bin", "cbcBayesDIEvidence.py"),
		os.path.join("bin", "cbcBayesInjProc.py"),
		os.path.join("bin", "ligo_channel_query"),
		os.path.join("bin", "projectedDetectorTensor"),
		os.path.join("bin", "pylal_exttrig_dataquery"),
		os.path.join("bin", "pylal_exttrig_allquery")
	],
=======
		os.path.join("bin", "cbcBayesDIEvidence.py"),
		os.path.join("bin", "cbcBayesInjProc.py"),
		os.path.join("bin", "ligo_channel_query"),
		os.path.join("bin", "pylal_exttrig_dataquery"),
		os.path.join("bin", "pylal_exttrig_allquery"),
		os.path.join("bin", "auxmvc_mvsc_results_plots.py"),
		os.path.join("bin", "auxmvc_generate_spr_files.py"),
		os.path.join("bin", "auxmvc_create_mvsc_dag"),
		os.path.join("bin", "auxmvc_ROC_combiner.py"),
                os.path.join("bin", "auxmvc_plot_mvsc_channels_significance.py") 
		],
>>>>>>> effc169d
	data_files = [ ("etc", [
		os.path.join("etc", "pylal-user-env.sh"),
		os.path.join("etc", "pylal-user-env.csh")
		] ) ]
)<|MERGE_RESOLUTION|>--- conflicted
+++ resolved
@@ -653,15 +653,12 @@
 		os.path.join("bin", "ring_post"),
 		os.path.join("bin", "cbcBayesPostProc.py"),
 		os.path.join("bin", "cbcBayesCompPos.py"),
-<<<<<<< HEAD
                 os.path.join("bin", "cbcBayesDIEvidence.py"),
 		os.path.join("bin", "cbcBayesInjProc.py"),
 		os.path.join("bin", "ligo_channel_query"),
 		os.path.join("bin", "projectedDetectorTensor"),
 		os.path.join("bin", "pylal_exttrig_dataquery"),
-		os.path.join("bin", "pylal_exttrig_allquery")
-	],
-=======
+		os.path.join("bin", "pylal_exttrig_allquery"),
 		os.path.join("bin", "cbcBayesDIEvidence.py"),
 		os.path.join("bin", "cbcBayesInjProc.py"),
 		os.path.join("bin", "ligo_channel_query"),
@@ -673,7 +670,6 @@
 		os.path.join("bin", "auxmvc_ROC_combiner.py"),
                 os.path.join("bin", "auxmvc_plot_mvsc_channels_significance.py") 
 		],
->>>>>>> effc169d
 	data_files = [ ("etc", [
 		os.path.join("etc", "pylal-user-env.sh"),
 		os.path.join("etc", "pylal-user-env.csh")
