--- conflicted
+++ resolved
@@ -865,34 +865,6 @@
 
   }
 
-<<<<<<< HEAD
-  /* Write out the evidence */
-  fclose(fpout);
-  char bayesfile[FILENAME_MAX];
-  sprintf(bayesfile,"%s_B.txt",outfile);
-  fpout=fopen(bayesfile,"w");
-  fprintf(fpout,"%lf %lf %lf %lf\n",logZ-logZnoise,logZ,logZnoise,logLmax);
-  fclose(fpout);
-  double logB=logZ-logZnoise;
-  /* Pass output back through algorithmparams */
-  LALInferenceAddVariable(runState->algorithmParams,"logZ",(void *)&logZ,LALINFERENCE_REAL8_t,LALINFERENCE_PARAM_OUTPUT);
-  LALInferenceAddVariable(runState->algorithmParams,"logB",(void *)&logB,LALINFERENCE_REAL8_t,LALINFERENCE_PARAM_OUTPUT);
-  LALInferenceAddVariable(runState->algorithmParams,"logLmax",(void *)&logLmax,LALINFERENCE_REAL8_t,LALINFERENCE_PARAM_OUTPUT);
-
-  #ifdef HAVE_LIBLALXML
-  /* Write out the XML if requested */
-  LALInferenceVariables **output_array=NULL;
-  UINT4 N_output_array=0;
-  if(LALInferenceCheckVariable(runState->algorithmParams,"outputarray")
-     &&LALInferenceCheckVariable(runState->algorithmParams,"N_outputarray") )
-  {
-    output_array=*(LALInferenceVariables ***)LALInferenceGetVariable(runState->algorithmParams,"outputarray");
-    N_output_array=*(UINT4 *)LALInferenceGetVariable(runState->algorithmParams,"N_outputarray");
-  }
-  if(output_array && outVOTable && N_output_array>0){
-    xmlNodePtr votable=XLALInferenceVariablesArray2VOTTable(output_array, N_output_array, "Nested Samples");
-    xmlNewProp(votable, CAST_CONST_XMLCHAR("utype"), CAST_CONST_XMLCHAR("lalinference:results:nestedsamples"));
-=======
     /* Write out the evidence */
     fclose(fpout);
     char bayesfile[FILENAME_MAX];
@@ -909,7 +881,7 @@
     #ifdef HAVE_LIBLALXML
     /* Write out the XML if requested */
     LALInferenceVariables **output_array=NULL;
-    
+
     UINT4 N_output_array=0;
     if(LALInferenceCheckVariable(runState->algorithmParams,"outputarray")
       &&LALInferenceCheckVariable(runState->algorithmParams,"N_outputarray") )
@@ -920,7 +892,6 @@
     if(output_array && outVOTable && N_output_array>0){
       xmlNodePtr votable=XLALInferenceVariablesArray2VOTTable(output_array, N_output_array, "Nested Samples");
       xmlNewProp(votable, CAST_CONST_XMLCHAR("utype"), CAST_CONST_XMLCHAR("lalinference:nestedsampling:samples"));
->>>>>>> 89276600
 
     xmlNodePtr stateResource=XLALInferenceStateVariables2VOTResource(runState, "Run State Configuration");
 
