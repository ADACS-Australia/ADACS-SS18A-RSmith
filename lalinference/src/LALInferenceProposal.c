/* 
 *  LALInferenceProposal.c:  Bayesian Followup, jump proposals.
 *
 *  Copyright (C) 2011 Ilya Mandel, Vivien Raymond, Christian Roever,
 *  Marc van der Sluys, John Veitch, Will M. Farr
 *
 *
 *  This program is free software; you can redistribute it and/or modify
 *  it under the terms of the GNU General Public License as published by
 *  the Free Software Foundation; either version 2 of the License, or
 *  (at your option) any later version.
 *
 *  This program is distributed in the hope that it will be useful,
 *  but WITHOUT ANY WARRANTY; without even the implied warranty of
 *  MERCHANTABILITY or FITNESS FOR A PARTICULAR PURPOSE.  See the
 *  GNU General Public License for more details.
 *
 *  You should have received a copy of the GNU General Public License
 *  along with with program; see the file COPYING. If not, write to the
 *  Free Software Foundation, Inc., 59 Temple Place, Suite 330, Boston,
 *  MA  02111-1307  USA
 */

#include <stdio.h>
#include <stdlib.h>
#include <lal/LALInspiral.h>
#include <lal/DetResponse.h>
#include <lal/SeqFactories.h>
#include <lal/Date.h>
#include <lal/VectorOps.h>
#include <lal/TimeFreqFFT.h>
#include <lal/GenerateInspiral.h>
#include <lal/TimeDelay.h>
#include <lal/SkyCoordinates.h>
#include <lal/LALInference.h>
#include <lal/LALInferencePrior.h>
#include <lal/LALInferenceLikelihood.h>
#include <lal/LALInferenceTemplate.h>
#include <lal/LALInferenceProposal.h>
#include <lal/XLALError.h>

#include <lal/LALStdlib.h>

#define MAX_STRLEN 512

const char *cycleArrayName = "Proposal Cycle";
const char *cycleArrayLengthName = "Proposal Cycle Length";
const char *cycleArrayCounterName = "Proposal Cycle Counter";

const char *LALInferenceSigmaJumpName = "sigmaJump";
const char *LALInferenceCurrentProposalName = "Current Proposal";

/* Proposal Names */
const char *singleAdaptProposalName = "Single";
const char *singleProposalName = "Single";
const char *orbitalPhaseJumpName = "OrbitalPhase";
const char *inclinationDistanceName = "InclinationDistance";
const char *covarianceEigenvectorJumpName = "CovarianceEigenvector";
const char *skyLocWanderJumpName = "SkyLocWander";
const char *differentialEvolutionFullName = "DifferentialEvolutionFull";
const char *differentialEvolutionMassesName = "DifferentialEvolutionMasses";
const char *differentialEvolutionSpinsName = "DifferentialEvolutionSpins";
const char *differentialEvolutionExtrinsicName = "DifferentialEvolutionExtrinsic";
const char *drawApproxPriorName = "DrawApproxPrior";
const char *skyReflectDetPlaneName = "SkyReflectDetPlane";
const char *rotateSpinsName = "RotateSpins";
const char *polarizationPhaseJumpName = "PolarizationPhase";
const char *distanceQuasiGibbsProposalName = "DistanceQuasiGibbs";
const char *orbitalPhaseQuasiGibbsProposalName = "OrbitalPhaseQuasiGibbs";
const char *extrinsicParamProposalName = "ExtrinsicParamProposal";
const char *KDNeighborhoodProposalName = "KDNeighborhood";

/* Mode hopping fraction for the differential evoultion proposals. */
static const REAL8 modeHoppingFrac = 1.0;

static int
same_detector_location(LALInferenceIFOData *d1, LALInferenceIFOData *d2) {
  UINT4 i;

  for (i = 0; i < 3; i++) {
    if (d1->detector->location[i] != d2->detector->location[i]) return 0;
  }

  return 1;
}

static UINT4 
numDetectorsUniquePositions(LALInferenceRunState *runState) {
  UINT4 nIFO = 0;
  UINT4 nCollision = 0;
  LALInferenceIFOData *currentIFO = NULL;

  for (currentIFO = runState->data; currentIFO; currentIFO = currentIFO->next) {
    LALInferenceIFOData *subsequentIFO = NULL;
    nIFO++;
    for (subsequentIFO = currentIFO->next; subsequentIFO; subsequentIFO = subsequentIFO->next) {
      if (same_detector_location(subsequentIFO, currentIFO)) {
        nCollision++;
        break;
      }
    }
  }

  return nIFO - nCollision;
}

/*
static void 
getDetectorsLikelihoods(LALInferenceRunState *runState, REAL8 *L) {
  LALInferenceIFOData *dataPtr = runState->data;
  INT4 i=0;
  while (dataPtr != NULL) {
    L[i] = dataPtr->loglikelihood;
    dataPtr = dataPtr->next;
    i++;
  }
}
*/

static void
LALInferenceSetLogProposalRatio(LALInferenceRunState *runState, REAL8 logP) {
  if (LALInferenceCheckVariable(runState->proposalArgs, "logProposalRatio")) {
    LALInferenceSetVariable(runState->proposalArgs, "logProposalRatio", &logP);
  } else {
    LALInferenceAddVariable(runState->proposalArgs, "logProposalRatio", &logP, LALINFERENCE_REAL8_t, LALINFERENCE_PARAM_LINEAR);
  }
}

void
LALInferenceAddProposalToCycle(LALInferenceRunState *runState, const char *propName, LALInferenceProposalFunction *prop, UINT4 weight) {
  const char *fname = "LALInferenceAddProposalToCycle";

  UINT4 length = 0;
  LALInferenceProposalFunction **cycle = NULL;
  LALInferenceVariables *propArgs = runState->proposalArgs;
  LALInferenceVariables *propStats = runState->proposalStats;

  /* Quit without doing anything if weight = 0. */
  if (weight == 0) {
    return;
  }

  if (LALInferenceCheckVariable(propArgs, cycleArrayName) && LALInferenceCheckVariable(propArgs, cycleArrayLengthName)) {
    /* Have all the data in proposal args. */
    UINT4 i;

    length = *((UINT4 *)LALInferenceGetVariable(propArgs, cycleArrayLengthName));
    cycle = *((LALInferenceProposalFunction ***)LALInferenceGetVariable(propArgs, cycleArrayName));

    cycle = XLALRealloc(cycle, (length+weight)*sizeof(LALInferenceProposalFunction *));
    if (cycle == NULL) {
      XLALError(fname, __FILE__, __LINE__, XLAL_ENOMEM);
      exit(1);
    }

    for (i = length; i < length + weight; i++) {
      cycle[i] = prop;
    }

    length += weight;

    LALInferenceSetVariable(propArgs, cycleArrayLengthName, &length);
    LALInferenceSetVariable(propArgs, cycleArrayName, (void *)&cycle);
  } else {
    /* There are no data in proposal args.  Set some. */
    UINT4 i;
    
    length = weight;

    cycle = XLALMalloc(length*sizeof(LALInferenceProposalFunction *));
    if (cycle == NULL) {
      XLALError(fname, __FILE__, __LINE__, XLAL_ENOMEM);
      exit(1);
    }

    for (i = 0; i < length; i++) {
      cycle[i] = prop;
    }

    LALInferenceAddVariable(propArgs, cycleArrayLengthName, &length,
LALINFERENCE_UINT4_t, LALINFERENCE_PARAM_LINEAR);
    LALInferenceAddVariable(propArgs, cycleArrayName, (void *)&cycle,
LALINFERENCE_void_ptr_t, LALINFERENCE_PARAM_LINEAR);
  }

  /* If propStats is not NULL, add counters for proposal function if they aren't already there */
  if(propStats){
    if(!LALInferenceCheckVariable(propStats, propName)){
      LALInferenceProposalStatistics propStat = {
        .weight = weight,
        .proposed = 0,
        .accepted = 0};
      LALInferenceAddVariable(propStats, propName, (void *)&propStat, LALINFERENCE_void_ptr_t, LALINFERENCE_PARAM_LINEAR);
    }
  }
}

void
LALInferenceRandomizeProposalCycle(LALInferenceRunState *runState) {
  const char *fname = "LALInferenceRandomizeProposalCycle";
  UINT4 length = 0;
  LALInferenceProposalFunction **cycle = NULL;
  LALInferenceVariables *propArgs = runState->proposalArgs;

  UINT4 i;

  if (!LALInferenceCheckVariable(propArgs, cycleArrayName) || !LALInferenceCheckVariable(propArgs, cycleArrayLengthName)) {
    XLALError(fname, __FILE__, __LINE__, XLAL_FAILURE);
    exit(1);
  }

  cycle = *((LALInferenceProposalFunction ***)LALInferenceGetVariable(propArgs, cycleArrayName));
  length = *((UINT4 *)LALInferenceGetVariable(propArgs, cycleArrayLengthName));

  for (i = length - 1; i > 0; i--) {
    /* Fill in array from right to left, chosen randomly from remaining proposals. */
    UINT4 j;
    LALInferenceProposalFunction *prop;

    j = gsl_rng_uniform_int(runState->GSLrandom, i+1);
    prop = cycle[j];
    cycle[j] = cycle[i];
    cycle[i] = prop;
  }
}

/* Convert NS to MCMC variables (call before calling MCMC proposal from NS) */
void NSFillMCMCVariables(LALInferenceVariables *proposedParams, LALInferenceVariables *priorArgs)
{
  REAL8 distance=0.0,mc=0.0,dmin,dmax,mmin,mmax;
  if(LALInferenceCheckVariable(proposedParams,"logdistance"))
  {
    distance=exp(*(REAL8*)LALInferenceGetVariable(proposedParams,"logdistance"));
    LALInferenceAddVariable(proposedParams,"distance",&distance,LALINFERENCE_REAL8_t,LALINFERENCE_PARAM_OUTPUT);
  }
  if(!LALInferenceCheckMinMaxPrior(priorArgs,"distance") &&
     LALInferenceCheckMinMaxPrior(priorArgs,"logdistance"))
  {
    LALInferenceGetMinMaxPrior(priorArgs,"logdistance",&dmin,&dmax);
    dmin=exp(dmin); dmax=exp(dmax);
    LALInferenceAddMinMaxPrior(priorArgs,"distance",&dmin,&dmax,LALINFERENCE_REAL8_t);
  }
  if(LALInferenceCheckVariable(proposedParams,"logmc")){
    mc=exp(*(REAL8 *)LALInferenceGetVariable(proposedParams,"logmc"));
    LALInferenceAddVariable(proposedParams,"chirpmass",&mc,LALINFERENCE_REAL8_t,LALINFERENCE_PARAM_OUTPUT);
  }
  if(!LALInferenceCheckMinMaxPrior(priorArgs,"chirpmass") && 
     LALInferenceCheckMinMaxPrior(priorArgs,"logmc"))
  {
    LALInferenceGetMinMaxPrior(priorArgs,"logmc",&mmin,&mmax);
    mmin=exp(mmin); mmax=exp(mmax);
    LALInferenceAddMinMaxPrior(priorArgs,"chirpmass",&mmin,&mmax,LALINFERENCE_REAL8_t);
  }
  return;
}


void 
LALInferenceCyclicProposal(LALInferenceRunState *runState, LALInferenceVariables *proposedParams) {
  const char *fname = "LALInferenceCyclicProposal";
  UINT4 length = 0;
  UINT4 i = 0;
  LALInferenceProposalFunction **cycle = NULL;
  LALInferenceVariables *propArgs = runState->proposalArgs;

  /* Must have cycle array and cycle array length in propArgs. */
  if (!LALInferenceCheckVariable(propArgs, cycleArrayName) || !LALInferenceCheckVariable(propArgs, cycleArrayLengthName)) {
    XLALError(fname, __FILE__, __LINE__, XLAL_FAILURE);
    exit(1);
  }

  length = *((UINT4 *)LALInferenceGetVariable(propArgs, cycleArrayLengthName));
  cycle = *((LALInferenceProposalFunction ***)LALInferenceGetVariable(propArgs, cycleArrayName));

  /* If there is not a proposal counter, put one into the variables, initialized to zero. */
  if (!LALInferenceCheckVariable(propArgs, cycleArrayCounterName)) {
    i = 0;
    LALInferenceAddVariable(propArgs, cycleArrayCounterName, &i, LALINFERENCE_UINT4_t, LALINFERENCE_PARAM_CIRCULAR);
  }

  i = *((UINT4 *)LALInferenceGetVariable(propArgs, cycleArrayCounterName));

  if (i >= length) {
    XLALError(fname, __FILE__, __LINE__, XLAL_FAILURE);
    exit(1);
  }

  /* Call proposal. */
  (cycle[i])(runState, proposedParams);

  /* Increment counter for the next time around. */
  i = (i+1) % length;
  LALInferenceSetVariable(propArgs, cycleArrayCounterName, &i);
}

void
LALInferenceDeleteProposalCycle(LALInferenceRunState *runState) {
  LALInferenceVariables *propArgs = runState->proposalArgs;
  
  if (LALInferenceCheckVariable(propArgs, cycleArrayName)) {
    LALInferenceProposalFunction **cycle = *((LALInferenceProposalFunction ***)LALInferenceGetVariable(propArgs, cycleArrayName));
    XLALFree(cycle);
    LALInferenceRemoveVariable(propArgs, cycleArrayName);
  }

  if (LALInferenceCheckVariable(propArgs, cycleArrayCounterName)) {
    LALInferenceRemoveVariable(propArgs, cycleArrayCounterName);
  }

  if (LALInferenceCheckVariable(propArgs, cycleArrayLengthName)) {
    LALInferenceRemoveVariable(propArgs, cycleArrayLengthName);
  }
}

static void
SetupDefaultNSProposal(LALInferenceRunState *runState, LALInferenceVariables *proposedParams) {
  const UINT4 BIGWEIGHT = 20;
  const UINT4 SMALLWEIGHT = 5;
  const UINT4 TINYWEIGHT = 1;
  const char defaultPropName[]="none";
  UINT4 fullProp = 1;

  if(!runState->proposalStats) runState->proposalStats = calloc(1,sizeof(LALInferenceVariables));
  
  if(!LALInferenceCheckVariable(runState->proposalArgs,LALInferenceCurrentProposalName))
      LALInferenceAddVariable(runState->proposalArgs,LALInferenceCurrentProposalName, (void*)&defaultPropName, LALINFERENCE_string_t, LALINFERENCE_PARAM_OUTPUT);

  LALInferenceCopyVariables(runState->currentParams, proposedParams);

  /* The default, single-parameter updates. */
  if(!LALInferenceGetProcParamVal(runState->commandLine,"--proposal-no-singleadapt"))
  {
    LALInferenceSetupAdaptiveProposals(runState);
    LALInferenceAddProposalToCycle(runState, singleAdaptProposalName, &LALInferenceSingleAdaptProposal, BIGWEIGHT);
  }

  if(!LALInferenceGetProcParamVal(runState->commandLine,"--proposal-no-psiphi"))
    LALInferenceAddProposalToCycle(runState, polarizationPhaseJumpName, &LALInferencePolarizationPhaseJump, TINYWEIGHT);

  if (fullProp) {
    if(!LALInferenceGetProcParamVal(runState->commandLine,"--proposal-no-skywander"))
      LALInferenceAddProposalToCycle(runState, skyLocWanderJumpName, &LALInferenceSkyLocWanderJump, SMALLWEIGHT);

    UINT4 nDet = numDetectorsUniquePositions(runState);
    if (nDet == 3 && !LALInferenceGetProcParamVal(runState->commandLine,"--proposal-no-skyreflect")) {
      LALInferenceAddProposalToCycle(runState, skyReflectDetPlaneName, &LALInferenceSkyReflectDetPlane, TINYWEIGHT);
      LALInferenceAddProposalToCycle(runState, extrinsicParamProposalName, &LALInferenceExtrinsicParamProposal, SMALLWEIGHT);
    }

    if(!LALInferenceGetProcParamVal(runState->commandLine,"--proposal-no-drawprior"))
      LALInferenceAddProposalToCycle(runState, drawApproxPriorName, &LALInferenceDrawApproxPrior, TINYWEIGHT);
    
    if(LALInferenceCheckVariable(proposedParams,"phase")) {
      LALInferenceAddProposalToCycle(runState, orbitalPhaseJumpName, &LALInferenceOrbitalPhaseJump, TINYWEIGHT);
    }
  }

  /* Now add various special proposals that are conditional on
     command-line arguments or variables in the params. */
  
  if(LALInferenceCheckVariable(proposedParams,"inclination")&&LALInferenceCheckVariable(proposedParams,"distance")) {
    LALInferenceAddProposalToCycle(runState, inclinationDistanceName, &LALInferenceInclinationDistance, TINYWEIGHT);
  }
  

  if (LALInferenceCheckVariable(proposedParams, "theta_spin1")) {
  	if(LALInferenceGetVariableVaryType(proposedParams,"theta_spin1")==LALINFERENCE_PARAM_CIRCULAR 
  		|| LALInferenceGetVariableVaryType(proposedParams,"theta_spin1")==LALINFERENCE_PARAM_LINEAR )
	    LALInferenceAddProposalToCycle(runState, rotateSpinsName, &LALInferenceRotateSpins, SMALLWEIGHT);
  }

  /* Always use the covariance method */
    LALInferenceAddProposalToCycle(runState, covarianceEigenvectorJumpName, &LALInferenceCovarianceEigenvectorJump, BIGWEIGHT);

  /* Use differential evolution unless turned off */
  if (!LALInferenceGetProcParamVal(runState->commandLine,"--proposal-no-differentialevolution")) {
    LALInferenceAddProposalToCycle(runState, differentialEvolutionFullName, &LALInferenceDifferentialEvolutionFull, BIGWEIGHT);
    LALInferenceAddProposalToCycle(runState, differentialEvolutionMassesName, &LALInferenceDifferentialEvolutionMasses, SMALLWEIGHT);
    LALInferenceAddProposalToCycle(runState, differentialEvolutionExtrinsicName, &LALInferenceDifferentialEvolutionExtrinsic, SMALLWEIGHT);
    if (LALInferenceCheckVariable(proposedParams, "theta_spin1")&&!LALInferenceGetProcParamVal(runState->commandLine,"--proposal-no-rotate-spins")) {
      LALInferenceAddProposalToCycle(runState, differentialEvolutionSpinsName, &LALInferenceDifferentialEvolutionSpins, SMALLWEIGHT);
    }
  }

  if (!LALInferenceGetProcParamVal(runState->commandLine,"--proposal-no-kdtree")) {
    LALInferenceAddProposalToCycle(runState, KDNeighborhoodProposalName, &LALInferenceKDNeighborhoodProposal, SMALLWEIGHT);
  }
 
  LALInferenceRandomizeProposalCycle(runState);
}



static void
SetupDefaultProposal(LALInferenceRunState *runState, LALInferenceVariables *proposedParams) {
  const UINT4 BIGWEIGHT = 20;
  const UINT4 SMALLWEIGHT = 5;
  const UINT4 TINYWEIGHT = 1;
  const char defaultPropName[]="none";
  UINT4 fullProp = 1;

  /* If MCMC w/ parallel tempering, use reduced set of proposal functions for cold chains */
  if(LALInferenceCheckVariable(runState->proposalArgs, "hotChain")) {
    fullProp = *(UINT4 *)LALInferenceGetVariable(runState->proposalArgs, "hotChain");
  }

  ProcessParamsTable *ppt;
  if(!LALInferenceCheckVariable(runState->proposalArgs,LALInferenceCurrentProposalName))
      LALInferenceAddVariable(runState->proposalArgs,LALInferenceCurrentProposalName, (void*)&defaultPropName, LALINFERENCE_string_t, LALINFERENCE_PARAM_OUTPUT);

  LALInferenceCopyVariables(runState->currentParams, proposedParams);

  /* The default, single-parameter updates. */
  if(!LALInferenceGetProcParamVal(runState->commandLine,"--proposal-no-singleadapt"))
    LALInferenceAddProposalToCycle(runState, singleAdaptProposalName, &LALInferenceSingleAdaptProposal, BIGWEIGHT);

  if(!LALInferenceGetProcParamVal(runState->commandLine,"--proposal-no-psiphi"))
    LALInferenceAddProposalToCycle(runState, polarizationPhaseJumpName, &LALInferencePolarizationPhaseJump, TINYWEIGHT);

  if (fullProp) {
    if(!LALInferenceGetProcParamVal(runState->commandLine,"--proposal-no-skywander"))
      LALInferenceAddProposalToCycle(runState, skyLocWanderJumpName, &LALInferenceSkyLocWanderJump, SMALLWEIGHT);

    UINT4 nDet = numDetectorsUniquePositions(runState);
    if (nDet == 3 && !LALInferenceGetProcParamVal(runState->commandLine,"--proposal-no-skyreflect")) {
      LALInferenceAddProposalToCycle(runState, skyReflectDetPlaneName, &LALInferenceSkyReflectDetPlane, TINYWEIGHT);
    }
    if (nDet == 3 && !LALInferenceGetProcParamVal(runState->commandLine,"--proposal-no-extrinsicparam")) {
      LALInferenceAddProposalToCycle(runState, extrinsicParamProposalName, &LALInferenceExtrinsicParamProposal, SMALLWEIGHT);
    }

    if(!LALInferenceGetProcParamVal(runState->commandLine,"--proposal-no-drawprior"))
      LALInferenceAddProposalToCycle(runState, drawApproxPriorName, &LALInferenceDrawApproxPrior, TINYWEIGHT);

    if(LALInferenceCheckVariableNonFixed(proposedParams,"phase")) {
      LALInferenceAddProposalToCycle(runState, orbitalPhaseJumpName, &LALInferenceOrbitalPhaseJump, TINYWEIGHT);
    }
  }

  /* Now add various special proposals that are conditional on
     command-line arguments or variables in the params. */
  /*
  if(LALInferenceCheckVariable(proposedParams,"inclination")) {
    LALInferenceAddProposalToCycle(runState, inclinationDistanceName, &LALInferenceInclinationDistance, TINYWEIGHT);
  }
  */

  if (LALInferenceCheckVariable(proposedParams, "theta_spin1")) {
    LALInferenceAddProposalToCycle(runState, rotateSpinsName, &LALInferenceRotateSpins, SMALLWEIGHT);
  }

  ppt=LALInferenceGetProcParamVal(runState->commandLine, "--covariancematrix");
  if(!ppt){
    ppt=LALInferenceGetProcParamVal(runState->commandLine, "--covarianceMatrix");
    if(ppt) XLALPrintWarning("WARNING: Deprecated --covarianceMatrix option will be removed, please change to --covariancematrix");
  }
  if (ppt) {
    LALInferenceAddProposalToCycle(runState, covarianceEigenvectorJumpName, &LALInferenceCovarianceEigenvectorJump, BIGWEIGHT);
  }

  if (!LALInferenceGetProcParamVal(runState->commandLine, "--noDifferentialEvolution")
      && !LALInferenceGetProcParamVal(runState->commandLine, "--nodifferentialevolution") && !LALInferenceGetProcParamVal(runState->commandLine,"--proposal-no-differentialevolution")) {
    LALInferenceAddProposalToCycle(runState, differentialEvolutionFullName, &LALInferenceDifferentialEvolutionFull, BIGWEIGHT);
    LALInferenceAddProposalToCycle(runState, differentialEvolutionMassesName, &LALInferenceDifferentialEvolutionMasses, SMALLWEIGHT);
    LALInferenceAddProposalToCycle(runState, differentialEvolutionExtrinsicName, &LALInferenceDifferentialEvolutionExtrinsic, SMALLWEIGHT);
    if (LALInferenceCheckVariable(proposedParams, "theta_spin1")&&!LALInferenceGetProcParamVal(runState->commandLine,"--proposal-no-rotate-spins")) {
      LALInferenceAddProposalToCycle(runState, differentialEvolutionSpinsName, &LALInferenceDifferentialEvolutionSpins, SMALLWEIGHT);
    }
  }

  if (LALInferenceGetProcParamVal(runState->commandLine, "--kDTree") || LALInferenceGetProcParamVal(runState->commandLine,"--kdtree")) {
    LALInferenceAddProposalToCycle(runState, KDNeighborhoodProposalName, &LALInferenceKDNeighborhoodProposal, SMALLWEIGHT);
  }

  if(!LALInferenceGetProcParamVal(runState->commandLine,"--nogibbsproposal") && !LALInferenceGetProcParamVal(runState->commandLine,"--proposal-no-gibbs")){
    LALInferenceAddProposalToCycle(runState, distanceQuasiGibbsProposalName, &LALInferenceDistanceQuasiGibbsProposal, SMALLWEIGHT);
    LALInferenceAddProposalToCycle(runState, orbitalPhaseQuasiGibbsProposalName, &LALInferenceOrbitalPhaseQuasiGibbsProposal, SMALLWEIGHT);
  }
  LALInferenceRandomizeProposalCycle(runState);
}

static void
SetupRapidSkyLocProposal(LALInferenceRunState *runState, LALInferenceVariables *proposedParams) {
  LALInferenceCopyVariables(runState->currentParams, proposedParams);
  LALInferenceAddProposalToCycle(runState, singleAdaptProposalName, &LALInferenceSingleAdaptProposal, 100);
  //LALInferenceAddProposalToCycle(runState, skyLocWanderJumpName, &LALInferenceSkyLocWanderJump, 1);
  //LALInferenceAddProposalToCycle(runState, inclinationDistanceName, &LALInferenceInclinationDistance, 1);
  LALInferenceAddProposalToCycle(runState, polarizationPhaseJumpName, &LALInferencePolarizationPhaseJump, 1);
  LALInferenceAddProposalToCycle(runState, extrinsicParamProposalName, &LALInferenceExtrinsicParamProposal, 20);

  /*
  UINT4 nDet = numDetectorsUniquePositions(runState);
  if (nDet == 3) {
    LALInferenceAddProposalToCycle(runState, skyReflectDetPlaneName, &LALInferenceSkyReflectDetPlane, 1);
  }
  */

  if (!LALInferenceGetProcParamVal(runState->commandLine, "--noDifferentialEvolution")) {
    LALInferenceAddProposalToCycle(runState, differentialEvolutionFullName, &LALInferenceDifferentialEvolutionFull, 10);
    LALInferenceAddProposalToCycle(runState, differentialEvolutionExtrinsicName, &LALInferenceDifferentialEvolutionExtrinsic, 5);
  }

  if(!LALInferenceGetProcParamVal(runState->commandLine,"--nogibbsproposal")){
    LALInferenceAddProposalToCycle(runState, distanceQuasiGibbsProposalName, &LALInferenceDistanceQuasiGibbsProposal, 1);
    LALInferenceAddProposalToCycle(runState, orbitalPhaseQuasiGibbsProposalName, &LALInferenceOrbitalPhaseQuasiGibbsProposal, 1);
  }

  LALInferenceRandomizeProposalCycle(runState);
}

/*static void
SetuptempProposal(LALInferenceRunState *runState, LALInferenceVariables *proposedParams) {
  LALInferenceCopyVariables(runState->currentParams, proposedParams);
  if(LALInferenceGetProcParamVal(runState->commandLine,"--extrinsicparamproposal")){
    LALInferenceAddProposalToCycle(runState, extrinsicParamProposalName, &LALInferenceExtrinsicParamProposal, 10);
  }else{
    LALInferenceAddProposalToCycle(runState, skyReflectDetPlaneName, &LALInferenceSkyReflectDetPlane, 5);
    LALInferenceAddProposalToCycle(runState, inclinationDistanceName, &LALInferenceInclinationDistance, 5);
  }
  LALInferenceAddProposalToCycle(runState, singleAdaptProposalName, &LALInferenceSingleAdaptProposal, 10);
  LALInferenceAddProposalToCycle(runState, polarizationPhaseJumpName, &LALInferencePolarizationPhaseJump, 1);
  
  LALInferenceRandomizeProposalCycle(runState);
}*/


static void
SetupPTTempTestProposal(LALInferenceRunState *runState, LALInferenceVariables *proposedParams) {
  LALInferenceCopyVariables(runState->currentParams, proposedParams);
  LALInferenceAddProposalToCycle(runState, drawApproxPriorName, &LALInferenceDrawApproxPrior, 1);
  LALInferenceRandomizeProposalCycle(runState);
}

static void
SetupPostPTProposal(LALInferenceRunState *runState, LALInferenceVariables *proposedParams) {
  LALInferenceCopyVariables(runState->currentParams, proposedParams);

  if (!LALInferenceGetProcParamVal(runState->commandLine,"--proposal-no-singleadapt"))
    LALInferenceAddProposalToCycle(runState, singleAdaptProposalName, &LALInferenceSingleAdaptProposal, 5);

  if(!LALInferenceGetProcParamVal(runState->commandLine,"--proposal-no-psiphi"))
    LALInferenceAddProposalToCycle(runState, polarizationPhaseJumpName, &LALInferencePolarizationPhaseJump, 1);

  if (!LALInferenceGetProcParamVal(runState->commandLine, "--noDifferentialEvolution")) {
    LALInferenceAddProposalToCycle(runState, differentialEvolutionFullName, &LALInferenceDifferentialEvolutionFull, 2);
    LALInferenceAddProposalToCycle(runState, differentialEvolutionMassesName, &LALInferenceDifferentialEvolutionMasses, 4);
    LALInferenceAddProposalToCycle(runState, differentialEvolutionExtrinsicName, &LALInferenceDifferentialEvolutionExtrinsic, 4);
  }

  LALInferenceRandomizeProposalCycle(runState);
}

void LALInferencePTTempTestProposal(LALInferenceRunState *runState, LALInferenceVariables *proposedParams) {
  LALInferenceVariables *propArgs = runState->proposalArgs;
  if (!LALInferenceCheckVariable(propArgs, cycleArrayName) || !LALInferenceCheckVariable(propArgs, cycleArrayLengthName)) {
    /* In case there is a partial cycle set up already, delete it. */
    LALInferenceDeleteProposalCycle(runState);
    SetupPTTempTestProposal(runState, proposedParams);
  }

  LALInferenceCyclicProposal(runState, proposedParams);
}

void LALInferencePostPTProposal(LALInferenceRunState *runState, LALInferenceVariables *proposedParams) {
  LALInferenceVariables *propArgs = runState->proposalArgs;
  if (!LALInferenceCheckVariable(propArgs, cycleArrayName) || !LALInferenceCheckVariable(propArgs, cycleArrayLengthName)) {
    /* In case there is a partial cycle set up already, delete it. */
    LALInferenceDeleteProposalCycle(runState);
    SetupPostPTProposal(runState, proposedParams);
  }

  LALInferenceCyclicProposal(runState, proposedParams);
}


void LALInferenceRapidSkyLocProposal(LALInferenceRunState *runState, LALInferenceVariables *proposedParams) {
  LALInferenceVariables *propArgs = runState->proposalArgs;

  if (!LALInferenceCheckVariable(propArgs, cycleArrayName) || !LALInferenceCheckVariable(propArgs, cycleArrayLengthName)) {
    /* In case there is a partial cycle set up already, delete it. */
    LALInferenceDeleteProposalCycle(runState);
    SetupRapidSkyLocProposal(runState, proposedParams);
  }

  LALInferenceCyclicProposal(runState, proposedParams);
}


void LALInferenceDefaultProposal(LALInferenceRunState *runState, LALInferenceVariables *proposedParams)
{
  LALInferenceVariables *propArgs = runState->proposalArgs;

  /* If the cyclic proposal is not yet set up, set it up.  Note that
     this means that you can set up your own proposal cycle and it
     will be used in this function. */
  if (!LALInferenceCheckVariable(propArgs, cycleArrayName) || !LALInferenceCheckVariable(propArgs, cycleArrayLengthName)) {
    /* In case there is a partial cycle set up already, delete it. */
    LALInferenceDeleteProposalCycle(runState);
    SetupDefaultProposal(runState, proposedParams);
  }

  LALInferenceCyclicProposal(runState, proposedParams);
}

/*void LALInferencetempProposal(LALInferenceRunState *runState, LALInferenceVariables *proposedParams)
{
  LALInferenceVariables *propArgs = runState->proposalArgs;
  
  if (!LALInferenceCheckVariable(propArgs, cycleArrayName) || !LALInferenceCheckVariable(propArgs, cycleArrayLengthName)) {
    LALInferenceDeleteProposalCycle(runState);
    SetuptempProposal(runState, proposedParams);
  }
  
  LALInferenceCyclicProposal(runState, proposedParams);
}*/


void LALInferenceSingleAdaptProposal(LALInferenceRunState *runState, LALInferenceVariables *proposedParams) {
  const char *propName = singleAdaptProposalName;
  LALInferenceVariables *args = runState->proposalArgs;
  LALInferenceSetVariable(args, LALInferenceCurrentProposalName, &propName);
  ProcessParamsTable *ppt = LALInferenceGetProcParamVal(runState->commandLine, "--noAdapt");


  if (!LALInferenceCheckVariable(args, LALInferenceSigmaJumpName) || ppt) {
    /* We are not adaptive, or for some reason don't have a sigma
       vector---fall back on old proposal. */
    LALInferenceSingleProposal(runState, proposedParams);
  } else {
    gsl_rng *rng = runState->GSLrandom;
    LALInferenceVariableItem *param = NULL, *dummyParam = NULL;
    REAL8 T = 1.0;
    if(LALInferenceCheckVariable(args,"temperature"))
      T=*(REAL8 *)LALInferenceGetVariable(args, "temperature");
    REAL8 sqrtT = sqrt(T);
    UINT4 dim;
    UINT4 i;
    UINT4 varNr;
    REAL8Vector *sigmas = *(REAL8Vector **) LALInferenceGetVariable(args, LALInferenceSigmaJumpName);

    LALInferenceCopyVariables(runState->currentParams, proposedParams);

    dim = proposedParams->dimension;

    do {
      varNr = 1+gsl_rng_uniform_int(rng, dim);
      param = LALInferenceGetItemNr(proposedParams, varNr);
    } while (param->vary == LALINFERENCE_PARAM_FIXED || param->vary == LALINFERENCE_PARAM_OUTPUT);

    for (dummyParam = proposedParams->head, i = 0; dummyParam != NULL; dummyParam = dummyParam->next) {
      if (!strcmp(dummyParam->name, param->name)) {
        /* Found it; i = index into sigma vector. */
        break;
      } else if (dummyParam->vary == LALINFERENCE_PARAM_FIXED || dummyParam->vary == LALINFERENCE_PARAM_OUTPUT) {
        /* Don't increment i, since we're not dealing with a "real" parameter. */
        continue;
      } else {
        i++;
        continue;
      }
    }

    if (param->type != LALINFERENCE_REAL8_t) {
      fprintf(stderr, "Attempting to set non-REAL8 parameter with numerical sigma (in %s, %d)\n",
              __FILE__, __LINE__);
      exit(1);
    } 

    if (i >= sigmas->length) {
      fprintf(stderr, "Attempting to draw single-parameter jump %d past the end of sigma array %d.\n(Maybe you used a non-spinning correlation matrix for a spinning run?)\nError in %s, line %d.\n",
              i,sigmas->length,__FILE__, __LINE__);
      exit(1);
    }

    /* Save the name of the proposed variable */
    if(LALInferenceCheckVariable(args,"proposedVariableName")){
      char *nameBuffer=*(char **)LALInferenceGetVariable(args,"proposedVariableName");
      strncpy(nameBuffer, param->name, MAX_STRLEN-1);
    }
    
    *((REAL8 *)param->value) += gsl_ran_ugaussian(rng)*sigmas->data[i]*sqrtT;

    LALInferenceCyclicReflectiveBound(proposedParams, runState->priorArgs);

    /* Set the log of the proposal ratio to zero, since this is a
       symmetric proposal. */
    LALInferenceSetLogProposalRatio(runState, 0.0);

    INT4 as = 1;
    LALInferenceSetVariable(args, "adaptableStep", &as);

    LALInferenceSetVariable(args, "proposedVariableNumber", &varNr);
    
    LALInferenceSetVariable(args, "proposedArrayNumber", &i);
  }
}

void LALInferenceSingleProposal(LALInferenceRunState *runState, LALInferenceVariables *proposedParams)
{
  const char *propName = singleProposalName;
  LALInferenceSetVariable(runState->proposalArgs, LALInferenceCurrentProposalName, &propName);
  gsl_rng * GSLrandom=runState->GSLrandom;
  LALInferenceVariableItem *param=NULL, *dummyParam=NULL;
  LALInferenceCopyVariables(runState->currentParams, proposedParams);

  REAL8 T = 1.0;
  if(LALInferenceCheckVariable(runState->proposalArgs,"temperature")) T=*(REAL8 *)LALInferenceGetVariable(runState->proposalArgs, "temperature");

  REAL8 sigma = 0.1*sqrt(T); /* Adapt step to temperature. */
  REAL8 big_sigma = 1.0;
  UINT4 dim;
  UINT4 i;
  UINT4 varNr;
  
  if(gsl_ran_ugaussian(GSLrandom) < 1.0e-3) big_sigma = 1.0e1;    //Every 1e3 iterations, take a 10x larger jump in a parameter
  if(gsl_ran_ugaussian(GSLrandom) < 1.0e-4) big_sigma = 1.0e2;    //Every 1e4 iterations, take a 100x larger jump in a parameter

  dim = proposedParams->dimension;
  
  do {
    varNr = 1+gsl_rng_uniform_int(GSLrandom, dim);
    param = LALInferenceGetItemNr(proposedParams, varNr);
  } while (param->vary == LALINFERENCE_PARAM_FIXED || param->vary == LALINFERENCE_PARAM_OUTPUT);
  
  for (dummyParam = proposedParams->head, i = 0; dummyParam != NULL; dummyParam = dummyParam->next) {
    if (!strcmp(dummyParam->name, param->name)) {
      /* Found it; i = index into sigma vector. */
      break;
    } else if (dummyParam->vary == LALINFERENCE_PARAM_FIXED || dummyParam->vary == LALINFERENCE_PARAM_OUTPUT) {
      /* Don't increment i, since we're not dealing with a "real" parameter. */
      continue;
    } else {
      i++;
      continue;
    }
  }	//printf("%s\n",param->name);
		
  if (LALInferenceGetProcParamVal(runState->commandLine, "--zeroLogLike") || LALInferenceGetProcParamVal(runState->commandLine,"--zerologlike")) {
    if (!strcmp(param->name, "massratio")) {
      sigma = 0.02;
    } else if (!strcmp(param->name, "asym_massratio")) {
      sigma = 0.08;
    } else if (!strcmp(param->name, "chirpmass")) {
      sigma = 1.0;
    } else if (!strcmp(param->name, "time")) {
      sigma = 0.02;
    } else if (!strcmp(param->name, "phase")) {
      sigma = 0.6;
    } else if (!strcmp(param->name, "distance")) {
      sigma = 10.0;
    } else if (!strcmp(param->name, "declination")) {
      sigma = 0.3;
    } else if (!strcmp(param->name, "rightascension")) {
      sigma = 0.6;
    } else if (!strcmp(param->name, "polarisation")) {
      sigma = 0.6;
    } else if (!strcmp(param->name, "inclination")) {
      sigma = 0.3;
    } else if (!strcmp(param->name, "a_spin1")) {
      sigma = 0.1;
    } else if (!strcmp(param->name, "theta_spin1")) {
      sigma = 0.3;
    } else if (!strcmp(param->name, "phi_spin1")) {
      sigma = 0.6;
    } else if (!strcmp(param->name, "a_spin2")) {
      sigma = 0.1;
    } else if (!strcmp(param->name, "theta_spin2")) {
      sigma = 0.3;
    } else if (!strcmp(param->name, "phi_spin2")) {
      sigma = 0.6;
    } else {
      fprintf(stderr, "Could not find parameter %s!", param->name);
      exit(1);
    }
    *(REAL8 *)param->value += gsl_ran_ugaussian(GSLrandom)*sigma;
  } else {
    if (!strcmp(param->name,"massratio") || !strcmp(param->name,"asym_massratio") || !strcmp(param->name,"time") || !strcmp(param->name,"a_spin2") || !strcmp(param->name,"a_spin1")){
      *(REAL8 *)param->value += gsl_ran_ugaussian(GSLrandom)*big_sigma*sigma*0.001;
    } else if (!strcmp(param->name,"polarisation") || !strcmp(param->name,"phase") || !strcmp(param->name,"inclination")){
      *(REAL8 *)param->value += gsl_ran_ugaussian(GSLrandom)*big_sigma*sigma*0.1;
    } else {
      *(REAL8 *)param->value += gsl_ran_ugaussian(GSLrandom)*big_sigma*sigma*0.01;
    }
  }
  LALInferenceCyclicReflectiveBound(proposedParams, runState->priorArgs);
  
  /* Symmetric Proposal. */
  LALInferenceSetLogProposalRatio(runState, 0.0);

  INT4 as = 1;
  LALInferenceSetVariable(runState->proposalArgs, "adaptableStep", &as);
  
  LALInferenceSetVariable(runState->proposalArgs, "proposedVariableNumber", &varNr);
  
  LALInferenceSetVariable(runState->proposalArgs, "proposedArrayNumber", &i);
  
}

void LALInferenceOrbitalPhaseJump(LALInferenceRunState *runState, LALInferenceVariables *proposedParams) {
  const char *propName = orbitalPhaseJumpName;
  LALInferenceSetVariable(runState->proposalArgs, LALInferenceCurrentProposalName, &propName);
  REAL8 phi;

  LALInferenceCopyVariables(runState->currentParams, proposedParams);
  
  phi = *((REAL8 *) LALInferenceGetVariable(proposedParams, "phase"));

  phi = fmod(phi+M_PI, 2.0*M_PI);

  LALInferenceSetVariable(proposedParams, "phase", &phi);

  LALInferenceSetLogProposalRatio(runState, 0.0);

  /* Probably not needed, but play it safe. */
  LALInferenceCyclicReflectiveBound(proposedParams, runState->priorArgs);
}

/* The idea for this jump proposal is to explore the cos(I)-d
   degeneracy that we see in our MCMC's.  If we had exactly one
   detector in the network, this would be a perfect degeneracy for
   non-spinning signals, since the inclination and distance both enter
   only in the amplitude of the signal.  With multiple detectors, the
   degeneracy is broken because each detector responds differently to
   the + and x polarizations (i.e. has different f+, fx), and
   therefore differently to changes in the inclination of the system.  

   This jump proposal selects one of the detectors at random, and then
   jumps to a random location on the cos(I)-d curve that keeps that
   detector's received GW amplitude constant.  We choose to keep the
   amplitude constant in only one of the detectors instead of, for
   example, keeping the SNR-weighted amplitude constant, or the
   uniformly-weighted amplitude, or the sensitivity-weighted
   amplitude, or ... because it makes for the simplest jump proposal.
   */
void LALInferenceInclinationDistance(LALInferenceRunState *runState, LALInferenceVariables *proposedParams) {
  const char *propName = inclinationDistanceName;
  LALInferenceSetVariable(runState->proposalArgs, LALInferenceCurrentProposalName, &propName);
  LALInferenceCopyVariables(runState->currentParams, proposedParams);

  UINT4 nIFO = 0;
  LALInferenceIFOData *data = runState->data;
  while (data != NULL) {
    nIFO++;
    data = data->next;
  }

  /* Grab one of the detectors. */
  UINT4 iIFO = gsl_rng_uniform_int(runState->GSLrandom, nIFO);
  data = runState->data;
  while (iIFO > 0) {
    iIFO--;
    data = data->next;
  }

  REAL8 ra, dec, psi, t, gmst;
  LIGOTimeGPS tGPS;
  ra = *(REAL8 *)LALInferenceGetVariable(proposedParams, "rightascension");
  dec = *(REAL8 *)LALInferenceGetVariable(proposedParams, "declination");
  psi = *(REAL8 *)LALInferenceGetVariable(proposedParams, "polarisation");
  t = *(REAL8 *)LALInferenceGetVariable(proposedParams, "time");
  
  XLALGPSSetREAL8(&tGPS, t);
  gmst = XLALGreenwichMeanSiderealTime(&tGPS);

  REAL8 fPlus, fCross;
  XLALComputeDetAMResponse(&fPlus, &fCross, data->detector->response, ra, dec, psi, gmst);

  /* Choose new inclination uniformly in cos(i). */
  REAL8 inc = *(REAL8 *)LALInferenceGetVariable(proposedParams, "inclination");
  REAL8 cosI = cos(inc);
  REAL8 cosINew = 2.0*gsl_rng_uniform(runState->GSLrandom) - 1.0;

  REAL8 d = *(REAL8 *)LALInferenceGetVariable(proposedParams, "distance");

  /* This is the constant that describes the curve. */
  REAL8 C = (fPlus*(1 + cosI*cosI) + 2.0*fCross*cosI)/d;

  REAL8 dNew = (fPlus*(1 + cosINew*cosINew) + 2.0*fCross*cosINew) / C;

  REAL8 incNew = acos(cosINew);

  /* This is the determinant of the Jacobian d(cos(i),C)/d(i, d),
     which is the probability density in (i,d) space of a proposal
     that is uniform in cos(i), C.*/
  REAL8 dcosiCdid = C*C*sqrt(1-cosINew*cosINew) / (fPlus + 2.0*fCross*cosINew + fPlus*cosINew*cosINew);

  LALInferenceSetVariable(proposedParams, "inclination", &incNew);
  LALInferenceSetVariable(proposedParams, "distance", &dNew);

  LALInferenceSetLogProposalRatio(runState, log(dcosiCdid));
}

void LALInferenceCovarianceEigenvectorJump(LALInferenceRunState *runState, LALInferenceVariables *proposedParams) {
  const char *propName = covarianceEigenvectorJumpName;
  LALInferenceSetVariable(runState->proposalArgs, LALInferenceCurrentProposalName, &propName);
  LALInferenceVariables *proposalArgs = runState->proposalArgs;
  gsl_matrix *eigenvectors = *((gsl_matrix **)LALInferenceGetVariable(proposalArgs, "covarianceEigenvectors"));
  REAL8Vector *eigenvalues = *((REAL8Vector **)LALInferenceGetVariable(proposalArgs, "covarianceEigenvalues"));
  REAL8 temp = 1.0;
  if(LALInferenceCheckVariable(proposalArgs,"temperature"))
    temp=*((REAL8 *)LALInferenceGetVariable(proposalArgs, "temperature"));
  UINT4 N = eigenvalues->length;
  gsl_rng *rng = runState->GSLrandom;
  UINT4 i = gsl_rng_uniform_int(rng, N);
  REAL8 jumpSize = sqrt(temp*eigenvalues->data[i])*gsl_ran_ugaussian(rng);
  UINT4 j;
  LALInferenceVariableItem *proposeIterator;

  LALInferenceCopyVariables(runState->currentParams, proposedParams);
  
  j = 0;
  proposeIterator = proposedParams->head;
  if (proposeIterator == NULL) {
    fprintf(stderr, "Bad proposed params in %s, line %d\n",
            __FILE__, __LINE__);
    exit(1);
  }
  do {
    if (proposeIterator->vary != LALINFERENCE_PARAM_FIXED && proposeIterator->vary != LALINFERENCE_PARAM_OUTPUT) {
      REAL8 tmp = *((REAL8 *)proposeIterator->value);
      REAL8 inc = jumpSize*gsl_matrix_get(eigenvectors, j, i);
      
      tmp += inc;
      
      memcpy(proposeIterator->value, &tmp, sizeof(REAL8));
      
      j++;
    }
  } while ((proposeIterator = proposeIterator->next) != NULL && j < N);
  
  LALInferenceSetLogProposalRatio(runState, 0.0);
}

void LALInferenceSkyLocWanderJump(LALInferenceRunState *runState, LALInferenceVariables *proposedParams) {
  const char *propName = skyLocWanderJumpName;
  LALInferenceSetVariable(runState->proposalArgs, LALInferenceCurrentProposalName, &propName);
  gsl_rng *rng = runState->GSLrandom;
  LALInferenceVariables *proposalArgs = runState->proposalArgs;
  REAL8 temp = 1.0;
  if(LALInferenceCheckVariable(proposalArgs,"temperature"))
    temp=*((REAL8 *)LALInferenceGetVariable(proposalArgs, "temperature"));
  REAL8 one_deg = 1.0 / (2.0*M_PI);
  REAL8 sigma = sqrt(temp)*one_deg;
  REAL8 XU = gsl_ran_ugaussian(rng);
  REAL8 YU = gsl_ran_ugaussian(rng);
  REAL8 jumpX = sigma*XU;
  REAL8 jumpY = sigma*YU;
  REAL8 RA, DEC;
  REAL8 newRA, newDEC;

  LALInferenceCopyVariables(runState->currentParams, proposedParams);

  RA = *((REAL8 *)LALInferenceGetVariable(proposedParams, "rightascension"));
  DEC = *((REAL8 *)LALInferenceGetVariable(proposedParams, "declination"));

  newRA = RA + jumpX;
  newDEC = DEC + jumpY;

  LALInferenceSetVariable(proposedParams, "rightascension", &newRA);
  LALInferenceSetVariable(proposedParams, "declination", &newDEC);

  LALInferenceSetLogProposalRatio(runState, 0.0);
}

void LALInferenceDifferentialEvolutionFull(LALInferenceRunState *runState, LALInferenceVariables *proposedParams) {
  const char *propName = differentialEvolutionFullName;
  LALInferenceSetVariable(runState->proposalArgs, LALInferenceCurrentProposalName, &propName);
  LALInferenceDifferentialEvolutionNames(runState, proposedParams, NULL);
}

void LALInferenceDifferentialEvolutionNames(LALInferenceRunState *runState, 
                                            LALInferenceVariables *proposedParams,
                                            const char **names) {
  if (names == NULL) {
    size_t i;
    size_t N = LALInferenceGetVariableDimension(runState->currentParams) + 1; /* More names than we need. */
    names = alloca(N*sizeof(char *)); /* Hope we have alloca---saves
                                         having to deallocate after
                                         proposal. */

    LALInferenceVariableItem *item = runState->currentParams->head;
    i = 0;
    while (item != NULL) {
      if (item->vary != LALINFERENCE_PARAM_FIXED && item->vary != LALINFERENCE_PARAM_OUTPUT) {
        names[i] = item->name;
        i++;
      }

      item = item->next;
    }
    names[i]=NULL; /* Terminate */
  }

  size_t Ndim = 0;
  const char *name = names[0];
  while (name != NULL) {
    Ndim++;
    name = names[Ndim];
  }

  LALInferenceVariables **dePts = runState->differentialPoints;
  size_t nPts = runState->differentialPointsLength;

  LALInferenceCopyVariables(runState->currentParams, proposedParams);

  if (dePts == NULL || nPts <= 1) {
    return; /* Quit now, since we don't have any points to use. */
  }

  size_t i,j;

  i = gsl_rng_uniform_int(runState->GSLrandom, nPts);
  do {
    j = gsl_rng_uniform_int(runState->GSLrandom, nPts);
  } while (j == i);

  LALInferenceVariables *ptI = dePts[i];
  LALInferenceVariables *ptJ = dePts[j];
  REAL8 scale;

  /* Some small fraction of the time, we do a "mode hopping" jump,
     where we jump exactly along the difference vector. */
  if (gsl_rng_uniform(runState->GSLrandom) < modeHoppingFrac) {
    scale = 1.0;
  } else {  
    scale = 2.38 * gsl_ran_ugaussian(runState->GSLrandom) / sqrt(2.0*Ndim);
  }

  for (i = 0; names[i] != NULL; i++) {
    if (!LALInferenceCheckVariable(proposedParams, names[i]) || !LALInferenceCheckVariable(ptJ, names[i]) || !LALInferenceCheckVariable(ptI, names[i])) {
      /* Ignore variable if it's not in each of the params. */
    } else {
      REAL8 x = *((REAL8 *)LALInferenceGetVariable(proposedParams, names[i]));
      x += scale * (*((REAL8 *) LALInferenceGetVariable(ptJ, names[i])));
      x -= scale * (*((REAL8 *) LALInferenceGetVariable(ptI, names[i])));
      
      LALInferenceSetVariable(proposedParams, names[i], &x);
    }
  }
  
  LALInferenceSetLogProposalRatio(runState, 0.0); /* Symmetric proposal. */
}
  
void LALInferenceDifferentialEvolutionMasses(LALInferenceRunState *runState, LALInferenceVariables *pp) {
  const char *propName = differentialEvolutionMassesName;
  LALInferenceSetVariable(runState->proposalArgs, LALInferenceCurrentProposalName, &propName);
  const char *names[] = {"chirpmass", "asym_massratio", NULL};
  if (LALInferenceCheckVariable(pp, "massratio")) {
    names[1] = "massratio";
  } else if (LALInferenceCheckVariable(pp, "m1")) {
    names[0] = "m1";
    names[1] = "m2";
  }
  LALInferenceDifferentialEvolutionNames(runState, pp, names);
}

void LALInferenceDifferentialEvolutionSpins(LALInferenceRunState *runState, LALInferenceVariables *pp) {
  const char *propName = differentialEvolutionSpinsName;
  LALInferenceSetVariable(runState->proposalArgs, LALInferenceCurrentProposalName, &propName);
  const char *names[] = {"a_spin1", "a_spin2", "phi_spin1", "phi_spin2", "theta_spin1", "theta_spin2", NULL};
  LALInferenceDifferentialEvolutionNames(runState, pp, names);
}

void LALInferenceDifferentialEvolutionExtrinsic(LALInferenceRunState *runState, LALInferenceVariables *pp) {
  const char *propName = differentialEvolutionExtrinsicName;
  LALInferenceSetVariable(runState->proposalArgs, LALInferenceCurrentProposalName, &propName);
  const char *names[] = {"rightascension", "declination", "polarisation", "inclination", "distance", "phase", "time", NULL};
  LALInferenceDifferentialEvolutionNames(runState, pp, names);
}

static REAL8
draw_distance(LALInferenceRunState *runState) {
  REAL8 dmin, dmax;

  LALInferenceGetMinMaxPrior(runState->priorArgs, "distance", &dmin, &dmax);

  REAL8 x = gsl_rng_uniform(runState->GSLrandom);

  return cbrt(x*(dmax*dmax*dmax - dmin*dmin*dmin) + dmin*dmin*dmin);
}

static REAL8
draw_colatitude(LALInferenceRunState *runState, const char *name) {
  REAL8 min, max;

  LALInferenceGetMinMaxPrior(runState->priorArgs, name, &min, &max);

  REAL8 x = gsl_rng_uniform(runState->GSLrandom);

  return acos(cos(min) - x*(cos(min) - cos(max)));
}

static REAL8
draw_dec(LALInferenceRunState *runState) {
  REAL8 min, max;
  
  LALInferenceGetMinMaxPrior(runState->priorArgs, "declination", &min, &max);

  REAL8 x = gsl_rng_uniform(runState->GSLrandom);
  
  return asin(x*(sin(max) - sin(min)) + sin(min));
}

static REAL8
draw_flat(LALInferenceRunState *runState, const char *name) {
  REAL8 min, max;

  LALInferenceGetMinMaxPrior(runState->priorArgs, name, &min, &max);

  REAL8 x = gsl_rng_uniform(runState->GSLrandom);

  return min + x*(max - min);
}

static REAL8
draw_chirp(LALInferenceRunState *runState) {
  REAL8 min, max;

  LALInferenceGetMinMaxPrior(runState->priorArgs, "chirpmass", &min, &max);

  REAL8 mMin56 = pow(min, 5.0/6.0);
  REAL8 mMax56 = pow(max, 5.0/6.0);

  REAL8 delta = 1.0/mMin56 - 1.0/mMax56;

  REAL8 u = delta*gsl_rng_uniform(runState->GSLrandom);

  return pow(1.0/(1.0/mMin56 - u), 6.0/5.0);
}

static REAL8
approxLogPrior(LALInferenceVariables *params) {
  REAL8 logP = 0.0;

  REAL8 Mc = *(REAL8 *)LALInferenceGetVariable(params, "chirpmass");
  logP += -11.0/6.0*log(Mc);

  /* Flat in eta. */

  REAL8 iota = *(REAL8 *)LALInferenceGetVariable(params, "inclination");
  logP += log(sin(iota));

  /* Flat in time, ra, psi, phi. */

  REAL8 dist = *(REAL8 *)LALInferenceGetVariable(params, "distance");
  logP += 2.0*log(dist);

  REAL8 dec = *(REAL8 *)LALInferenceGetVariable(params, "declination");
  logP += log(cos(dec));

  if (LALInferenceCheckVariable(params, "theta_spin1")) {
    REAL8 theta1 = *(REAL8 *)LALInferenceGetVariable(params, "theta_spin1");
    logP += log(sin(theta1));
  }

  if (LALInferenceCheckVariable(params, "theta_spin2")) {
    REAL8 theta2 = *(REAL8 *)LALInferenceGetVariable(params, "theta_spin2");
    logP += log(sin(theta2));
  }

  return logP;
}

void 
LALInferenceDrawApproxPrior(LALInferenceRunState *runState, LALInferenceVariables *proposedParams) {
  const char *propName = drawApproxPriorName;
<<<<<<< HEAD

  REAL8 logBackwardJump = approxLogPrior(runState->currentParams);

  LALInferenceSetVariable(runState->proposalArgs, LALInferenceCurrentProposalName, &propName);
  LALInferenceCopyVariables(runState->currentParams, proposedParams);

  REAL8 Mc = draw_chirp(runState);
  LALInferenceSetVariable(proposedParams, "chirpmass", &Mc);

  if (LALInferenceCheckVariableNonFixed(runState->currentParams, "asym_massratio")) {
    REAL8 q = draw_flat(runState, "asym_massratio");
    LALInferenceSetVariable(proposedParams, "asym_massratio", &q);
  }
  else if (LALInferenceCheckVariableNonFixed(runState->currentParams, "massratio")) {
    REAL8 eta = draw_flat(runState, "massratio");
    LALInferenceSetVariable(proposedParams, "massratio", &eta);
  }

  REAL8 theTime = draw_flat(runState, "time");
  LALInferenceSetVariable(proposedParams, "time", &theTime);

  REAL8 phase = draw_flat(runState, "phase");
  LALInferenceSetVariable(proposedParams, "phase", &phase);

  REAL8 inc = draw_colatitude(runState, "inclination");
  LALInferenceSetVariable(proposedParams, "inclination", &inc);

  REAL8 pol = draw_flat(runState, "polarisation");
  LALInferenceSetVariable(proposedParams, "polarisation", &pol);

  REAL8 dist = draw_distance(runState);
  LALInferenceSetVariable(proposedParams, "distance", &dist);

  REAL8 ra = draw_flat(runState, "rightascension");
  LALInferenceSetVariable(proposedParams, "rightascension", &ra);

  REAL8 dec = draw_dec(runState);
  LALInferenceSetVariable(proposedParams, "declination", &dec);

  if (LALInferenceCheckVariableNonFixed(proposedParams, "a_spin1")) {
    REAL8 a1 = draw_flat(runState, "a_spin1");
    LALInferenceSetVariable(proposedParams, "a_spin1", &a1);
  }

  if (LALInferenceCheckVariableNonFixed(proposedParams, "a_spin2")) {
    REAL8 a2 = draw_flat(runState, "a_spin2");
    LALInferenceSetVariable(proposedParams, "a_spin2", &a2);
  }

  if (LALInferenceCheckVariableNonFixed(proposedParams, "phi_spin1")) {
    REAL8 phi1 = draw_flat(runState, "phi_spin1");
    LALInferenceSetVariable(proposedParams, "phi_spin1", &phi1);
  }

  if (LALInferenceCheckVariableNonFixed(proposedParams, "phi_spin2")) {
    REAL8 phi2 = draw_flat(runState, "phi_spin2");
    LALInferenceSetVariable(proposedParams, "phi_spin2", &phi2);
  }

  if (LALInferenceCheckVariableNonFixed(proposedParams, "theta_spin1")) {
    REAL8 theta1 = draw_colatitude(runState, "theta_spin1");
    LALInferenceSetVariable(proposedParams, "theta_spin1", &theta1);
  }

  if (LALInferenceCheckVariableNonFixed(proposedParams, "theta_spin2")) {
    REAL8 theta2 = draw_colatitude(runState, "theta_spin2");
    LALInferenceSetVariable(proposedParams, "theta_spin2", &theta2);
  }

  LALInferenceSetLogProposalRatio(runState, logBackwardJump - approxLogPrior(proposedParams));
=======
  UINT4 analyticTest = 0;
  UINT4 goodProp = 0;
  REAL8 tmp = 0.0;
  LALInferenceSetVariable(runState->proposalArgs, LALInferenceCurrentProposalName, &propName);
  LALInferenceCopyVariables(runState->currentParams, proposedParams);

  if (runState->likelihood==&LALInferenceCorrelatedAnalyticLogLikelihood ||
      runState->likelihood==&LALInferenceBimodalCorrelatedAnalyticLogLikelihood ||
      runState->likelihood==&LALInferenceRosenbrockLogLikelihood) {
    analyticTest = 1;
  }

  while (goodProp == 0) {
    if (analyticTest) {
      LALInferenceVariableItem *ptr = runState->currentParams->head;
      while(ptr!=NULL) {
        if(ptr->vary != LALINFERENCE_PARAM_FIXED) {
          tmp = draw_flat(runState, ptr->name);
          LALInferenceSetVariable(proposedParams, ptr->name, &tmp);
        }
        ptr=ptr->next;
      }
    } else {
      if (LALInferenceCheckVariableNonFixed(runState->currentParams, "chirpmass")) {
        REAL8 Mc = draw_chirp(runState);
        LALInferenceSetVariable(proposedParams, "chirpmass", &Mc);
      }

      if (LALInferenceCheckVariableNonFixed(runState->currentParams, "asym_massratio")) {
        REAL8 q = draw_flat(runState, "asym_massratio");
        LALInferenceSetVariable(proposedParams, "asym_massratio", &q);
      }
      else if (LALInferenceCheckVariableNonFixed(runState->currentParams, "massratio")) {
        REAL8 eta = draw_flat(runState, "massratio");
        LALInferenceSetVariable(proposedParams, "massratio", &eta);
      }

      if (LALInferenceCheckVariableNonFixed(runState->currentParams, "m1")) {
        REAL8 m1 = draw_flat(runState, "m1");
        LALInferenceSetVariable(proposedParams, "m1", &m1);
      }

      if (LALInferenceCheckVariableNonFixed(runState->currentParams, "m2")) {
        REAL8 m2 = draw_flat(runState, "m2");
        LALInferenceSetVariable(proposedParams, "m2", &m2);
      }

      REAL8 theTime = draw_flat(runState, "time");
      LALInferenceSetVariable(proposedParams, "time", &theTime);

      REAL8 phase = draw_flat(runState, "phase");
      LALInferenceSetVariable(proposedParams, "phase", &phase);

      REAL8 inc = draw_colatitude(runState, "inclination");
      LALInferenceSetVariable(proposedParams, "inclination", &inc);

      REAL8 pol = draw_flat(runState, "polarisation");
      LALInferenceSetVariable(proposedParams, "polarisation", &pol);

      REAL8 dist = draw_distance(runState);
      LALInferenceSetVariable(proposedParams, "distance", &dist);

      REAL8 ra = draw_flat(runState, "rightascension");
      LALInferenceSetVariable(proposedParams, "rightascension", &ra);

      REAL8 dec = draw_dec(runState);
      LALInferenceSetVariable(proposedParams, "declination", &dec);

      if (LALInferenceCheckVariableNonFixed(proposedParams, "a_spin1")) {
        REAL8 a1 = draw_flat(runState, "a_spin1");
        LALInferenceSetVariable(proposedParams, "a_spin1", &a1);
      }

      if (LALInferenceCheckVariableNonFixed(proposedParams, "a_spin2")) {
        REAL8 a2 = draw_flat(runState, "a_spin2");
        LALInferenceSetVariable(proposedParams, "a_spin2", &a2);
      }

      if (LALInferenceCheckVariableNonFixed(proposedParams, "phi_spin1")) {
        REAL8 phi1 = draw_flat(runState, "phi_spin1");
        LALInferenceSetVariable(proposedParams, "phi_spin1", &phi1);
      }

      if (LALInferenceCheckVariableNonFixed(proposedParams, "phi_spin2")) {
        REAL8 phi2 = draw_flat(runState, "phi_spin2");
        LALInferenceSetVariable(proposedParams, "phi_spin2", &phi2);
      }

      if (LALInferenceCheckVariableNonFixed(proposedParams, "theta_spin1")) {
        REAL8 theta1 = draw_colatitude(runState, "theta_spin1");
        LALInferenceSetVariable(proposedParams, "theta_spin1", &theta1);
      }

      if (LALInferenceCheckVariableNonFixed(proposedParams, "theta_spin2")) {
        REAL8 theta2 = draw_colatitude(runState, "theta_spin2");
        LALInferenceSetVariable(proposedParams, "theta_spin2", &theta2);
      }
    }
    if (runState->prior(runState, proposedParams) > -DBL_MAX)
      goodProp = 1;
  }

  if (analyticTest) {
    LALInferenceSetLogProposalRatio(runState, runState->prior(runState, runState->currentParams) - runState->prior(runState, proposedParams));
  } else {
    LALInferenceSetLogProposalRatio(runState, approxLogPrior(runState->currentParams) - approxLogPrior(proposedParams));
  }
>>>>>>> 06201541
}

static void
cross_product(REAL8 x[3], const REAL8 y[3], const REAL8 z[3]) {
  x[0] = y[1]*z[2]-y[2]*z[1];
  x[1] = y[2]*z[0]-y[0]*z[2];
  x[2] = y[0]*z[1]-y[1]*z[0];
}

static REAL8
norm(const REAL8 x[3]) {
  return sqrt(x[0]*x[0] + x[1]*x[1] + x[2]*x[2]);
}

static void 
unit_vector(REAL8 v[3], const REAL8 w[3]) {
  REAL8 n = norm(w);

  if (n == 0.0) { 
    XLALError("unit_vector", __FILE__, __LINE__, XLAL_FAILURE);
    exit(1);
  } else {
    v[0] = w[0] / n;
    v[1] = w[1] / n;
    v[2] = w[2] / n;
  }
}

static REAL8 
dot(const REAL8 v[3], const REAL8 w[3]) {
  return v[0]*w[0] + v[1]*w[1] + v[2]*w[2];
}

static void
project_along(REAL8 vproj[3], const REAL8 v[3], const REAL8 w[3]) {
  REAL8 what[3];
  REAL8 vdotw;

  unit_vector(what, w);
  vdotw = dot(v, w);

  vproj[0] = what[0]*vdotw;
  vproj[1] = what[1]*vdotw;
  vproj[2] = what[2]*vdotw;
}

static void
vsub(REAL8 diff[3], const REAL8 w[3], const REAL8 v[3]) {
  diff[0] = w[0] - v[0];
  diff[1] = w[1] - v[1];
  diff[2] = w[2] - v[2];
}

static void
vadd(REAL8 sum[3], const REAL8 w[3], const REAL8 v[3]) {
  sum[0] = w[0] + v[0];
  sum[1] = w[1] + v[1];
  sum[2] = w[2] + v[2];
}

static void
reflect_plane(REAL8 pref[3], const REAL8 p[3], 
              const REAL8 x[3], const REAL8 y[3], const REAL8 z[3]) {
  REAL8 n[3], nhat[3], xy[3], xz[3], pn[3], pnperp[3];

  vsub(xy, y, x);
  vsub(xz, z, x);

  cross_product(n, xy, xz);
  unit_vector(nhat, n);

  project_along(pn, p, nhat);
  vsub(pnperp, p, pn);

  vsub(pref, pnperp, pn);
}

static void 
sph_to_cart(REAL8 cart[3], const REAL8 lat, const REAL8 longi) {
  cart[0] = cos(longi)*cos(lat);
  cart[1] = sin(longi)*cos(lat);
  cart[2] = sin(lat);
}

static void
cart_to_sph(const REAL8 cart[3], REAL8 *lat, REAL8 *longi) {
  *longi = atan2(cart[1], cart[0]);
  *lat = asin(cart[2] / sqrt(cart[0]*cart[0] + cart[1]*cart[1] + cart[2]*cart[2]));
}

static void
reflected_position_and_time(LALInferenceRunState *runState, const REAL8 ra, const REAL8 dec, const REAL8 oldTime,
                            REAL8 *newRA, REAL8 *newDec, REAL8 *newTime) {
  LALStatus status;
  memset(&status,0,sizeof(status));
  SkyPosition currentEqu, currentGeo, newEqu, newGeo;
  currentEqu.latitude = dec;
  currentEqu.longitude = ra;
  currentEqu.system = COORDINATESYSTEM_EQUATORIAL;
  currentGeo.system = COORDINATESYSTEM_GEOGRAPHIC;
  LALEquatorialToGeographic(&status, &currentGeo, &currentEqu, &(runState->data->epoch));

  /* This function should only be called when we know that we have
     three detectors, or the following will crash. */
  REAL8 x[3], y[3], z[3];
  LALInferenceIFOData *xD = runState->data;
  memcpy(x, xD->detector->location, 3*sizeof(REAL8));

  LALInferenceIFOData *yD = xD->next;
  while (same_detector_location(yD, xD)) {
    yD = yD->next;
  }
  memcpy(y, yD->detector->location, 3*sizeof(REAL8));

  LALInferenceIFOData *zD = yD->next;
  while (same_detector_location(zD, yD) || same_detector_location(zD, xD)) {
    zD = zD->next;
  }
  memcpy(z, zD->detector->location, 3*sizeof(REAL8));

  REAL8 currentLoc[3];
  sph_to_cart(currentLoc, currentGeo.latitude, currentGeo.longitude);

  REAL8 newLoc[3];
  reflect_plane(newLoc, currentLoc, x, y, z);

  REAL8 newGeoLat, newGeoLongi;
  cart_to_sph(newLoc, &newGeoLat, &newGeoLongi);

  newGeo.latitude = newGeoLat;
  newGeo.longitude = newGeoLongi;
  newGeo.system = COORDINATESYSTEM_GEOGRAPHIC;
  newEqu.system = COORDINATESYSTEM_EQUATORIAL;
  LALGeographicToEquatorial(&status, &newEqu, &newGeo, &(runState->data->epoch));

  REAL8 oldDt, newDt;
  oldDt = XLALTimeDelayFromEarthCenter(runState->data->detector->location, currentEqu.longitude,
                                       currentEqu.latitude, &(runState->data->epoch));
  newDt = XLALTimeDelayFromEarthCenter(runState->data->detector->location, newEqu.longitude,
                                       newEqu.latitude, &(runState->data->epoch));

  *newRA = newEqu.longitude;
  *newDec = newEqu.latitude;
  *newTime = oldTime + oldDt - newDt;
}

void LALInferenceSkyReflectDetPlane(LALInferenceRunState *runState, LALInferenceVariables *proposedParams) {
  const char *propName = skyReflectDetPlaneName;
  LALInferenceSetVariable(runState->proposalArgs, LALInferenceCurrentProposalName, &propName);
  LALInferenceCopyVariables(runState->currentParams, proposedParams);

  /* Find the number of distinct-position detectors. */
  /* Exit with same parameters (with a warning the first time) if
     there are not three detectors. */
  static UINT4 warningDelivered = 0;
  if (numDetectorsUniquePositions(runState) != 3) {
    if (warningDelivered) {
      /* Do nothing. */
    } else {
      fprintf(stderr, "WARNING: trying to reflect through the decector plane with %d\n", numDetectorsUniquePositions(runState));
      fprintf(stderr, "WARNING: geometrically independent locations,\n");
      fprintf(stderr, "WARNING: but this proposal should only be used with exactly 3 independent detectors.\n");
      fprintf(stderr, "WARNING: %s, line %d\n", __FILE__, __LINE__);
      warningDelivered = 1;
    }

    return; 
  }

  REAL8 ra = *(REAL8 *)LALInferenceGetVariable(proposedParams, "rightascension");
  REAL8 dec = *(REAL8 *)LALInferenceGetVariable(proposedParams, "declination");
  REAL8 baryTime = *(REAL8 *)LALInferenceGetVariable(proposedParams, "time");

  REAL8 newRA, newDec, newTime;
  reflected_position_and_time(runState, ra, dec, baryTime, &newRA, &newDec, &newTime);

  /* Unit normal deviates, used to "fuzz" the state. */
  REAL8 nRA, nDec, nTime;
  const REAL8 epsTime = 6e-6; /* 1e-1 / (16 kHz) */
  const REAL8 epsAngle = 3e-4; /* epsTime*c/R_Earth */
  
  nRA = gsl_ran_ugaussian(runState->GSLrandom);
  nDec = gsl_ran_ugaussian(runState->GSLrandom);
  nTime = gsl_ran_ugaussian(runState->GSLrandom);

  newRA += epsAngle*nRA;
  newDec += epsAngle*nDec;
  newTime += epsTime*nTime;

  /* And the doubly-reflected position (near the original, but not
     exactly due to the fuzzing). */
  REAL8 refRA, refDec, refTime;
  reflected_position_and_time(runState, newRA, newDec, newTime, &refRA, &refDec, &refTime);

  /* The Gaussian increments required to shift us back to the original
     position from the doubly-reflected position. */
  REAL8 nRefRA, nRefDec, nRefTime;
  nRefRA = (ra - refRA)/epsAngle;
  nRefDec = (dec - refDec)/epsAngle;
  nRefTime = (baryTime - refTime)/epsTime;

  REAL8 pForward, pReverse;
  pForward = gsl_ran_ugaussian_pdf(nRA)*gsl_ran_ugaussian_pdf(nDec)*gsl_ran_ugaussian_pdf(nTime);
  pReverse = gsl_ran_ugaussian_pdf(nRefRA)*gsl_ran_ugaussian_pdf(nRefDec)*gsl_ran_ugaussian_pdf(nRefTime);

  LALInferenceSetVariable(proposedParams, "rightascension", &newRA);
  LALInferenceSetVariable(proposedParams, "declination", &newDec);
  LALInferenceSetVariable(proposedParams, "time", &newTime);
  LALInferenceSetLogProposalRatio(runState, log(pReverse/pForward));
}

static void
rotateVectorAboutAxis(REAL8 vrot[3],
                      const REAL8 v[3],
                      const REAL8 axis[3],
                      const REAL8 theta) {
  REAL8 vperp[3], vpar[3], vperprot[3];
  REAL8 xhat[3], yhat[3], zhat[3];
  REAL8 vp;
  UINT4 i;

  project_along(vpar, v, axis);
  vsub(vperp, v, vpar);

  vp = norm(vperp);

  unit_vector(zhat, axis);
  unit_vector(xhat, vperp);
  cross_product(yhat, zhat, xhat);

  for (i = 0; i < 3; i++) {
    vperprot[i] = vp*(cos(theta)*xhat[i] + sin(theta)*yhat[i]);
  }

  vadd(vrot, vpar, vperprot);
}

static void
vectorToColatLong(const REAL8 v[3],
                  REAL8 *colat, REAL8 *longi) { 
  *longi = atan2(v[1], v[0]);
  if (*longi < 0.0) {
    *longi += 2.0*M_PI;
  }

  *colat = acos(v[2] / sqrt(v[0]*v[0] + v[1]*v[1] + v[2]*v[2]));
}

void 
LALInferenceRotateSpins(LALInferenceRunState *runState, LALInferenceVariables *proposedParams) {
  const char *propName = rotateSpinsName;
  LALInferenceSetVariable(runState->proposalArgs, LALInferenceCurrentProposalName, &propName);
  LALInferenceCopyVariables(runState->currentParams, proposedParams);

  REAL8 theta1 = 2.0*M_PI*gsl_rng_uniform(runState->GSLrandom);
  REAL8 theta2 = 2.0*M_PI*gsl_rng_uniform(runState->GSLrandom);

  REAL8 logPr = 0.0;

  if (LALInferenceCheckVariableNonFixed(proposedParams, "theta_spin1")) {
    REAL8 theta, phi, iota;
    REAL8 s1[3], L[3], newS[3];
    
    theta = *(REAL8 *)LALInferenceGetVariable(proposedParams, "theta_spin1");
    phi = *(REAL8 *)LALInferenceGetVariable(proposedParams, "phi_spin1");

    iota = *(REAL8 *)LALInferenceGetVariable(proposedParams, "inclination");

    s1[0] = cos(phi)*sin(theta);
    s1[1] = sin(phi)*sin(theta);
    s1[2] = cos(theta);

    L[0] = sin(iota);
    L[1] = 0.0;
    L[2] = cos(iota);

    rotateVectorAboutAxis(newS, s1, L, theta1);

    REAL8 newPhi, newTheta;

    vectorToColatLong(newS, &newTheta, &newPhi);

    /* Since the proposal is inherently uniform on the surface of the
       sphere, we only need to account for the volume factors between
       cos(theta) and theta. */
    logPr += log(sin(theta)/sin(newTheta));

    LALInferenceSetVariable(proposedParams, "phi_spin1", &newPhi);
    LALInferenceSetVariable(proposedParams, "theta_spin1", &newTheta);
  }

  if (LALInferenceCheckVariableNonFixed(proposedParams, "theta_spin2")) {
    REAL8 theta, phi, iota;
    REAL8 s2[3], L[3], newS[3];
    
    theta = *(REAL8 *)LALInferenceGetVariable(proposedParams, "theta_spin2");
    phi = *(REAL8 *)LALInferenceGetVariable(proposedParams, "phi_spin2");

    iota = *(REAL8 *)LALInferenceGetVariable(proposedParams, "inclination");

    s2[0] = cos(phi)*sin(theta);
    s2[1] = sin(phi)*sin(theta);
    s2[2] = cos(theta);

    L[0] = sin(iota);
    L[1] = 0.0;
    L[2] = cos(iota);

    rotateVectorAboutAxis(newS, s2, L, theta2);

    REAL8 newPhi, newTheta;

    vectorToColatLong(newS, &newTheta, &newPhi);

    /* Since the proposal is inherently uniform on the surface of the
       sphere, we only need to account for the volume factors between
       cos(theta) and theta. */
    logPr += log(sin(theta)/sin(newTheta));

    LALInferenceSetVariable(proposedParams, "phi_spin2", &newPhi);
    LALInferenceSetVariable(proposedParams, "theta_spin2", &newTheta);
  }

  LALInferenceSetLogProposalRatio(runState, logPr);
}

void
LALInferencePolarizationPhaseJump(LALInferenceRunState *runState, LALInferenceVariables *proposedParams) {
  const char *propName = polarizationPhaseJumpName;
  LALInferenceSetVariable(runState->proposalArgs, LALInferenceCurrentProposalName, &propName);
  LALInferenceCopyVariables(runState->currentParams, proposedParams);

  REAL8 psi = *(REAL8 *)LALInferenceGetVariable(proposedParams, "polarisation");
  REAL8 phi = *(REAL8 *)LALInferenceGetVariable(proposedParams, "phase");

  phi += M_PI;
  psi += M_PI/2;

  phi = fmod(phi, 2.0*M_PI);
  psi = fmod(psi, M_PI);

  LALInferenceSetVariable(proposedParams, "polarisation", &psi);
  LALInferenceSetVariable(proposedParams, "phase", &phi);

  LALInferenceSetLogProposalRatio(runState, 0.0);
}

typedef enum {
  USES_DISTANCE_VARIABLE,
  USES_LOG_DISTANCE_VARIABLE
} DistanceParam;

void LALInferenceDistanceQuasiGibbsProposal(LALInferenceRunState *runState, LALInferenceVariables *proposedParams) {
  const char *propName = distanceQuasiGibbsProposalName;
  LALInferenceSetVariable(runState->proposalArgs, LALInferenceCurrentProposalName, &propName);
  LALInferenceCopyVariables(runState->currentParams, proposedParams);

  DistanceParam distParam;

  if (LALInferenceCheckVariable(proposedParams, "distance")) {
    distParam = USES_DISTANCE_VARIABLE;
  } else if (LALInferenceCheckVariable(proposedParams, "logdistance")) {
    distParam = USES_LOG_DISTANCE_VARIABLE;
  } else {
    XLAL_ERROR_VOID(XLAL_FAILURE, "could not find 'distance' or 'logdistance' in current params");
  }

  REAL8 d0;
  if (distParam == USES_DISTANCE_VARIABLE) {
    d0 = *(REAL8 *)LALInferenceGetVariable(proposedParams, "distance");
  } else {
    d0 = exp(*(REAL8 *)LALInferenceGetVariable(proposedParams, "logdistance"));
  }

  REAL8 u0 = 1.0 / d0;
  REAL8 L0 = runState->currentLikelihood;

  /* We know that the likelihood surface looks like L(u) = A + B*u +
     C*u^2, where u = 1/d is the inverse distance.  We can find these
     coefficients by fitting the value of the likelihood at three
     different points: u0, u0/2, and 2*u0. */
  REAL8 u12 = u0/2.0;
  REAL8 d2 = 1.0/u12;
  if (distParam == USES_DISTANCE_VARIABLE) {
    LALInferenceSetVariable(proposedParams, "distance", &d2);
  } else {
    REAL8 logD2 = log(d2);
    LALInferenceSetVariable(proposedParams, "logdistance", &logD2);
  }
  REAL8 L12 = runState->likelihood(proposedParams, runState->data, runState->template);

  REAL8 u2 = u0*2.0;
  REAL8 d12 = 1.0/u2;
  if (distParam == USES_DISTANCE_VARIABLE) {
    LALInferenceSetVariable(proposedParams, "distance", &d12);
  } else {
    REAL8 logD12 = log(d12);
    LALInferenceSetVariable(proposedParams, "logdistance", &logD12);
  }
  REAL8 L2 = runState->likelihood(proposedParams, runState->data, runState->template);
  
  /* Coefficients of quadratic L(u) = A + B*u + C*u^2 */
  REAL8 B = -(L2 + 4.0*L12 - 5.0*L0)/u0;
  REAL8 C = (2.0*L2 + 4.0*L12 - 6.0*L0)/(3.0*u0*u0);

  /* Convert quadratic log(L) in u to Gaussian parameters. */
  REAL8 mu = -B / (2.0*C);
  REAL8 sigma2 = 1.0 / (2.0*C);

  static INT8 weirdProposalCount = 0;
  static INT8 thresholdProposalCount = 1;

  if (C<=0.0) {
    /* Flat or linear likelihood, or negative curvature in the
       gaussian---choose uniformly in prior range. */
    weirdProposalCount++;
    if (weirdProposalCount >= thresholdProposalCount) {
      thresholdProposalCount *= 2;
      XLAL_PRINT_WARNING("found infinite or negative sigma^2 (%g), using fallback proposal (for the %dth time overall)",
                         sigma2, weirdProposalCount);
    }
    if (distParam == USES_DISTANCE_VARIABLE) {
      REAL8 dMax, dMin;
      LALInferenceGetMinMaxPrior(runState->priorArgs, "distance", &dMin, &dMax);
      REAL8 dNew = dMin + (dMax-dMin)*gsl_rng_uniform(runState->GSLrandom);
      
      LALInferenceSetVariable(proposedParams, "distance", &dNew);
      LALInferenceSetLogProposalRatio(runState, 0.0);
      return;
    } else {
      REAL8 logDMin, logDMax;
      LALInferenceGetMinMaxPrior(runState->priorArgs, "logdistance", &logDMin, &logDMax);
      REAL8 logDNew = logDMin + (logDMax - logDMin)*gsl_rng_uniform(runState->GSLrandom);

      LALInferenceSetVariable(proposedParams, "logdistance", &logDNew);
      LALInferenceSetLogProposalRatio(runState, 0.0);
      return;
    }
  }

  REAL8 sigma = sqrt(sigma2);

  /* Draw new u from Gaussian, convert to d. */
  REAL8 uNew = mu + sigma*gsl_ran_ugaussian(runState->GSLrandom);
  REAL8 dNew = 1.0/uNew;
  
  if (distParam == USES_DISTANCE_VARIABLE) {
    LALInferenceSetVariable(proposedParams, "distance", &dNew);
  } else {
    REAL8 logDNew = log(dNew);
    LALInferenceSetVariable(proposedParams, "logdistance", &logDNew);
  }

  REAL8 LNew = runState->likelihood(proposedParams, runState->data, runState->template);

  /* Store our new sample and set jump probability. */
  if (distParam == USES_DISTANCE_VARIABLE) {
    /* Since we jumped using the likelihood gaussian in u = 1/d, p(d)
       = exp(L(u))/d^2. */
    LALInferenceSetVariable(proposedParams, "distance", &dNew);
    LALInferenceSetLogProposalRatio(runState, L0 - 2.0*log(d0) - LNew + 2.0*log(dNew));
  } else {
    /* Jump probability density is different if we jump in logs.  If
       we jumped in log(d) = -log(u), then we have p(log(d)) = u
       exp(L(u)) = exp(L(u))/d */
    REAL8 logDNew = log(dNew);
    LALInferenceSetVariable(proposedParams, "logdistance", &logDNew);
    LALInferenceSetLogProposalRatio(runState, L0 - log(d0) - LNew + log(dNew));
  }

  return;
}

/* We know that the likelihood with all variables but phase fixed can
   be written as 

   log(L) = <d|d> + 2*Re(<d|h>)cos(dPhi) +/- 2*Im(<d|h>)sin(dPhi) + <h|h>

   This proposal computes the coefficients of the likelihood and draws
   phase from the analytic distribution that results. */
void LALInferenceOrbitalPhaseQuasiGibbsProposal(LALInferenceRunState *runState, LALInferenceVariables *proposedParams) {
  const char *propName = orbitalPhaseQuasiGibbsProposalName;
  LALInferenceSetVariable(runState->proposalArgs, LALInferenceCurrentProposalName, &propName);
  LALInferenceCopyVariables(runState->currentParams, proposedParams);

  REAL8 L0, L1, L2;
  REAL8 dPhi0, dPhi1, dPhi2;
  REAL8 phi0, phi1, phi2;

  phi0 = *(REAL8 *)LALInferenceGetVariable(proposedParams, "phase");
  dPhi0 = 0.0;
  L0 = runState->currentLikelihood;

  dPhi1 = 2.0*M_PI/3.0;
  phi1 = fmod(phi0 + dPhi1, 2.0*M_PI);
  LALInferenceSetVariable(proposedParams, "phase", &phi1);
  L1 = runState->likelihood(proposedParams, runState->data, runState->template);

  dPhi2 = 4.0*M_PI/3.0;
  phi2 = fmod(phi0 + dPhi2, 2.0*M_PI);
  LALInferenceSetVariable(proposedParams, "phase", &phi2);
  L2 = runState->likelihood(proposedParams, runState->data, runState->template);

  /* log(L) = A + C*cos(dPhi) + S*sin(dPhi) */
  REAL8 c0 = cos(dPhi0), c1 = cos(dPhi1), c2 = cos(dPhi2);
  REAL8 s0 = sin(dPhi0), s1 = sin(dPhi1), s2 = sin(dPhi2);
  REAL8 A = (L0 + L1 + L2) / 3.0;
  REAL8 C = (L0 + L1*cos(dPhi1) + L2*cos(dPhi2))/(c0*c0 + c1*c1 + c2*c2);
  REAL8 S = (L1*sin(dPhi1) + L2*sin(dPhi2))/(s0*s0 + s1*s1 + s2*s2);

  /* One extremum of L: */
  REAL8 dphiMax = atan(S/C);
  REAL8 LMax = A + C*cos(dphiMax) + S*sin(dphiMax);

  /* Is the other extremum a maxmim? */
  if (A - C*cos(dphiMax) - S*sin(dphiMax) > LMax) {
    LMax = A - C*cos(dphiMax) - S*sin(dphiMax);
    dphiMax = fmod(dphiMax + M_PI, 2.0*M_PI);
  }

  /* Now von Neumann rejection sample in the dPhi, L plane until we
     get a dPhi that matches.  The only tricky part is that we choose
     the vertical coordinate in log-space---that is, we choose log(y)
     uniformly in *y* between 0 and exp(LMax). */
  REAL8 dPhi;
  REAL8 logY;
  do { 
    dPhi = 2.0*M_PI*gsl_rng_uniform(runState->GSLrandom);
    logY = LMax + log(gsl_rng_uniform(runState->GSLrandom));
  } while (logY > A + C*cos(dPhi) + S*sin(dPhi));
  
  REAL8 LDPhi = A + C*cos(dPhi) + S*sin(dPhi);

  REAL8 phiNew = fmod(phi0 + dPhi, 2.0*M_PI);
  LALInferenceSetVariable(proposedParams, "phase", &phiNew);
  LALInferenceSetLogProposalRatio(runState, L0 - LDPhi);
}

void LALInferenceKDNeighborhoodProposal(LALInferenceRunState *runState, LALInferenceVariables *proposedParams) {
  size_t NCell;
  LALInferenceVariables *proposalArgs = runState->proposalArgs;

  if (LALInferenceCheckVariable(runState->proposalArgs, "KDNCell")) {
    NCell = *(INT4 *)LALInferenceGetVariable(runState->proposalArgs, "KDNCell");
  } else if (LALInferenceCheckVariable(runState->proposalArgs, "kdncell")) {
    NCell = *(INT4 *)LALInferenceGetVariable(runState->proposalArgs, "kdncell");
  } else {
    /* NCell default value. */
    NCell = 64;
  }
  
  const char *propName = KDNeighborhoodProposalName;
  LALInferenceSetVariable(runState->proposalArgs, LALInferenceCurrentProposalName, &propName);

  LALInferenceCopyVariables(runState->currentParams, proposedParams);

  if (!LALInferenceCheckVariable(proposalArgs, "kDTree") || !LALInferenceCheckVariable(proposalArgs, "kDTreeVariableTemplate")) {
    /* For whatever reason, the appropriate data are not set up in the
       proposalArgs, so just propose the current point again and
       bail. */
    LALInferenceSetLogProposalRatio(runState, 0.0);
    return;
  }
  
  LALInferenceKDTree *tree = *(LALInferenceKDTree **)LALInferenceGetVariable(proposalArgs, "kDTree");
  LALInferenceVariables *template = *(LALInferenceVariables **)LALInferenceGetVariable(proposalArgs, "kDTreeVariableTemplate");
  /* If tree has zero points, bail. */
  if (tree->npts == 0) {
    LALInferenceSetLogProposalRatio(runState, 0.0);
    return;
  }

  REAL8 *currentPt = XLALCalloc(tree->dim, sizeof(REAL8));
  REAL8 *proposedPt = XLALCalloc(tree->dim, sizeof(REAL8));

  /* Get the coordinates of the current point. */
  LALInferenceKDVariablesToREAL8(runState->currentParams, currentPt, template);

  /* A randomly-chosen point from those in the tree. */
  LALInferenceKDDrawEigenFrame(runState->GSLrandom, tree, proposedPt, NCell);
  LALInferenceKDREAL8ToVariables(proposedParams, proposedPt, template);

  REAL8 logPropRatio = LALInferenceKDLogProposalRatio(tree, currentPt, proposedPt, NCell);

  LALInferenceSetLogProposalRatio(runState, logPropRatio);

  /* Cleanup the allocated storage for currentPt. */
  XLALFree(currentPt);
  XLALFree(proposedPt);
}


static void
reflected_extrinsic_parameters(LALInferenceRunState *runState, const REAL8 ra, const REAL8 dec, const REAL8 baryTime, 
                               const REAL8 dist, const REAL8 iota, const REAL8 psi,
                               REAL8 *newRA, REAL8 *newDec, REAL8 *newTime,
                               REAL8 *newDist, REAL8 *newIota, REAL8 *newPsi) {
  
//This proposal needs to be called with exactly 3 independent detector locations.  

  LIGOTimeGPS GPSlal;
  REAL8 R2[4];
  REAL8 newGmst;
  REAL8 dist2;
  
  XLALGPSSetREAL8(&GPSlal, baryTime);
  REAL8 gmst=XLALGreenwichMeanSiderealTime(&GPSlal);

  reflected_position_and_time(runState, ra, dec, baryTime, newRA, newDec, newTime);
  
  XLALGPSSetREAL8(&GPSlal, *newTime);
  newGmst = XLALGreenwichMeanSiderealTime(&GPSlal);
  
  dist2=dist*dist;
  
  REAL8 cosIota = cos(iota);
  REAL8 cosIota2 = cosIota*cosIota;
  
  double Fplus, Fcross, psi_temp;
  double x[4],y[4],x2[4],y2[4];
  int i=1,j=0;
  LALInferenceIFOData *dataPtr;
  
  dataPtr = runState->data;
  
  /* Loop over interferometers */
  while (dataPtr != NULL) {
    
    psi_temp = 0.0;
    XLALComputeDetAMResponse(&Fplus, &Fcross, dataPtr->detector->response, *newRA, *newDec, psi_temp, newGmst);
    j=i-1;
    while (j>=0){
      if(Fplus==x[j]){
        dataPtr = dataPtr->next;
        XLALComputeDetAMResponse(&Fplus, &Fcross, dataPtr->detector->response, *newRA, *newDec, psi_temp, newGmst);
      }
      j--;
    }
    x[i]=Fplus;
    x2[i]=Fplus*Fplus;
    y[i]=Fcross;
    y2[i]=Fcross*Fcross;
    
    XLALComputeDetAMResponse(&Fplus, &Fcross, dataPtr->detector->response, ra, dec, psi, gmst);
    R2[i] = (((1.0+cosIota2)*(1.0+cosIota2))/(4.0*dist2))*Fplus*Fplus
    + ((cosIota2)/(dist2))*Fcross*Fcross;
    
    dataPtr = dataPtr->next;
    i++;
  }
  
  REAL8 a,a2,b;
  
  a=(R2[3]*x2[2]*y2[1] - R2[2]*x2[3]*y2[1] - R2[3]*x2[1]*y2[2] + R2[1]*x2[3]*y2[2] + R2[2]*x2[1]*y2[3] - 
     R2[1]*x2[2]*y2[3]);
  a2=a*a;
  b=(-(R2[3]*x[1]*x2[2]*y[1]) + R2[2]*x[1]*x2[3]*y[1] + R2[3]*x2[1]*x[2]*y[2] - R2[1]*x[2]*x2[3]*y[2] + 
     R2[3]*x[2]*y2[1]*y[2] - R2[3]*x[1]*y[1]*y2[2] - R2[2]*x2[1]*x[3]*y[3] + R2[1]*x2[2]*x[3]*y[3] - R2[2]*x[3]*y2[1]*y[3] + R2[1]*x[3]*y2[2]*y[3] + 
     R2[2]*x[1]*y[1]*y2[3] - R2[1]*x[2]*y[2]*y2[3]);
  
  (*newPsi)=(2.*atan((b - a*sqrt((a2 + b*b)/(a2)))/a))/4.;
  
  while((*newPsi)<0){
    (*newPsi)=(*newPsi)+LAL_PI/4.0;
  }
  while((*newPsi)>LAL_PI/4.0){
    (*newPsi)=(*newPsi)-LAL_PI/4.0;
  }
  
  REAL8 newFplus[4], newFplus2[4], newFcross[4], newFcross2[4];
  
  for (i = 1; i < 4; i++){
    
    newFplus[i]=x[i]*cos(2.0*(*newPsi))+y[i]*sin(2.0*(*newPsi));
    newFplus2[i]=newFplus[i]*newFplus[i];
    
    newFcross[i]=y[i]*cos(2.0*(*newPsi))-x[i]*sin(2.0*(*newPsi));
    newFcross2[i]=newFcross[i]*newFcross[i];
    
  }
  
  REAL8 c12;
  
  c12 = -2.0*((R2[1]*(newFcross2[2])-R2[2]*(newFcross2[1]))
              /(R2[1]*(newFplus2[2])-R2[2]*(newFplus2[1])))-1.0;
  
  if(c12<1.0){
    c12 = (3.0-c12)/(1.0+c12);
    (*newPsi)=(*newPsi)+LAL_PI/4.0;
    
    for (i = 1; i < 4; i++){
      
      newFplus[i]=x[i]*cos(2.0*(*newPsi))+y[i]*sin(2.0*(*newPsi));
      newFplus2[i]=newFplus[i]*newFplus[i];
      
      newFcross[i]=y[i]*cos(2.0*(*newPsi))-x[i]*sin(2.0*(*newPsi));
      newFcross2[i]=newFcross[i]*newFcross[i];
      
    }
  }
  
  if(c12<1){
    return;
  }
  
  REAL8 cosnewIota, cosnewIota2;
  cosnewIota2 = c12-sqrt(c12*c12-1.0);
  cosnewIota = sqrt(cosnewIota2);
  *newIota = acos(cosnewIota);
  
  *newDist = sqrt((
                  ((((1.0+cosnewIota2)*(1.0+cosnewIota2))/(4.0))*newFplus2[1]
                   + (cosnewIota2)*newFcross2[1])
                  )/ R2[1]);
  
  if(Fplus*newFplus[3]<0){
    (*newPsi)=(*newPsi)+LAL_PI/2.;
    newFcross[3]=-newFcross[3];
  }
  
  if(Fcross*cosIota*cosnewIota*newFcross[3]<0){
    (*newIota)=LAL_PI-(*newIota);
  }
  
}


void LALInferenceExtrinsicParamProposal(LALInferenceRunState *runState, LALInferenceVariables *proposedParams) {
  const char *propName = extrinsicParamProposalName;
  LALInferenceSetVariable(runState->proposalArgs, LALInferenceCurrentProposalName, &propName);
  LALInferenceCopyVariables(runState->currentParams, proposedParams);
  
  /* Find the number of distinct-position detectors. */
  /* Exit with same parameters (with a warning the first time) if
   there are not EXACTLY three unique detector locations. */
  static UINT4 warningDelivered = 0;
  if (numDetectorsUniquePositions(runState) != 3) {
    if (warningDelivered) {
      /* Do nothing. */
    } else {
      fprintf(stderr, "WARNING: trying to reflect through the decector plane with %d\n", numDetectorsUniquePositions(runState));
      fprintf(stderr, "WARNING: geometrically independent locations,\n");
      fprintf(stderr, "WARNING: but this proposal should only be used with exactly 3 independent detectors.\n");
      fprintf(stderr, "WARNING: %s, line %d\n", __FILE__, __LINE__);
      warningDelivered = 1;
    }
    
    return; 
  }
  
  DistanceParam distParam;
  
  if (LALInferenceCheckVariable(proposedParams, "distance")) {
    distParam = USES_DISTANCE_VARIABLE;
  } else if (LALInferenceCheckVariable(proposedParams, "logdistance")) {
    distParam = USES_LOG_DISTANCE_VARIABLE;
  } else {
    XLAL_ERROR_VOID(XLAL_FAILURE, "could not find 'distance' or 'logdistance' in current params");
  }  
  
  REAL8 ra = *(REAL8 *)LALInferenceGetVariable(proposedParams, "rightascension");
  REAL8 dec = *(REAL8 *)LALInferenceGetVariable(proposedParams, "declination");
  REAL8 baryTime = *(REAL8 *)LALInferenceGetVariable(proposedParams, "time");
  REAL8 iota = *(REAL8 *)LALInferenceGetVariable(proposedParams, "inclination");
  REAL8 psi = *(REAL8 *)LALInferenceGetVariable(proposedParams, "polarisation");
  REAL8 dist;
  if (distParam == USES_DISTANCE_VARIABLE) {
    dist = *(REAL8 *)LALInferenceGetVariable(proposedParams, "distance");
  } else {
    dist = exp(*(REAL8 *)LALInferenceGetVariable(proposedParams, "logdistance"));
  }
  
  REAL8 newRA, newDec, newTime, newDist, newIota, newPsi;
  
  reflected_extrinsic_parameters(runState, ra, dec, baryTime, dist, iota, psi, &newRA, &newDec, &newTime, &newDist, &newIota, &newPsi);
  
  /* Unit normal deviates, used to "fuzz" the state. */
  REAL8 nRA, nDec, nTime, nDist, nIota, nPsi;
  const REAL8 epsDist = 1e-8;
  const REAL8 epsTime = 1e-8;
  const REAL8 epsAngle = 1e-8;
  
  nRA = gsl_ran_ugaussian(runState->GSLrandom);
  nDec = gsl_ran_ugaussian(runState->GSLrandom);
  nTime = gsl_ran_ugaussian(runState->GSLrandom);
  nDist = gsl_ran_ugaussian(runState->GSLrandom);
  nIota = gsl_ran_ugaussian(runState->GSLrandom);
  nPsi = gsl_ran_ugaussian(runState->GSLrandom);
   
  newRA += epsAngle*nRA;
  newDec += epsAngle*nDec;
  newTime += epsTime*nTime;
  newDist += epsDist*nDist;
  newIota += epsAngle*nIota;
  newPsi += epsAngle*nPsi;
  
  /* And the doubly-reflected position (near the original, but not
   exactly due to the fuzzing). */
  REAL8 refRA, refDec, refTime, refDist, refIota, refPsi;
  reflected_extrinsic_parameters(runState, newRA, newDec, newTime, newDist, newIota, newPsi, &refRA, &refDec, &refTime, &refDist, &refIota, &refPsi);
  
  /* The Gaussian increments required to shift us back to the original
   position from the doubly-reflected position. */
  REAL8 nRefRA, nRefDec, nRefTime, nRefDist, nRefIota, nRefPsi;
  nRefRA = (ra - refRA)/epsAngle;
  nRefDec = (dec - refDec)/epsAngle;
  nRefTime = (baryTime - refTime)/epsTime;
  nRefDist = (dist - refDist)/epsDist;
  nRefIota = (iota - refIota)/epsAngle;
  nRefPsi = (psi - refPsi)/epsAngle;
  
  REAL8 pForward, pReverse;
  REAL8 cst = log(1./(sqrt(2.*LAL_PI)));
  pReverse = 6*cst-0.5*(nRefRA*nRefRA+nRefDec*nRefDec+nRefTime*nRefTime+nRefDist*nRefDist+nRefIota*nRefIota+nRefPsi*nRefPsi);
  pForward = 6*cst-0.5*(nRA*nRA+nDec*nDec+nTime*nTime+nDist*nDist+nIota*nIota+nPsi*nPsi);
  
  LALInferenceSetVariable(proposedParams, "rightascension", &newRA);
  LALInferenceSetVariable(proposedParams, "declination", &newDec);
  LALInferenceSetVariable(proposedParams, "time", &newTime);
  if (distParam == USES_DISTANCE_VARIABLE) {
    LALInferenceSetVariable(proposedParams, "distance", &newDist);
  } else {
    REAL8 logNewDist = log(newDist);
    LALInferenceSetVariable(proposedParams, "logdistance", &logNewDist);
  }
  LALInferenceSetVariable(proposedParams, "inclination", &newIota);
  LALInferenceSetVariable(proposedParams, "polarisation", &newPsi);
  
  LALInferenceSetLogProposalRatio(runState, pReverse-pForward);
  
  return;
}


void NSWrapMCMCLALProposal(LALInferenceRunState *runState, LALInferenceVariables *proposedParams)
{
  /* PTMCMC likes to read currentParams directly, whereas NS expects proposedParams
   to be modified by the proposal. Back up currentParams and then restore it after
   calling the MCMC proposal function. */
  REAL8 oldlogdist=-1.0,oldlogmc=-1.0;
  REAL8 newdist,newmc;
  LALInferenceVariables *currentParamsBackup=runState->currentParams;
  /* Create the proposal if none exists */
  if (!LALInferenceCheckVariable(runState->proposalArgs, cycleArrayName) || !LALInferenceCheckVariable(runState->proposalArgs, cycleArrayLengthName))
   {
    /* In case there is a partial cycle set up already, delete it. */
    LALInferenceDeleteProposalCycle(runState);
    if(LALInferenceGetProcParamVal(runState->commandLine,"--mcmcprop")) 
	   { SetupDefaultProposal(runState, proposedParams); }
	 else {
	 	SetupDefaultNSProposal(runState,proposedParams);
	 }
  }  
  
  /* PTMCMC expects some variables that NS doesn't use by default, so create them */
  
  if(LALInferenceCheckVariable(proposedParams,"logdistance"))
    oldlogdist=*(REAL8 *)LALInferenceGetVariable(proposedParams,"logdistance");
  if(LALInferenceCheckVariable(proposedParams,"logmc"))
    oldlogmc=*(REAL8*)LALInferenceGetVariable(proposedParams,"logmc");
  
  NSFillMCMCVariables(proposedParams,runState->priorArgs);

  runState->currentParams=proposedParams; 
	  LALInferenceCyclicProposal(runState,proposedParams);
  /* Restore currentParams */
  runState->currentParams=currentParamsBackup;
  
  /* If the remapped variables are not updated do it here */
  if(oldlogdist!=-1.0)
    if(oldlogdist==*(REAL8*)LALInferenceGetVariable(proposedParams,"logdistance"))
      {
		newdist=*(REAL8*)LALInferenceGetVariable(proposedParams,"distance");
		newdist=log(newdist);
		LALInferenceSetVariable(proposedParams,"logdistance",&newdist);
      }
  if(oldlogmc!=-1.0)
    if(oldlogmc==*(REAL8*)LALInferenceGetVariable(proposedParams,"logmc"))
    {
      newmc=*(REAL8*)LALInferenceGetVariable(proposedParams,"chirpmass");
      newmc=log(newmc);
      LALInferenceSetVariable(proposedParams,"logmc",&newmc);
    }
  
}

/** Setup adaptive proposals. Should be called when state->currentParams is already filled with an initial sample */
void LALInferenceSetupAdaptiveProposals(LALInferenceRunState *state)
{
   UINT4 N = LALInferenceGetVariableDimensionNonFixed(state->currentParams);
   UINT4 i;
   INT4 adaptationOn=1;
   if (LALInferenceGetProcParamVal(state->commandLine, "--noAdapt"))
       adaptationOn=0;

   if (!LALInferenceCheckVariable(state->proposalArgs, LALInferenceSigmaJumpName)) {
      /* We need a sigma vector for adaptable jumps. */
      char *name = NULL;
      REAL8Vector *sigmas = XLALCreateREAL8Vector(N);
      for(i=0;i<N;++i){
        name = LALInferenceGetVariableName(state->currentParams, (i+1));

        if (!strcmp(name,"massratio") || !strcmp(name,"asym_massratio") || !strcmp(name,"time") || !strcmp(name,"a_spin2") || !strcmp(name,"a_spin1")){
          sigmas->data[i] = 0.001;
        } else if (!strcmp(name,"polarisation") || !strcmp(name,"phase") || !strcmp(name,"inclination")){
          sigmas->data[i] = 0.1;
        } else {
          sigmas->data[i] = 0.01;
        }
      }
      LALInferenceAddVariable(state->proposalArgs, LALInferenceSigmaJumpName, &sigmas, LALINFERENCE_REAL8Vector_t, LALINFERENCE_PARAM_FIXED);
    }

    REAL8Vector *PacceptCount = XLALCreateREAL8Vector(N);
    REAL8Vector *PproposeCount = XLALCreateREAL8Vector(N);

    for (i = 0; i < N; i++) {
      PacceptCount->data[i] = 0.0;
      PproposeCount->data[i] = 0.0;
    }

    LALInferenceAddVariable(state->proposalArgs, "PacceptCount", &PacceptCount, LALINFERENCE_REAL8Vector_t, LALINFERENCE_PARAM_FIXED);
    LALInferenceAddVariable(state->proposalArgs, "PproposeCount", &PproposeCount, LALINFERENCE_REAL8Vector_t, LALINFERENCE_PARAM_FIXED);
  
    INT4 adapting = adaptationOn;      // Indicates if current iteration is being adapted
  LALInferenceAddVariable(state->proposalArgs, "adaptationOn", &adaptationOn, LALINFERENCE_UINT4_t, LALINFERENCE_PARAM_OUTPUT);
  LALInferenceAddVariable(state->proposalArgs, "adapting", &adapting, LALINFERENCE_UINT4_t, LALINFERENCE_PARAM_OUTPUT);

  INT4 adaptableStep = 0;
  LALInferenceAddVariable(state->proposalArgs, "adaptableStep", &adaptableStep, LALINFERENCE_UINT4_t, LALINFERENCE_PARAM_OUTPUT);

  INT4 varNumber = 0;
  LALInferenceAddVariable(state->proposalArgs, "proposedVariableNumber", &varNumber, LALINFERENCE_UINT4_t, LALINFERENCE_PARAM_OUTPUT);

  char *nameBuffer=calloc(MAX_STRLEN,sizeof(char));
  sprintf(nameBuffer,"none");
  LALInferenceAddVariable(state->proposalArgs, "proposedVariableName", &nameBuffer, LALINFERENCE_string_t, LALINFERENCE_PARAM_OUTPUT);

  INT4 sigmasNumber = 0;
  LALInferenceAddVariable(state->proposalArgs, "proposedArrayNumber", &sigmasNumber, LALINFERENCE_UINT4_t, LALINFERENCE_PARAM_OUTPUT);

  INT4 tau = 5;
  LALInferenceAddVariable(state->proposalArgs, "adaptTau", &tau, LALINFERENCE_UINT4_t, LALINFERENCE_PARAM_OUTPUT);

  ProcessParamsTable *ppt = LALInferenceGetProcParamVal(state->commandLine, "--adaptTau");
  if (ppt) {
    tau = atof(ppt->value);
    fprintf(stdout, "Setting adapt tau = %i.\n", tau);
    LALInferenceSetVariable(state->proposalArgs, "adaptTau", &tau);
  }
  INT4  adaptTau     = *((INT4 *)LALInferenceGetVariable(state->proposalArgs, "adaptTau"));     // Sets decay of adaption function
  INT4  adaptLength       = pow(10,adaptTau);   // Number of iterations to adapt before turning off
  INT4  adaptResetBuffer  = 100;                // Number of iterations before adapting after a restart
  REAL8 s_gamma           = 1.0;                // Sets the size of changes to jump size during adaptation
  INT4  adaptStart        = 0;                  // Keeps track of last iteration adaptation was restarted
  REAL8 logLAtAdaptStart  = 0.0;                // max log likelihood as of last adaptation restart
  LALInferenceAddVariable(state->proposalArgs, "adaptLength", &adaptLength,  LALINFERENCE_INT4_t, LALINFERENCE_PARAM_LINEAR);
  LALInferenceAddVariable(state->proposalArgs, "adaptResetBuffer", &adaptResetBuffer,  LALINFERENCE_INT4_t, LALINFERENCE_PARAM_LINEAR);
  LALInferenceAddVariable(state->proposalArgs, "s_gamma", &s_gamma, LALINFERENCE_REAL8_t, LALINFERENCE_PARAM_LINEAR);
  LALInferenceAddVariable(state->proposalArgs, "adaptStart", &adaptStart, LALINFERENCE_INT4_t, LALINFERENCE_PARAM_LINEAR);
  LALInferenceAddVariable(state->proposalArgs, "logLAtAdaptStart", &logLAtAdaptStart, LALINFERENCE_REAL8_t, LALINFERENCE_PARAM_LINEAR);
  return;
}

/** Update the adaptive proposal. Whether or not a jump was accepted is passed with accepted */
void LALInferenceUpdateAdaptiveJumps(LALInferenceRunState *runState, INT4 accepted, REAL8 targetAcceptance){
  const char *currentProposalName;
  INT4 *adaptableStep = NULL;
  INT4 *adapting = NULL;
  INT4 i = 0;
  LALInferenceProposalStatistics *propStat;
  
  adaptableStep = ((INT4 *)LALInferenceGetVariable(runState->proposalArgs, "adaptableStep"));
  adapting = ((INT4 *)LALInferenceGetVariable(runState->proposalArgs, "adapting"));
  /* Don't do anything if these are not found */
  if(!adaptableStep || !adapting) return;
  
  if (*adaptableStep && *adapting) {
    i = *((INT4 *)LALInferenceGetVariable(runState->proposalArgs, "proposedArrayNumber"));
    REAL8Vector *PacceptCount = *((REAL8Vector **)LALInferenceGetVariable(runState->proposalArgs, "PacceptCount"));
    REAL8Vector *PproposeCount = *((REAL8Vector **)LALInferenceGetVariable(runState->proposalArgs, "PproposeCount"));
    PproposeCount->data[i]+=1;
    if(accepted == 1){
      PacceptCount->data[i]+=1;
    }
  }
  /* Update proposal statistics */
  if (runState->proposalStats){
    currentProposalName = *((const char **)LALInferenceGetVariable(runState->proposalArgs, LALInferenceCurrentProposalName));
    propStat = ((LALInferenceProposalStatistics *)LALInferenceGetVariable(runState->proposalStats, currentProposalName));
    propStat->proposed++;
    if (accepted == 1){
      propStat->accepted++;
    }
  }

  /* Adapt if desired. */
  if (LALInferenceCheckVariable(runState->proposalArgs, "proposedArrayNumber") &&
      LALInferenceCheckVariable(runState->proposalArgs, "proposedVariableName") &&
      LALInferenceCheckVariable(runState->proposalArgs, "s_gamma") &&
      LALInferenceCheckVariable(runState->proposalArgs, LALInferenceSigmaJumpName) &&
      LALInferenceCheckVariable(runState->proposalArgs, "adapting") &&
      LALInferenceCheckVariable(runState->proposalArgs, "adaptableStep")) {

    if (*adaptableStep) {
      i = *((INT4 *)LALInferenceGetVariable(runState->proposalArgs, "proposedArrayNumber"));
      REAL8 s_gamma = *(REAL8*) LALInferenceGetVariable(runState->proposalArgs, "s_gamma");
      REAL8Vector *sigmas = *((REAL8Vector **)LALInferenceGetVariable(runState->proposalArgs, LALInferenceSigmaJumpName));

      REAL8 sigma = sigmas->data[i];
      char *name = *(char **)LALInferenceGetVariable(runState->proposalArgs, "proposedVariableName");

      REAL8 priorMin, priorMax, dprior;

      LALInferenceGetMinMaxPrior(runState->priorArgs, name, &priorMin, &priorMax);
      dprior = priorMax - priorMin;

      if(accepted == 1){
        sigma=sigma+s_gamma*(dprior/100.0)*(1.0-targetAcceptance);
      }else{
        sigma=sigma-s_gamma*(dprior/100.0)*(targetAcceptance);
      }

      sigma = (sigma > dprior ? dprior : sigma);
      sigma = (sigma < DBL_MIN ? DBL_MIN : sigma);

      sigmas->data[i] = sigma;
      //printf("Adapting step size for %s to %lf\n", name, sigma);

      /* Make sure we don't do this again until we take another adaptable step.*/
    }
  }
  *adaptableStep = 0;
}<|MERGE_RESOLUTION|>--- conflicted
+++ resolved
@@ -1164,81 +1164,11 @@
 void 
 LALInferenceDrawApproxPrior(LALInferenceRunState *runState, LALInferenceVariables *proposedParams) {
   const char *propName = drawApproxPriorName;
-<<<<<<< HEAD
 
   REAL8 logBackwardJump = approxLogPrior(runState->currentParams);
-
-  LALInferenceSetVariable(runState->proposalArgs, LALInferenceCurrentProposalName, &propName);
-  LALInferenceCopyVariables(runState->currentParams, proposedParams);
-
-  REAL8 Mc = draw_chirp(runState);
-  LALInferenceSetVariable(proposedParams, "chirpmass", &Mc);
-
-  if (LALInferenceCheckVariableNonFixed(runState->currentParams, "asym_massratio")) {
-    REAL8 q = draw_flat(runState, "asym_massratio");
-    LALInferenceSetVariable(proposedParams, "asym_massratio", &q);
-  }
-  else if (LALInferenceCheckVariableNonFixed(runState->currentParams, "massratio")) {
-    REAL8 eta = draw_flat(runState, "massratio");
-    LALInferenceSetVariable(proposedParams, "massratio", &eta);
-  }
-
-  REAL8 theTime = draw_flat(runState, "time");
-  LALInferenceSetVariable(proposedParams, "time", &theTime);
-
-  REAL8 phase = draw_flat(runState, "phase");
-  LALInferenceSetVariable(proposedParams, "phase", &phase);
-
-  REAL8 inc = draw_colatitude(runState, "inclination");
-  LALInferenceSetVariable(proposedParams, "inclination", &inc);
-
-  REAL8 pol = draw_flat(runState, "polarisation");
-  LALInferenceSetVariable(proposedParams, "polarisation", &pol);
-
-  REAL8 dist = draw_distance(runState);
-  LALInferenceSetVariable(proposedParams, "distance", &dist);
-
-  REAL8 ra = draw_flat(runState, "rightascension");
-  LALInferenceSetVariable(proposedParams, "rightascension", &ra);
-
-  REAL8 dec = draw_dec(runState);
-  LALInferenceSetVariable(proposedParams, "declination", &dec);
-
-  if (LALInferenceCheckVariableNonFixed(proposedParams, "a_spin1")) {
-    REAL8 a1 = draw_flat(runState, "a_spin1");
-    LALInferenceSetVariable(proposedParams, "a_spin1", &a1);
-  }
-
-  if (LALInferenceCheckVariableNonFixed(proposedParams, "a_spin2")) {
-    REAL8 a2 = draw_flat(runState, "a_spin2");
-    LALInferenceSetVariable(proposedParams, "a_spin2", &a2);
-  }
-
-  if (LALInferenceCheckVariableNonFixed(proposedParams, "phi_spin1")) {
-    REAL8 phi1 = draw_flat(runState, "phi_spin1");
-    LALInferenceSetVariable(proposedParams, "phi_spin1", &phi1);
-  }
-
-  if (LALInferenceCheckVariableNonFixed(proposedParams, "phi_spin2")) {
-    REAL8 phi2 = draw_flat(runState, "phi_spin2");
-    LALInferenceSetVariable(proposedParams, "phi_spin2", &phi2);
-  }
-
-  if (LALInferenceCheckVariableNonFixed(proposedParams, "theta_spin1")) {
-    REAL8 theta1 = draw_colatitude(runState, "theta_spin1");
-    LALInferenceSetVariable(proposedParams, "theta_spin1", &theta1);
-  }
-
-  if (LALInferenceCheckVariableNonFixed(proposedParams, "theta_spin2")) {
-    REAL8 theta2 = draw_colatitude(runState, "theta_spin2");
-    LALInferenceSetVariable(proposedParams, "theta_spin2", &theta2);
-  }
-
-  LALInferenceSetLogProposalRatio(runState, logBackwardJump - approxLogPrior(proposedParams));
-=======
+  REAL8 tmp = 0.0;
   UINT4 analyticTest = 0;
-  UINT4 goodProp = 0;
-  REAL8 tmp = 0.0;
+
   LALInferenceSetVariable(runState->proposalArgs, LALInferenceCurrentProposalName, &propName);
   LALInferenceCopyVariables(runState->currentParams, proposedParams);
 
@@ -1248,102 +1178,86 @@
     analyticTest = 1;
   }
 
-  while (goodProp == 0) {
-    if (analyticTest) {
-      LALInferenceVariableItem *ptr = runState->currentParams->head;
-      while(ptr!=NULL) {
-        if(ptr->vary != LALINFERENCE_PARAM_FIXED) {
-          tmp = draw_flat(runState, ptr->name);
-          LALInferenceSetVariable(proposedParams, ptr->name, &tmp);
-        }
-        ptr=ptr->next;
+  if (analyticTest) {
+    LALInferenceVariableItem *ptr = runState->currentParams->head;
+    while(ptr!=NULL) {
+      if(ptr->vary != LALINFERENCE_PARAM_FIXED) {
+        tmp = draw_flat(runState, ptr->name);
+        LALInferenceSetVariable(proposedParams, ptr->name, &tmp);
       }
-    } else {
-      if (LALInferenceCheckVariableNonFixed(runState->currentParams, "chirpmass")) {
-        REAL8 Mc = draw_chirp(runState);
-        LALInferenceSetVariable(proposedParams, "chirpmass", &Mc);
-      }
-
-      if (LALInferenceCheckVariableNonFixed(runState->currentParams, "asym_massratio")) {
-        REAL8 q = draw_flat(runState, "asym_massratio");
-        LALInferenceSetVariable(proposedParams, "asym_massratio", &q);
-      }
-      else if (LALInferenceCheckVariableNonFixed(runState->currentParams, "massratio")) {
-        REAL8 eta = draw_flat(runState, "massratio");
-        LALInferenceSetVariable(proposedParams, "massratio", &eta);
-      }
-
-      if (LALInferenceCheckVariableNonFixed(runState->currentParams, "m1")) {
-        REAL8 m1 = draw_flat(runState, "m1");
-        LALInferenceSetVariable(proposedParams, "m1", &m1);
-      }
-
-      if (LALInferenceCheckVariableNonFixed(runState->currentParams, "m2")) {
-        REAL8 m2 = draw_flat(runState, "m2");
-        LALInferenceSetVariable(proposedParams, "m2", &m2);
-      }
-
-      REAL8 theTime = draw_flat(runState, "time");
-      LALInferenceSetVariable(proposedParams, "time", &theTime);
-
-      REAL8 phase = draw_flat(runState, "phase");
-      LALInferenceSetVariable(proposedParams, "phase", &phase);
-
-      REAL8 inc = draw_colatitude(runState, "inclination");
-      LALInferenceSetVariable(proposedParams, "inclination", &inc);
-
-      REAL8 pol = draw_flat(runState, "polarisation");
-      LALInferenceSetVariable(proposedParams, "polarisation", &pol);
-
-      REAL8 dist = draw_distance(runState);
-      LALInferenceSetVariable(proposedParams, "distance", &dist);
-
-      REAL8 ra = draw_flat(runState, "rightascension");
-      LALInferenceSetVariable(proposedParams, "rightascension", &ra);
-
-      REAL8 dec = draw_dec(runState);
-      LALInferenceSetVariable(proposedParams, "declination", &dec);
-
-      if (LALInferenceCheckVariableNonFixed(proposedParams, "a_spin1")) {
-        REAL8 a1 = draw_flat(runState, "a_spin1");
-        LALInferenceSetVariable(proposedParams, "a_spin1", &a1);
-      }
-
-      if (LALInferenceCheckVariableNonFixed(proposedParams, "a_spin2")) {
-        REAL8 a2 = draw_flat(runState, "a_spin2");
-        LALInferenceSetVariable(proposedParams, "a_spin2", &a2);
-      }
-
-      if (LALInferenceCheckVariableNonFixed(proposedParams, "phi_spin1")) {
-        REAL8 phi1 = draw_flat(runState, "phi_spin1");
-        LALInferenceSetVariable(proposedParams, "phi_spin1", &phi1);
-      }
-
-      if (LALInferenceCheckVariableNonFixed(proposedParams, "phi_spin2")) {
-        REAL8 phi2 = draw_flat(runState, "phi_spin2");
-        LALInferenceSetVariable(proposedParams, "phi_spin2", &phi2);
-      }
-
-      if (LALInferenceCheckVariableNonFixed(proposedParams, "theta_spin1")) {
-        REAL8 theta1 = draw_colatitude(runState, "theta_spin1");
-        LALInferenceSetVariable(proposedParams, "theta_spin1", &theta1);
-      }
-
-      if (LALInferenceCheckVariableNonFixed(proposedParams, "theta_spin2")) {
-        REAL8 theta2 = draw_colatitude(runState, "theta_spin2");
-        LALInferenceSetVariable(proposedParams, "theta_spin2", &theta2);
-      }
-    }
-    if (runState->prior(runState, proposedParams) > -DBL_MAX)
-      goodProp = 1;
+      ptr=ptr->next;
+    }
+  } else {
+    REAL8 Mc = draw_chirp(runState);
+    LALInferenceSetVariable(proposedParams, "chirpmass", &Mc);
+
+    if (LALInferenceCheckVariableNonFixed(runState->currentParams, "asym_massratio")) {
+      REAL8 q = draw_flat(runState, "asym_massratio");
+      LALInferenceSetVariable(proposedParams, "asym_massratio", &q);
+    }
+    else if (LALInferenceCheckVariableNonFixed(runState->currentParams, "massratio")) {
+      REAL8 eta = draw_flat(runState, "massratio");
+      LALInferenceSetVariable(proposedParams, "massratio", &eta);
+    }
+
+    REAL8 theTime = draw_flat(runState, "time");
+    LALInferenceSetVariable(proposedParams, "time", &theTime);
+
+    REAL8 phase = draw_flat(runState, "phase");
+    LALInferenceSetVariable(proposedParams, "phase", &phase);
+
+    REAL8 inc = draw_colatitude(runState, "inclination");
+    LALInferenceSetVariable(proposedParams, "inclination", &inc);
+
+    REAL8 pol = draw_flat(runState, "polarisation");
+    LALInferenceSetVariable(proposedParams, "polarisation", &pol);
+
+    REAL8 dist = draw_distance(runState);
+    LALInferenceSetVariable(proposedParams, "distance", &dist);
+
+    REAL8 ra = draw_flat(runState, "rightascension");
+    LALInferenceSetVariable(proposedParams, "rightascension", &ra);
+
+    REAL8 dec = draw_dec(runState);
+    LALInferenceSetVariable(proposedParams, "declination", &dec);
+
+    if (LALInferenceCheckVariableNonFixed(proposedParams, "a_spin1")) {
+      REAL8 a1 = draw_flat(runState, "a_spin1");
+      LALInferenceSetVariable(proposedParams, "a_spin1", &a1);
+    }
+
+    if (LALInferenceCheckVariableNonFixed(proposedParams, "a_spin2")) {
+      REAL8 a2 = draw_flat(runState, "a_spin2");
+      LALInferenceSetVariable(proposedParams, "a_spin2", &a2);
+    }
+
+    if (LALInferenceCheckVariableNonFixed(proposedParams, "phi_spin1")) {
+      REAL8 phi1 = draw_flat(runState, "phi_spin1");
+      LALInferenceSetVariable(proposedParams, "phi_spin1", &phi1);
+    }
+
+    if (LALInferenceCheckVariableNonFixed(proposedParams, "phi_spin2")) {
+      REAL8 phi2 = draw_flat(runState, "phi_spin2");
+      LALInferenceSetVariable(proposedParams, "phi_spin2", &phi2);
+    }
+
+    if (LALInferenceCheckVariableNonFixed(proposedParams, "theta_spin1")) {
+      REAL8 theta1 = draw_colatitude(runState, "theta_spin1");
+      LALInferenceSetVariable(proposedParams, "theta_spin1", &theta1);
+    }
+
+    if (LALInferenceCheckVariableNonFixed(proposedParams, "theta_spin2")) {
+      REAL8 theta2 = draw_colatitude(runState, "theta_spin2");
+      LALInferenceSetVariable(proposedParams, "theta_spin2", &theta2);
+    }
   }
 
   if (analyticTest) {
-    LALInferenceSetLogProposalRatio(runState, runState->prior(runState, runState->currentParams) - runState->prior(runState, proposedParams));
+    /* Flat in every variable means uniform jump probability. */
+    LALInferenceSetLogProposalRatio(runState, 0.0);
   } else {
-    LALInferenceSetLogProposalRatio(runState, approxLogPrior(runState->currentParams) - approxLogPrior(proposedParams));
-  }
->>>>>>> 06201541
+    LALInferenceSetLogProposalRatio(runState, logBackwardJump - approxLogPrior(proposedParams));
+  }
 }
 
 static void
