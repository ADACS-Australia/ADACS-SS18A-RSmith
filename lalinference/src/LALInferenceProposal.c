/* 
 *  LALInferenceProposal.c:  Bayesian Followup, jump proposals.
 *
 *  Copyright (C) 2011 Ilya Mandel, Vivien Raymond, Christian Roever,
 *  Marc van der Sluys, John Veitch, Will M. Farr
 *
 *
 *  This program is free software; you can redistribute it and/or modify
 *  it under the terms of the GNU General Public License as published by
 *  the Free Software Foundation; either version 2 of the License, or
 *  (at your option) any later version.
 *
 *  This program is distributed in the hope that it will be useful,
 *  but WITHOUT ANY WARRANTY; without even the implied warranty of
 *  MERCHANTABILITY or FITNESS FOR A PARTICULAR PURPOSE.  See the
 *  GNU General Public License for more details.
 *
 *  You should have received a copy of the GNU General Public License
 *  along with with program; see the file COPYING. If not, write to the
 *  Free Software Foundation, Inc., 59 Temple Place, Suite 330, Boston,
 *  MA  02111-1307  USA
 */

#include <stdio.h>
#include <stdlib.h>
#include <lal/LALInspiral.h>
#include <lal/DetResponse.h>
#include <lal/SeqFactories.h>
#include <lal/Date.h>
#include <lal/VectorOps.h>
#include <lal/TimeFreqFFT.h>
#include <lal/GenerateInspiral.h>
#include <lal/TimeDelay.h>
#include <lal/SkyCoordinates.h>
#include <lal/LALInference.h>
#include <lal/LALInferencePrior.h>
#include <lal/LALInferenceLikelihood.h>
#include <lal/LALInferenceTemplate.h>
#include <lal/LALInferenceProposal.h>
#include <lal/XLALError.h>

#include <lal/LALStdlib.h>

static const char *cycleArrayName = "Proposal Cycle";
static const char *cycleArrayLengthName = "Proposal Cycle Length";
static const char *cycleArrayCounterName = "Proposal Cycle Counter";

const char *LALInferenceSigmaJumpName = "sigmaJump";

/* Mode hopping fraction for the differential evoultion proposals. */
static const REAL8 modeHoppingFrac = 0.1;

static int
same_detector_location(LALInferenceIFOData *d1, LALInferenceIFOData *d2) {
  UINT4 i;

  for (i = 0; i < 3; i++) {
    if (d1->detector->location[i] != d2->detector->location[i]) return 0;
  }

  return 1;
}

static UINT4 
numDetectorsUniquePositions(LALInferenceRunState *runState) {
  UINT4 nIFO = 0;
  UINT4 nCollision = 0;
  LALInferenceIFOData *currentIFO = NULL;

  for (currentIFO = runState->data; currentIFO; currentIFO = currentIFO->next) {
    LALInferenceIFOData *subsequentIFO = NULL;
    nIFO++;
    for (subsequentIFO = currentIFO->next; subsequentIFO; subsequentIFO = subsequentIFO->next) {
      if (same_detector_location(subsequentIFO, currentIFO)) {
        nCollision++;
        break;
      }
    }
  }

  return nIFO - nCollision;
}


static void
LALInferenceSetLogProposalRatio(LALInferenceRunState *runState, REAL8 logP) {
  if (LALInferenceCheckVariable(runState->proposalArgs, "logProposalRatio")) {
    LALInferenceSetVariable(runState->proposalArgs, "logProposalRatio", &logP);
  } else {
    LALInferenceAddVariable(runState->proposalArgs, "logProposalRatio", &logP, LALINFERENCE_REAL8_t, LALINFERENCE_PARAM_LINEAR);
  }
}

void
LALInferenceAddProposalToCycle(LALInferenceRunState *runState, LALInferenceProposalFunction *prop, UINT4 weight) {
  const char *fname = "LALInferenceAddProposalToCycle";

  UINT4 length = 0;
  LALInferenceProposalFunction **cycle = NULL;
  LALInferenceVariables *propArgs = runState->proposalArgs;

  /* Quit without doing anything if weight = 0. */
  if (weight == 0) {
    return;
  }

  if (LALInferenceCheckVariable(propArgs, cycleArrayName) && LALInferenceCheckVariable(propArgs, cycleArrayLengthName)) {
    /* Have all the data in proposal args. */
    UINT4 i;

    length = *((UINT4 *)LALInferenceGetVariable(propArgs, cycleArrayLengthName));
    cycle = *((LALInferenceProposalFunction ***)LALInferenceGetVariable(propArgs, cycleArrayName));

    cycle = XLALRealloc(cycle, (length+weight)*sizeof(LALInferenceProposalFunction *));
    if (cycle == NULL) {
      XLALError(fname, __FILE__, __LINE__, XLAL_ENOMEM);
      exit(1);
    }

    for (i = length; i < length + weight; i++) {
      cycle[i] = prop;
    }

    length += weight;

    LALInferenceSetVariable(propArgs, cycleArrayLengthName, &length);
    LALInferenceSetVariable(propArgs, cycleArrayName, &cycle);
  } else {
    /* There are no data in proposal args.  Set some. */
    UINT4 i;
    
    length = weight;
    cycle = XLALMalloc(length*sizeof(LALInferenceProposalFunction *));
    if (cycle == NULL) {
      XLALError(fname, __FILE__, __LINE__, XLAL_ENOMEM);
      exit(1);
    }

    for (i = 0; i < length; i++) {
      cycle[i] = prop;
    }

    LALInferenceAddVariable(propArgs, cycleArrayLengthName, &length, LALINFERENCE_UINT4_t, LALINFERENCE_PARAM_LINEAR);
    LALInferenceAddVariable(propArgs, cycleArrayName, &cycle, LALINFERENCE_PROPOSAL_ARRAY_t, LALINFERENCE_PARAM_LINEAR);
  }
}

void
LALInferenceRandomizeProposalCycle(LALInferenceRunState *runState) {
  const char *fname = "LALInferenceRandomizeProposalCycle";
  UINT4 length = 0;
  LALInferenceProposalFunction **cycle = NULL;
  LALInferenceVariables *propArgs = runState->proposalArgs;

  UINT4 i;

  if (!LALInferenceCheckVariable(propArgs, cycleArrayName) || !LALInferenceCheckVariable(propArgs, cycleArrayLengthName)) {
    XLALError(fname, __FILE__, __LINE__, XLAL_FAILURE);
    exit(1);
  }

  cycle = *((LALInferenceProposalFunction ***)LALInferenceGetVariable(propArgs, cycleArrayName));
  length = *((UINT4 *)LALInferenceGetVariable(propArgs, cycleArrayLengthName));

  for (i = length - 1; i > 0; i--) {
    /* Fill in array from right to left, chosen randomly from remaining proposals. */
    UINT4 j;
    LALInferenceProposalFunction *prop;

    j = gsl_rng_uniform_int(runState->GSLrandom, i+1);
    prop = cycle[j];
    cycle[j] = cycle[i];
    cycle[i] = prop;
  }
}

void NSFillMCMCVariables(LALInferenceVariables *proposedParams)
{
  REAL8 distance=0.0,mc=0.0;
  if(LALInferenceCheckVariable(proposedParams,"logdistance"))
  {
    distance=exp(*(REAL8*)LALInferenceGetVariable(proposedParams,"logdistance"));
    LALInferenceAddVariable(proposedParams,"distance",&distance,LALINFERENCE_REAL8_t,LALINFERENCE_PARAM_OUTPUT);
  }
  if(LALInferenceCheckVariable(proposedParams,"logmc")){
    mc=exp(*(REAL8 *)LALInferenceGetVariable(proposedParams,"logmc"));
    LALInferenceAddVariable(proposedParams,"chirpmass",&mc,LALINFERENCE_REAL8_t,LALINFERENCE_PARAM_OUTPUT);
  }
  return;
}

void NSWrapMCMCLALProposal(LALInferenceRunState *runState, LALInferenceVariables *proposedParams)
{
  /* PTMCMC likes to read currentParams directly, whereas NS expects proposedParams
   to be modified by the proposal. Back up currentParams and then restore it after
   calling the MCMC proposal function. */
  LALInferenceVariables *currentParamsBackup=runState->currentParams;
  /* PTMCMC expects some variables that NS doesn't use by default, so create them */
  NSFillMCMCVariables(proposedParams);

  runState->currentParams=proposedParams; 
  LALInferenceDefaultProposal(runState,proposedParams);
  /* Restore currentParams */
  runState->currentParams=currentParamsBackup;
}

void 
LALInferenceCyclicProposal(LALInferenceRunState *runState, LALInferenceVariables *proposedParams) {
  const char *fname = "LALInferenceCyclicProposal";
  UINT4 length = 0;
  UINT4 i = 0;
  LALInferenceProposalFunction **cycle = NULL;
  LALInferenceVariables *propArgs = runState->proposalArgs;

  /* Must have cycle array and cycle array length in propArgs. */
  if (!LALInferenceCheckVariable(propArgs, cycleArrayName) || !LALInferenceCheckVariable(propArgs, cycleArrayLengthName)) {
    XLALError(fname, __FILE__, __LINE__, XLAL_FAILURE);
    exit(1);
  }

  length = *((UINT4 *)LALInferenceGetVariable(propArgs, cycleArrayLengthName));
  cycle = *((LALInferenceProposalFunction ***)LALInferenceGetVariable(propArgs, cycleArrayName));

  /* If there is not a proposal counter, put one into the variables, initialized to zero. */
  if (!LALInferenceCheckVariable(propArgs, cycleArrayCounterName)) {
    i = 0;
    LALInferenceAddVariable(propArgs, cycleArrayCounterName, &i, LALINFERENCE_UINT4_t, LALINFERENCE_PARAM_CIRCULAR);
  }

  i = *((UINT4 *)LALInferenceGetVariable(propArgs, cycleArrayCounterName));

  if (i >= length) {
    XLALError(fname, __FILE__, __LINE__, XLAL_FAILURE);
    exit(1);
  }

  /* Call proposal. */
  (cycle[i])(runState, proposedParams);

  /* Increment counter for the next time around. */
  i = (i+1) % length;
  LALInferenceSetVariable(propArgs, cycleArrayCounterName, &i);
}

void
LALInferenceDeleteProposalCycle(LALInferenceRunState *runState) {
  LALInferenceVariables *propArgs = runState->proposalArgs;
  
  if (LALInferenceCheckVariable(propArgs, cycleArrayName)) {
    LALInferenceProposalFunction **cycle = *((LALInferenceProposalFunction ***)LALInferenceGetVariable(propArgs, cycleArrayName));
    XLALFree(cycle);
    LALInferenceRemoveVariable(propArgs, cycleArrayName);
  }

  if (LALInferenceCheckVariable(propArgs, cycleArrayCounterName)) {
    LALInferenceRemoveVariable(propArgs, cycleArrayCounterName);
  }

  if (LALInferenceCheckVariable(propArgs, cycleArrayLengthName)) {
    LALInferenceRemoveVariable(propArgs, cycleArrayLengthName);
  }
}

static void
SetupDefaultProposal(LALInferenceRunState *runState, LALInferenceVariables *proposedParams) {
  const UINT4 BIGWEIGHT = 20;
  const UINT4 SMALLWEIGHT = 5;
  const UINT4 TINYWEIGHT = 1;

  ProcessParamsTable *ppt;
        
  LALInferenceCopyVariables(runState->currentParams, proposedParams);

  /* The default, single-parameter updates. */
  LALInferenceAddProposalToCycle(runState, &LALInferenceSingleAdaptProposal, BIGWEIGHT);

  LALInferenceAddProposalToCycle(runState, &LALInferenceSkyLocWanderJump, SMALLWEIGHT);

  LALInferenceAddProposalToCycle(runState, &LALInferencePolarizationPhaseJump, TINYWEIGHT);

  UINT4 nDet = numDetectorsUniquePositions(runState);
  if (nDet == 3) {
    LALInferenceAddProposalToCycle(runState, &LALInferenceSkyReflectDetPlane, TINYWEIGHT);
  }

  LALInferenceAddProposalToCycle(runState, &LALInferenceDrawApproxPrior, TINYWEIGHT);

  /* Now add various special proposals that are conditional on
     command-line arguments or variables in the params. */
  if(LALInferenceCheckVariable(proposedParams,"inclination")) {
    LALInferenceAddProposalToCycle(runState, &LALInferenceInclinationDistance, TINYWEIGHT);
  }

  if(LALInferenceCheckVariable(proposedParams,"phase")) {
    LALInferenceAddProposalToCycle(runState, &LALInferenceOrbitalPhaseJump, TINYWEIGHT);
  }

  if (LALInferenceCheckVariable(proposedParams, "theta_spin1")) {
    LALInferenceAddProposalToCycle(runState, &LALInferenceRotateSpins, SMALLWEIGHT);
  }

  ppt=LALInferenceGetProcParamVal(runState->commandLine, "--covarianceMatrix");
  if (ppt) {
    LALInferenceAddProposalToCycle(runState, &LALInferenceCovarianceEigenvectorJump, BIGWEIGHT);
  }

  if (LALInferenceGetProcParamVal(runState->commandLine, "--differential-evolution")) {
    LALInferenceAddProposalToCycle(runState, &LALInferenceDifferentialEvolutionFull, BIGWEIGHT);
    LALInferenceAddProposalToCycle(runState, &LALInferenceDifferentialEvolutionMasses, SMALLWEIGHT);
    LALInferenceAddProposalToCycle(runState, &LALInferenceDifferentialEvolutionAmp, SMALLWEIGHT);
    LALInferenceAddProposalToCycle(runState, &LALInferenceDifferentialEvolutionSpins, SMALLWEIGHT);
    LALInferenceAddProposalToCycle(runState, &LALInferenceDifferentialEvolutionSky, SMALLWEIGHT);
  } 

  LALInferenceRandomizeProposalCycle(runState);
}

void LALInferenceDefaultProposal(LALInferenceRunState *runState, LALInferenceVariables *proposedParams)
{
  LALInferenceVariables *propArgs = runState->proposalArgs;

  /* If the cyclic proposal is not yet set up, set it up.  Note that
     this means that you can set up your own proposal cycle and it
     will be used in this function. */
  if (!LALInferenceCheckVariable(propArgs, cycleArrayName) || !LALInferenceCheckVariable(propArgs, cycleArrayLengthName)) {
    /* In case there is a partial cycle set up already, delete it. */
    LALInferenceDeleteProposalCycle(runState);
    SetupDefaultProposal(runState, proposedParams);
  }

<<<<<<< HEAD
        REAL8 T = *(REAL8 *)LALInferenceGetVariable(runState->proposalArgs, "temperature");
	
	REAL8 sigma = 0.1*sqrt(T); /* Adapt to temperature. */
	REAL8 big_sigma = 1.0;
	
	if(gsl_ran_ugaussian(GSLrandom) < 1.0e-3) big_sigma = 1.0e1;    //Every 1e3 iterations, take a 10x larger jump in all parameters
	if(gsl_ran_ugaussian(GSLrandom) < 1.0e-4) big_sigma = 1.0e2;    //Every 1e4 iterations, take a 100x larger jump in all parameters
	
	/* loop over all parameters */
	for (paraHead=proposedParams->head,i=0; paraHead; paraHead=paraHead->next)
	{ 
		if(paraHead->vary==LALINFERENCE_PARAM_LINEAR || paraHead->vary==LALINFERENCE_PARAM_CIRCULAR){
			
			if (!strcmp(paraHead->name,"massratio") || !strcmp(paraHead->name,"asym_massratio") || !strcmp(paraHead->name,"time") || !strcmp(paraHead->name,"a_spin2") || !strcmp(paraHead->name,"a_spin1")){
				*(REAL8 *)paraHead->value += gsl_ran_ugaussian(GSLrandom)*big_sigma*sigma*0.001;
			}else if (!strcmp(paraHead->name,"polarisation") || !strcmp(paraHead->name,"phase") || !strcmp(paraHead->name,"inclination")){
				*(REAL8 *)paraHead->value += gsl_ran_ugaussian(GSLrandom)*big_sigma*sigma*0.1;
			}else{
				*(REAL8 *)paraHead->value += gsl_ran_ugaussian(GSLrandom)*big_sigma*sigma*0.01;
			}
			i++;
		}
	}
	
	LALInferenceCyclicReflectiveBound(proposedParams, runState->priorArgs);
	
=======
  LALInferenceCyclicProposal(runState, proposedParams);
>>>>>>> 6c2bb0b4
}

void LALInferenceSingleAdaptProposal(LALInferenceRunState *runState, LALInferenceVariables *proposedParams) {
  LALInferenceVariables *args = runState->proposalArgs;
  ProcessParamsTable *ppt = LALInferenceGetProcParamVal(runState->commandLine, "--adapt");
  
  if (!LALInferenceCheckVariable(args, LALInferenceSigmaJumpName) || !ppt) {
    /* We are not adaptive, or for some reason don't have a sigma
       vector---fall back on old proposal. */
    LALInferenceSingleProposal(runState, proposedParams);
  } else {
    gsl_rng *rng = runState->GSLrandom;
    LALInferenceVariableItem *param = NULL, *dummyParam = NULL;
    REAL8 T = *(REAL8 *)LALInferenceGetVariable(args, "temperature");
    REAL8 sqrtT = sqrt(T);
    UINT4 dim;
    UINT4 i;
    UINT4 varNr;
    REAL8Vector *sigmas = *(REAL8Vector **) LALInferenceGetVariable(args, LALInferenceSigmaJumpName);

    LALInferenceCopyVariables(runState->currentParams, proposedParams);

    dim = proposedParams->dimension;

    do {
      varNr = 1+gsl_rng_uniform_int(rng, dim);
      param = LALInferenceGetItemNr(proposedParams, varNr);
    } while (param->vary == LALINFERENCE_PARAM_FIXED || param->vary == LALINFERENCE_PARAM_OUTPUT);

    for (dummyParam = proposedParams->head, i = 0; dummyParam != NULL; dummyParam = dummyParam->next) {
      if (!strcmp(dummyParam->name, param->name)) {
        /* Found it; i = index into sigma vector. */
        break;
      } else if (dummyParam->vary == LALINFERENCE_PARAM_FIXED || dummyParam->vary == LALINFERENCE_PARAM_OUTPUT) {
        /* Don't increment i, since we're not dealing with a "real" parameter. */
        continue;
      } else {
        i++;
        continue;
      }
    }

    if (param->type != LALINFERENCE_REAL8_t) {
      fprintf(stderr, "Attempting to set non-REAL8 parameter with numerical sigma (in %s, %d)\n",
              __FILE__, __LINE__);
      exit(1);
    } 

    if (i >= sigmas->length) {
      fprintf(stderr, "Attempting to draw single-parameter jump %d past the end of sigma array %d.\n(Maybe you used a non-spinning correlation matrix for a spinning run?)\nError in %s, line %d.\n",
              i,sigmas->length,__FILE__, __LINE__);
      exit(1);
    }

    *((REAL8 *)param->value) += gsl_ran_ugaussian(rng)*sigmas->data[i]*sqrtT;

    LALInferenceCyclicReflectiveBound(proposedParams, runState->priorArgs);

    /* Set the log of the proposal ratio to zero, since this is a
       symmetric proposal. */
    LALInferenceSetLogProposalRatio(runState, 0.0);

    INT4 as = 1;
    LALInferenceSetVariable(args, "adaptableStep", &as);

    LALInferenceSetVariable(args, "proposedVariableNumber", &varNr);
    
    LALInferenceSetVariable(args, "proposedArrayNumber", &i);
  }
}

void LALInferenceSingleProposal(LALInferenceRunState *runState, LALInferenceVariables *proposedParams)
{
  gsl_rng * GSLrandom=runState->GSLrandom;
  LALInferenceVariableItem *param=NULL, *dummyParam=NULL;
  LALInferenceCopyVariables(runState->currentParams, proposedParams);

  REAL8 T = *(REAL8 *)LALInferenceGetVariable(runState->proposalArgs, "temperature");
	
  REAL8 sigma = 0.1*sqrt(T); /* Adapt step to temperature. */
  REAL8 big_sigma = 1.0;
  UINT4 dim;
  UINT4 i;
  UINT4 varNr;
  
  if(gsl_ran_ugaussian(GSLrandom) < 1.0e-3) big_sigma = 1.0e1;    //Every 1e3 iterations, take a 10x larger jump in a parameter
  if(gsl_ran_ugaussian(GSLrandom) < 1.0e-4) big_sigma = 1.0e2;    //Every 1e4 iterations, take a 100x larger jump in a parameter

  dim = proposedParams->dimension;
  
  do {
    varNr = 1+gsl_rng_uniform_int(GSLrandom, dim);
    param = LALInferenceGetItemNr(proposedParams, varNr);
  } while (param->vary == LALINFERENCE_PARAM_FIXED || param->vary == LALINFERENCE_PARAM_OUTPUT);
  
  for (dummyParam = proposedParams->head, i = 0; dummyParam != NULL; dummyParam = dummyParam->next) {
    if (!strcmp(dummyParam->name, param->name)) {
      /* Found it; i = index into sigma vector. */
      break;
    } else if (dummyParam->vary == LALINFERENCE_PARAM_FIXED || dummyParam->vary == LALINFERENCE_PARAM_OUTPUT) {
      /* Don't increment i, since we're not dealing with a "real" parameter. */
      continue;
    } else {
      i++;
      continue;
    }
  }	//printf("%s\n",param->name);
		
<<<<<<< HEAD
        if (LALInferenceGetProcParamVal(runState->commandLine, "--zeroLogLike")) {
          if (!strcmp(param->name, "massratio")) {
            sigma = 0.02;
          } else if (!strcmp(param->name, "asym_massratio")) {
            sigma = 0.08;
          } else if (!strcmp(param->name, "chirpmass")) {
            sigma = 1.0;
          } else if (!strcmp(param->name, "time")) {
            sigma = 0.02;
          } else if (!strcmp(param->name, "phase")) {
            sigma = 0.6;
          } else if (!strcmp(param->name, "distance")) {
            sigma = 10.0;
          } else if (!strcmp(param->name, "declination")) {
            sigma = 0.3;
          } else if (!strcmp(param->name, "rightascension")) {
            sigma = 0.6;
          } else if (!strcmp(param->name, "polarisation")) {
            sigma = 0.6;
          } else if (!strcmp(param->name, "inclination")) {
            sigma = 0.3;
          } else if (!strcmp(param->name, "a_spin1")) {
            sigma = 0.1;
          } else if (!strcmp(param->name, "theta_spin1")) {
            sigma = 0.3;
          } else if (!strcmp(param->name, "phi_spin1")) {
            sigma = 0.6;
          } else if (!strcmp(param->name, "a_spin2")) {
            sigma = 0.1;
          } else if (!strcmp(param->name, "theta_spin2")) {
            sigma = 0.3;
          } else if (!strcmp(param->name, "phi_spin2")) {
            sigma = 0.6;
          } else {
            fprintf(stderr, "Could not find parameter %s!", param->name);
            exit(1);
          }
          *(REAL8 *)param->value += gsl_ran_ugaussian(GSLrandom)*sigma;
        } else {
          if (!strcmp(param->name,"massratio") || !strcmp(param->name,"asym_massratio") || !strcmp(param->name,"time") || !strcmp(param->name,"a_spin2") || !strcmp(param->name,"a_spin1")){
            *(REAL8 *)param->value += gsl_ran_ugaussian(GSLrandom)*big_sigma*sigma*0.001;
          } else if (!strcmp(param->name,"polarisation") || !strcmp(param->name,"phase") || !strcmp(param->name,"inclination")){
            *(REAL8 *)param->value += gsl_ran_ugaussian(GSLrandom)*big_sigma*sigma*0.1;
          } else {
            *(REAL8 *)param->value += gsl_ran_ugaussian(GSLrandom)*big_sigma*sigma*0.01;
          }
        }
	LALInferenceCyclicReflectiveBound(proposedParams, runState->priorArgs);
=======
  if (LALInferenceGetProcParamVal(runState->commandLine, "--zeroLogLike")) {
    if (!strcmp(param->name, "massratio")) {
      sigma = 0.02;
    } else if (!strcmp(param->name, "chirpmass")) {
      sigma = 1.0;
    } else if (!strcmp(param->name, "time")) {
      sigma = 0.02;
    } else if (!strcmp(param->name, "phase")) {
      sigma = 0.6;
    } else if (!strcmp(param->name, "distance")) {
      sigma = 10.0;
    } else if (!strcmp(param->name, "declination")) {
      sigma = 0.3;
    } else if (!strcmp(param->name, "rightascension")) {
      sigma = 0.6;
    } else if (!strcmp(param->name, "polarisation")) {
      sigma = 0.6;
    } else if (!strcmp(param->name, "inclination")) {
      sigma = 0.3;
    } else if (!strcmp(param->name, "a_spin1")) {
      sigma = 0.1;
    } else if (!strcmp(param->name, "theta_spin1")) {
      sigma = 0.3;
    } else if (!strcmp(param->name, "phi_spin1")) {
      sigma = 0.6;
    } else if (!strcmp(param->name, "a_spin2")) {
      sigma = 0.1;
    } else if (!strcmp(param->name, "theta_spin2")) {
      sigma = 0.3;
    } else if (!strcmp(param->name, "phi_spin2")) {
      sigma = 0.6;
    } else {
      fprintf(stderr, "Could not find parameter %s!", param->name);
      exit(1);
    }
    *(REAL8 *)param->value += gsl_ran_ugaussian(GSLrandom)*sigma;
  } else {
    if (!strcmp(param->name,"massratio") || !strcmp(param->name,"time") || !strcmp(param->name,"a_spin2") || !strcmp(param->name,"a_spin1")){
      *(REAL8 *)param->value += gsl_ran_ugaussian(GSLrandom)*big_sigma*sigma*0.001;
    } else if (!strcmp(param->name,"polarisation") || !strcmp(param->name,"phase") || !strcmp(param->name,"inclination")){
      *(REAL8 *)param->value += gsl_ran_ugaussian(GSLrandom)*big_sigma*sigma*0.1;
    } else {
      *(REAL8 *)param->value += gsl_ran_ugaussian(GSLrandom)*big_sigma*sigma*0.01;
    }
  }
  LALInferenceCyclicReflectiveBound(proposedParams, runState->priorArgs);
>>>>>>> 6c2bb0b4
  
  /* Symmetric Proposal. */
  LALInferenceSetLogProposalRatio(runState, 0.0);

  INT4 as = 1;
  LALInferenceSetVariable(runState->proposalArgs, "adaptableStep", &as);
  
  LALInferenceSetVariable(runState->proposalArgs, "proposedVariableNumber", &varNr);
  
  LALInferenceSetVariable(runState->proposalArgs, "proposedArrayNumber", &i);
  
}

void LALInferenceOrbitalPhaseJump(LALInferenceRunState *runState, LALInferenceVariables *proposedParams) {
  REAL8 phi;

  LALInferenceCopyVariables(runState->currentParams, proposedParams);
  
  phi = *((REAL8 *) LALInferenceGetVariable(proposedParams, "phase"));

  phi = fmod(phi+M_PI, 2.0*M_PI);

  LALInferenceSetVariable(proposedParams, "phase", &phi);

  LALInferenceSetLogProposalRatio(runState, 0.0);

  /* Probably not needed, but play it safe. */
  LALInferenceCyclicReflectiveBound(proposedParams, runState->priorArgs);
}

/* The idea for this jump proposal is to explore the cos(I)-d
   degeneracy that we see in our MCMC's.  If we had exactly one
   detector in the network, this would be a perfect degeneracy for
   non-spinning signals, since the inclination and distance both enter
   only in the amplitude of the signal.  With multiple detectors, the
   degeneracy is broken because each detector responds differently to
   the + and x polarizations (i.e. has different f+, fx), and
   therefore differently to changes in the inclination of the system.  

   This jump proposal selects one of the detectors at random, and then
   jumps to a random location on the cos(I)-d curve that keeps that
   detector's received GW amplitude constant.  We choose to keep the
   amplitude constant in only one of the detectors instead of, for
   example, keeping the SNR-weighted amplitude constant, or the
   uniformly-weighted amplitude, or the sensitivity-weighted
   amplitude, or ... because it makes for the simplest jump proposal.
   */
void LALInferenceInclinationDistance(LALInferenceRunState *runState, LALInferenceVariables *proposedParams) {
  LALInferenceCopyVariables(runState->currentParams, proposedParams);

  UINT4 nIFO = 0;
  LALInferenceIFOData *data = runState->data;
  while (data != NULL) {
    nIFO++;
    data = data->next;
  }

  /* Grab one of the detectors. */
  UINT4 iIFO = gsl_rng_uniform_int(runState->GSLrandom, nIFO);
  data = runState->data;
  while (iIFO > 0) {
    iIFO--;
    data = data->next;
  }

  REAL8 ra, dec, psi, t, gmst;
  LIGOTimeGPS tGPS;
  ra = *(REAL8 *)LALInferenceGetVariable(proposedParams, "rightascension");
  dec = *(REAL8 *)LALInferenceGetVariable(proposedParams, "declination");
  psi = *(REAL8 *)LALInferenceGetVariable(proposedParams, "polarisation");
  t = *(REAL8 *)LALInferenceGetVariable(proposedParams, "time");
  
  XLALGPSSetREAL8(&tGPS, t);
  gmst = XLALGreenwichMeanSiderealTime(&tGPS);

  REAL8 fPlus, fCross;
  XLALComputeDetAMResponse(&fPlus, &fCross, data->detector->response, ra, dec, psi, gmst);

  /* Choose new inclination uniformly in cos(i). */
  REAL8 inc = *(REAL8 *)LALInferenceGetVariable(proposedParams, "inclination");
  REAL8 cosI = cos(inc);
  REAL8 cosINew = 2.0*gsl_rng_uniform(runState->GSLrandom) - 1.0;

  REAL8 d = *(REAL8 *)LALInferenceGetVariable(proposedParams, "distance");

  /* This is the constant that describes the curve. */
  REAL8 C = (fPlus*(1 + cosI*cosI) + 2.0*fCross*cosI)/d;

  REAL8 dNew = (fPlus*(1 + cosINew*cosINew) + 2.0*fCross*cosI) / C;

  REAL8 incNew = acos(cosINew);

  /* This is the determinant of the Jacobian d(cos(i),C)/d(i, d),
     which is the probability density in (i,d) space of a proposal
     that is uniform in cos(i), C.*/
  REAL8 dcosiCdid = C*C*sqrt(1-cosINew*cosINew) / (fPlus + 2.0*fCross*cosINew + fPlus*cosINew*cosINew);

  LALInferenceSetVariable(proposedParams, "inclination", &incNew);
  LALInferenceSetVariable(proposedParams, "distance", &dNew);

  LALInferenceSetLogProposalRatio(runState, log(dcosiCdid));
}

void LALInferenceCovarianceEigenvectorJump(LALInferenceRunState *runState, LALInferenceVariables *proposedParams) {
  LALInferenceVariables *proposalArgs = runState->proposalArgs;
  gsl_matrix *eigenvectors = *((gsl_matrix **)LALInferenceGetVariable(proposalArgs, "covarianceEigenvectors"));
  REAL8Vector *eigenvalues = *((REAL8Vector **)LALInferenceGetVariable(proposalArgs, "covarianceEigenvalues"));
  REAL8 temp = *((REAL8 *)LALInferenceGetVariable(proposalArgs, "temperature"));
  UINT4 N = eigenvalues->length;
  gsl_rng *rng = runState->GSLrandom;
  UINT4 i = gsl_rng_uniform_int(rng, N);
  REAL8 jumpSize = sqrt(temp*eigenvalues->data[i])*gsl_ran_ugaussian(rng);
  UINT4 j;
  LALInferenceVariableItem *proposeIterator;

  LALInferenceCopyVariables(runState->currentParams, proposedParams);

  j = 0;
  proposeIterator = proposedParams->head;
  if (proposeIterator == NULL) {
    fprintf(stderr, "Bad proposed params in %s, line %d\n",
            __FILE__, __LINE__);
    exit(1);
  }
  do {
    if (proposeIterator->vary != LALINFERENCE_PARAM_FIXED && proposeIterator->vary != LALINFERENCE_PARAM_OUTPUT) {
      REAL8 tmp = *((REAL8 *)proposeIterator->value);
      REAL8 inc = jumpSize*gsl_matrix_get(eigenvectors, j, i);

      tmp += inc;

      memcpy(proposeIterator->value, &tmp, sizeof(REAL8));

      j++;
    }
  } while ((proposeIterator = proposeIterator->next) != NULL && j < N);

  LALInferenceSetLogProposalRatio(runState, 0.0);
}

void LALInferenceSkyLocWanderJump(LALInferenceRunState *runState, LALInferenceVariables *proposedParams) {
  gsl_rng *rng = runState->GSLrandom;
  LALInferenceVariables *proposalArgs = runState->proposalArgs;
  REAL8 temp = *((REAL8 *)LALInferenceGetVariable(proposalArgs, "temperature"));
  REAL8 one_deg = 1.0 / (2.0*M_PI);
  REAL8 sigma = sqrt(temp)*one_deg;
  REAL8 XU = gsl_ran_ugaussian(rng);
  REAL8 YU = gsl_ran_ugaussian(rng);
  REAL8 jumpX = sigma*XU;
  REAL8 jumpY = sigma*YU;
  REAL8 RA, DEC;
  REAL8 newRA, newDEC;

  LALInferenceCopyVariables(runState->currentParams, proposedParams);

  RA = *((REAL8 *)LALInferenceGetVariable(proposedParams, "rightascension"));
  DEC = *((REAL8 *)LALInferenceGetVariable(proposedParams, "declination"));

  newRA = RA + jumpX;
  newDEC = DEC + jumpY;

  LALInferenceSetVariable(proposedParams, "rightascension", &newRA);
  LALInferenceSetVariable(proposedParams, "declination", &newDEC);

  LALInferenceSetLogProposalRatio(runState, 0.0);
}

void LALInferenceDifferentialEvolutionFull(LALInferenceRunState *runState, LALInferenceVariables *proposedParams) {
  LALInferenceDifferentialEvolutionNames(runState, proposedParams, NULL);
}

void LALInferenceDifferentialEvolutionNames(LALInferenceRunState *runState, 
                                            LALInferenceVariables *proposedParams,
                                            const char **names) {
  if (names == NULL) {
    size_t i;
    size_t N = LALInferenceGetVariableDimension(runState->currentParams) + 1;
    names = alloca(N*sizeof(char *)); /* Hope we have alloca---saves
                                         having to deallocate after
                                         proposal. */
    for (i = 1; i <= N-1; i++) {
      names[i-1] = LALInferenceGetVariableName(runState->currentParams, i);
    }

    names[N-1]=NULL; /* Terminate */
  }


  LALInferenceVariables **dePts = runState->differentialPoints;
  size_t nPts = runState->differentialPointsLength;

  LALInferenceCopyVariables(runState->currentParams, proposedParams);

  if (dePts == NULL || nPts <= 1) {
    return; /* Quit now, since we don't have any points to use. */
  }

  size_t i,j;

  i = gsl_rng_uniform_int(runState->GSLrandom, nPts);
  do {
    j = gsl_rng_uniform_int(runState->GSLrandom, nPts);
  } while (j == i);

  LALInferenceVariables *ptI = dePts[i];
  LALInferenceVariables *ptJ = dePts[j];
  REAL8 scale;

  /* Some small fraction of the time, we do a "mode hopping" jump,
     where we jump exactly along the difference vector. */
  if (gsl_rng_uniform(runState->GSLrandom) < modeHoppingFrac) {
    scale = 1.0;
  } else {      
    scale = 1.66511*gsl_ran_ugaussian(runState->GSLrandom); 
  }

  for (i = 0; names[i] != NULL; i++) {
    if (!LALInferenceCheckVariable(proposedParams, names[i]) || !LALInferenceCheckVariable(ptJ, names[i]) || !LALInferenceCheckVariable(ptI, names[i])) {
      /* Ignore variable if it's not in each of the params. */
    } else {
      REAL8 x = *((REAL8 *)LALInferenceGetVariable(proposedParams, names[i]));
      x += scale * (*((REAL8 *) LALInferenceGetVariable(ptJ, names[i])));
      x -= scale * (*((REAL8 *) LALInferenceGetVariable(ptI, names[i])));
      
      LALInferenceSetVariable(proposedParams, names[i], &x);
    }
  }
  
  LALInferenceSetLogProposalRatio(runState, 0.0); /* Symmetric proposal. */
}

void LALInferenceDifferentialEvolutionMasses(LALInferenceRunState *runState, LALInferenceVariables *pp) {
  const char *names[] = {"chirpmass", "massratio", NULL};
  LALInferenceDifferentialEvolutionNames(runState, pp, names);
}

void LALInferenceDifferentialEvolutionAmp(LALInferenceRunState *runState, LALInferenceVariables *pp) {
  const char *names[] = {"rightascension", "declination", "polarisation", "inclination", "distance", "time", NULL};
  LALInferenceDifferentialEvolutionNames(runState, pp, names);
}

void LALInferenceDifferentialEvolutionSpins(LALInferenceRunState *runState, LALInferenceVariables *pp) {
  const char *names[] = {"a_spin1", "a_spin2", "phi_spin1", "phi_spin2", "theta_spin1", "theta_spin2", NULL};
  LALInferenceDifferentialEvolutionNames(runState, pp, names);
}

void LALInferenceDifferentialEvolutionSky(LALInferenceRunState *runState, LALInferenceVariables *pp) {
  const char *names[] = {"rightascension", "declination", "time", NULL};
  LALInferenceDifferentialEvolutionNames(runState, pp, names);
}

static REAL8 
draw_distance(LALInferenceRunState *runState) {
  REAL8 dmin, dmax;

  LALInferenceGetMinMaxPrior(runState->priorArgs, "distance", &dmin, &dmax);

  REAL8 x = gsl_rng_uniform(runState->GSLrandom);

  return pow(x*(dmax*dmax*dmax - dmin*dmin*dmin) + dmin*dmin*dmin, 1.0/3.0);
}

static REAL8 
draw_colatitude(LALInferenceRunState *runState, const char *name) {
  REAL8 min, max;

  LALInferenceGetMinMaxPrior(runState->priorArgs, name, &min, &max);

  REAL8 x = gsl_rng_uniform(runState->GSLrandom);

  return acos(cos(min) - x*(cos(min) - cos(max)));
}

static REAL8 
draw_dec(LALInferenceRunState *runState) {
  REAL8 min, max;
  
  LALInferenceGetMinMaxPrior(runState->priorArgs, "declination", &min, &max);

  REAL8 x = gsl_rng_uniform(runState->GSLrandom);
  
  return asin(x*(sin(max) - sin(min)) + sin(min));
}

static REAL8 
draw_flat(LALInferenceRunState *runState, const char *name) {
  REAL8 min, max;

  LALInferenceGetMinMaxPrior(runState->priorArgs, name, &min, &max);

  REAL8 x = gsl_rng_uniform(runState->GSLrandom);

  return min + x*(max - min);
}

static REAL8 
draw_chirp(LALInferenceRunState *runState) {
  REAL8 min, max;

  LALInferenceGetMinMaxPrior(runState->priorArgs, "chirpmass", &min, &max);

  REAL8 x = gsl_rng_uniform(runState->GSLrandom);

  return pow(pow(min, -5.0/6.0) - x*(pow(min, -5.0/6.0) - pow(max, -5.0/6.0)), -6.0/5.0);
}

static REAL8
approxLogPrior(LALInferenceVariables *params) {
  REAL8 logP = 0.0;

  REAL8 Mc = *(REAL8 *)LALInferenceGetVariable(params, "chirpmass");
  logP += -11.0/6.0*log(Mc);

  /* Flat in eta. */

  REAL8 iota = *(REAL8 *)LALInferenceGetVariable(params, "inclination");
  logP += log(sin(iota));

  /* Flat in time, ra, psi, phi. */

  REAL8 dist = *(REAL8 *)LALInferenceGetVariable(params, "distance");
  logP += 2.0*log(dist);

  REAL8 dec = *(REAL8 *)LALInferenceGetVariable(params, "declination");
  logP += log(cos(dec));

  if (LALInferenceCheckVariable(params, "theta_spin1")) {
    REAL8 theta1 = *(REAL8 *)LALInferenceGetVariable(params, "theta_spin1");
    logP += log(sin(theta1));
  }

  if (LALInferenceCheckVariable(params, "theta_spin2")) {
    REAL8 theta2 = *(REAL8 *)LALInferenceGetVariable(params, "theta_spin2");
    logP += log(sin(theta2));
  }

  return logP;
}

void 
LALInferenceDrawApproxPrior(LALInferenceRunState *runState, LALInferenceVariables *proposedParams) {
  LALInferenceCopyVariables(runState->currentParams, proposedParams);

  REAL8 Mc = draw_chirp(runState);
  LALInferenceSetVariable(proposedParams, "chirpmass", &Mc);

  REAL8 eta = draw_flat(runState, "massratio");
  LALInferenceSetVariable(proposedParams, "massratio", &eta);

  REAL8 theTime = draw_flat(runState, "time");
  LALInferenceSetVariable(proposedParams, "time", &theTime);

  REAL8 phase = draw_flat(runState, "phase");
  LALInferenceSetVariable(proposedParams, "phase", &phase);

  REAL8 inc = draw_colatitude(runState, "inclination");
  LALInferenceSetVariable(proposedParams, "inclination", &inc);

  REAL8 pol = draw_flat(runState, "polarisation");
  LALInferenceSetVariable(proposedParams, "polarisation", &pol);

  REAL8 dist = draw_distance(runState);
  LALInferenceSetVariable(proposedParams, "distance", &dist);

  REAL8 ra = draw_flat(runState, "rightascension");
  LALInferenceSetVariable(proposedParams, "rightascension", &ra);

  REAL8 dec = draw_dec(runState);
  LALInferenceSetVariable(proposedParams, "declination", &dec);

  if (LALInferenceCheckVariable(proposedParams, "a_spin1")) {
    REAL8 a1 = draw_flat(runState, "a_spin1");
    LALInferenceSetVariable(proposedParams, "a_spin1", &a1);
  }

  if (LALInferenceCheckVariable(proposedParams, "a_spin2")) {
    REAL8 a2 = draw_flat(runState, "a_spin2");
    LALInferenceSetVariable(proposedParams, "a_spin2", &a2);
  }

  if (LALInferenceCheckVariable(proposedParams, "phi_spin1")) {
    REAL8 phi1 = draw_flat(runState, "phi_spin1");
    LALInferenceSetVariable(proposedParams, "phi_spin1", &phi1);
  }

  if (LALInferenceCheckVariable(proposedParams, "phi_spin2")) {
    REAL8 phi2 = draw_flat(runState, "phi_spin2");
    LALInferenceSetVariable(proposedParams, "phi_spin2", &phi2);
  }

  if (LALInferenceCheckVariable(proposedParams, "theta_spin1")) {
    REAL8 theta1 = draw_colatitude(runState, "theta_spin1");
    LALInferenceSetVariable(proposedParams, "theta_spin1", &theta1);
  }

  if (LALInferenceCheckVariable(proposedParams, "theta_spin2")) {
    REAL8 theta2 = draw_colatitude(runState, "theta_spin2");
    LALInferenceSetVariable(proposedParams, "theta_spin2", &theta2);
  }

  LALInferenceSetLogProposalRatio(runState, approxLogPrior(runState->currentParams) - approxLogPrior(proposedParams));
}

static void
cross_product(REAL8 x[3], const REAL8 y[3], const REAL8 z[3]) {
  x[0] = y[1]*z[2]-y[2]*z[1];
  x[1] = y[2]*z[0]-y[0]*z[2];
  x[2] = y[0]*z[1]-y[1]*z[0];
}

static REAL8
norm(const REAL8 x[3]) {
  return sqrt(x[0]*x[0] + x[1]*x[1] + x[2]*x[2]);
}

static void 
unit_vector(REAL8 v[3], const REAL8 w[3]) {
  REAL8 n = norm(w);

  if (n == 0.0) { 
    XLALError("unit_vector", __FILE__, __LINE__, XLAL_FAILURE);
    exit(1);
  } else {
    v[0] = w[0] / n;
    v[1] = w[1] / n;
    v[2] = w[2] / n;
  }
}

static REAL8 
dot(const REAL8 v[3], const REAL8 w[3]) {
  return v[0]*w[0] + v[1]*w[1] + v[2]*w[2];
}

static void
project_along(REAL8 vproj[3], const REAL8 v[3], const REAL8 w[3]) {
  REAL8 what[3];
  REAL8 vdotw;

  unit_vector(what, w);
  vdotw = dot(v, w);

  vproj[0] = what[0]*vdotw;
  vproj[1] = what[1]*vdotw;
  vproj[2] = what[2]*vdotw;
}

static void
vsub(REAL8 diff[3], const REAL8 w[3], const REAL8 v[3]) {
  diff[0] = w[0] - v[0];
  diff[1] = w[1] - v[1];
  diff[2] = w[2] - v[2];
}

static void
vadd(REAL8 sum[3], const REAL8 w[3], const REAL8 v[3]) {
  sum[0] = w[0] + v[0];
  sum[1] = w[1] + v[1];
  sum[2] = w[2] + v[2];
}

static void
reflect_plane(REAL8 pref[3], const REAL8 p[3], 
              const REAL8 x[3], const REAL8 y[3], const REAL8 z[3]) {
  REAL8 n[3], nhat[3], xy[3], xz[3], pn[3], pnperp[3];

  vsub(xy, y, x);
  vsub(xz, z, x);

  cross_product(n, xy, xz);
  unit_vector(nhat, n);

  project_along(pn, p, nhat);
  vsub(pnperp, p, pn);

  vsub(pref, pnperp, pn);
}

static void 
sph_to_cart(REAL8 cart[3], const REAL8 lat, const REAL8 longi) {
  cart[0] = cos(longi)*sin(lat);
  cart[1] = sin(longi)*sin(lat);
  cart[2] = cos(lat);
}

static void
cart_to_sph(const REAL8 cart[3], REAL8 *lat, REAL8 *longi) {
  *longi = atan2(cart[1], cart[0]);
  *lat = acos(cart[2] / sqrt(cart[0]*cart[0] + cart[1]*cart[1] + cart[2]*cart[2]));
}

static void
reflected_position_and_time(LALInferenceRunState *runState, const REAL8 ra, const REAL8 dec, const REAL8 oldTime,
                            REAL8 *newRA, REAL8 *newDec, REAL8 *newTime) {
  LALStatus status;
  SkyPosition currentEqu, currentGeo, newEqu, newGeo;
  currentEqu.latitude = dec;
  currentEqu.longitude = ra;
  currentEqu.system = COORDINATESYSTEM_EQUATORIAL;
  currentGeo.system = COORDINATESYSTEM_GEOGRAPHIC;
  LALEquatorialToGeographic(&status, &currentGeo, &currentEqu, &(runState->data->epoch));

  /* This function should only be called when we know that we have
     three detectors, or the following will crash. */
  REAL8 x[3], y[3], z[3];
  LALInferenceIFOData *xD = runState->data;
  memcpy(x, xD->detector->location, 3*sizeof(REAL8));

  LALInferenceIFOData *yD = xD->next;
  while (same_detector_location(yD, xD)) {
    yD = yD->next;
  }
  memcpy(y, yD->detector->location, 3*sizeof(REAL8));

  LALInferenceIFOData *zD = yD->next;
  while (same_detector_location(zD, yD) || same_detector_location(zD, xD)) {
    zD = zD->next;
  }
  memcpy(z, zD->detector->location, 3*sizeof(REAL8));

  REAL8 currentLoc[3];
  sph_to_cart(currentLoc, currentGeo.latitude, currentGeo.longitude);

  REAL8 newLoc[3];
  reflect_plane(newLoc, currentLoc, x, y, z);

  REAL8 newGeoLat, newGeoLongi;
  cart_to_sph(newLoc, &newGeoLat, &newGeoLongi);

  newGeo.latitude = newGeoLat;
  newGeo.longitude = newGeoLongi;
  newGeo.system = COORDINATESYSTEM_GEOGRAPHIC;
  newEqu.system = COORDINATESYSTEM_EQUATORIAL;
  LALGeographicToEquatorial(&status, &newEqu, &newGeo, &(runState->data->epoch));

  REAL8 oldDt, newDt;
  oldDt = XLALTimeDelayFromEarthCenter(runState->data->detector->location, currentEqu.longitude,
                                       currentEqu.latitude, &(runState->data->epoch));
  newDt = XLALTimeDelayFromEarthCenter(runState->data->detector->location, newEqu.longitude,
                                       newEqu.latitude, &(runState->data->epoch));

  *newRA = newEqu.longitude;
  *newDec = newEqu.latitude;
  *newTime = oldTime + oldDt - newDt;
}

void LALInferenceSkyReflectDetPlane(LALInferenceRunState *runState, LALInferenceVariables *proposedParams) {
  LALInferenceCopyVariables(runState->currentParams, proposedParams);

  /* Find the number of distinct-position detectors. */
  /* Exit with same parameters (with a warning the first time) if
     there are not three detectors. */
  static UINT4 warningDelivered = 0;
  if (numDetectorsUniquePositions(runState) != 3) {
    if (warningDelivered) {
      /* Do nothing. */
    } else {
      fprintf(stderr, "WARNING: trying to reflect through the decector plane with %d\n", numDetectorsUniquePositions(runState));
      fprintf(stderr, "WARNING: geometrically independent locations,\n");
      fprintf(stderr, "WARNING: but this proposal should only be used with exactly 3 independent detectors.\n");
      fprintf(stderr, "WARNING: %s, line %d\n", __FILE__, __LINE__);
      warningDelivered = 1;
    }

    return; 
  }

  REAL8 ra = *(REAL8 *)LALInferenceGetVariable(proposedParams, "rightascension");
  REAL8 dec = *(REAL8 *)LALInferenceGetVariable(proposedParams, "declination");
  REAL8 baryTime = *(REAL8 *)LALInferenceGetVariable(proposedParams, "time");

  REAL8 newRA, newDec, newTime;
  reflected_position_and_time(runState, ra, dec, baryTime, &newRA, &newDec, &newTime);

  /* Unit normal deviates, used to "fuzz" the state. */
  REAL8 nRA, nDec, nTime;
  const REAL8 epsTime = 6e-6; /* 1e-1 / (16 kHz) */
  const REAL8 epsAngle = 3e-4; /* epsTime*c/R_Earth */
  
  nRA = gsl_ran_ugaussian(runState->GSLrandom);
  nDec = gsl_ran_ugaussian(runState->GSLrandom);
  nTime = gsl_ran_ugaussian(runState->GSLrandom);

  newRA += epsAngle*nRA;
  newDec += epsAngle*nDec;
  newTime += epsTime*nTime;

  /* And the doubly-reflected position (near the original, but not
     exactly due to the fuzzing). */
  REAL8 refRA, refDec, refTime;
  reflected_position_and_time(runState, newRA, newDec, newTime, &refRA, &refDec, &refTime);

  /* The Gaussian increments required to shift us back to the original
     position from the doubly-reflected position. */
  REAL8 nRefRA, nRefDec, nRefTime;
  nRefRA = (ra - refRA)/epsAngle;
  nRefDec = (dec - refDec)/epsAngle;
  nRefTime = (baryTime - refTime)/epsTime;

  REAL8 pForward, pReverse;
  pForward = gsl_ran_ugaussian_pdf(nRA)*gsl_ran_ugaussian_pdf(nDec)*gsl_ran_ugaussian_pdf(nTime);
  pReverse = gsl_ran_ugaussian_pdf(nRefRA)*gsl_ran_ugaussian_pdf(nRefDec)*gsl_ran_ugaussian_pdf(nRefTime);

  LALInferenceSetVariable(proposedParams, "rightascension", &newRA);
  LALInferenceSetVariable(proposedParams, "declination", &newDec);
  LALInferenceSetVariable(proposedParams, "time", &newTime);
  LALInferenceSetLogProposalRatio(runState, log(pReverse/pForward));
}

static void
rotateVectorAboutAxis(REAL8 vrot[3],
                      const REAL8 v[3],
                      const REAL8 axis[3],
                      const REAL8 theta) {
  REAL8 vperp[3], vpar[3], vperprot[3];
  REAL8 xhat[3], yhat[3], zhat[3];
  REAL8 vp;
  UINT4 i;

  project_along(vpar, v, axis);
  vsub(vperp, v, vpar);

  vp = norm(vperp);

  unit_vector(zhat, axis);
  unit_vector(xhat, vperp);
  cross_product(yhat, zhat, xhat);

  for (i = 0; i < 3; i++) {
    vperprot[i] = vp*(cos(theta)*xhat[i] + sin(theta)*yhat[i]);
  }

  vadd(vrot, vpar, vperprot);
}

static void
vectorToColatLong(const REAL8 v[3],
                  REAL8 *colat, REAL8 *longi) { 
  *longi = atan2(v[1], v[0]);
  if (*longi < 0.0) {
    *longi += 2.0*M_PI;
  }

  *colat = acos(v[2] / sqrt(v[0]*v[0] + v[1]*v[1] + v[2]*v[2]));
}

void 
LALInferenceRotateSpins(LALInferenceRunState *runState, LALInferenceVariables *proposedParams) {
  LALInferenceCopyVariables(runState->currentParams, proposedParams);

  REAL8 theta1 = 2.0*M_PI*gsl_rng_uniform(runState->GSLrandom);
  REAL8 theta2 = 2.0*M_PI*gsl_rng_uniform(runState->GSLrandom);

  REAL8 logPr = 0.0;

  if (LALInferenceCheckVariable(proposedParams, "theta_spin1")) {
    REAL8 theta, phi, iota;
    REAL8 s1[3], L[3], newS[3];
    
    theta = *(REAL8 *)LALInferenceGetVariable(proposedParams, "theta_spin1");
    phi = *(REAL8 *)LALInferenceGetVariable(proposedParams, "phi_spin1");

    iota = *(REAL8 *)LALInferenceGetVariable(proposedParams, "inclination");

    s1[0] = cos(phi)*sin(theta);
    s1[1] = sin(phi)*sin(theta);
    s1[2] = cos(theta);

    L[0] = sin(iota);
    L[1] = 0.0;
    L[2] = cos(iota);

    rotateVectorAboutAxis(newS, s1, L, theta1);

    REAL8 newPhi, newTheta;

    vectorToColatLong(newS, &newTheta, &newPhi);

    /* Since the proposal is inherently uniform on the surface of the
       sphere, we only need to account for the volume factors between
       cos(theta) and theta. */
    logPr += log(sin(theta)/sin(newTheta));

    LALInferenceSetVariable(proposedParams, "phi_spin1", &newPhi);
    LALInferenceSetVariable(proposedParams, "theta_spin1", &newTheta);
  }

  if (LALInferenceCheckVariable(proposedParams, "theta_spin2")) {
    REAL8 theta, phi, iota;
    REAL8 s2[3], L[3], newS[3];
    
    theta = *(REAL8 *)LALInferenceGetVariable(proposedParams, "theta_spin2");
    phi = *(REAL8 *)LALInferenceGetVariable(proposedParams, "phi_spin2");

    iota = *(REAL8 *)LALInferenceGetVariable(proposedParams, "inclination");

    s2[0] = cos(phi)*sin(theta);
    s2[1] = sin(phi)*sin(theta);
    s2[2] = cos(theta);

    L[0] = sin(iota);
    L[1] = 0.0;
    L[2] = cos(iota);

    rotateVectorAboutAxis(newS, s2, L, theta2);

    REAL8 newPhi, newTheta;

    vectorToColatLong(newS, &newTheta, &newPhi);

    /* Since the proposal is inherently uniform on the surface of the
       sphere, we only need to account for the volume factors between
       cos(theta) and theta. */
    logPr += log(sin(theta)/sin(newTheta));

    LALInferenceSetVariable(proposedParams, "phi_spin2", &newPhi);
    LALInferenceSetVariable(proposedParams, "theta_spin2", &newTheta);
  }

  LALInferenceSetLogProposalRatio(runState, logPr);
}

void
LALInferencePolarizationPhaseJump(LALInferenceRunState *runState, LALInferenceVariables *proposedParams) {
  LALInferenceCopyVariables(runState->currentParams, proposedParams);

  REAL8 psi = *(REAL8 *)LALInferenceGetVariable(proposedParams, "polarisation");
  REAL8 phi = *(REAL8 *)LALInferenceGetVariable(proposedParams, "phase");

  phi += M_PI;
  psi += M_PI/2;

  phi = fmod(phi, 2.0*M_PI);
  psi = fmod(psi, M_PI);

  LALInferenceSetVariable(proposedParams, "polarisation", &psi);
  LALInferenceSetVariable(proposedParams, "phase", &phi);

  LALInferenceSetLogProposalRatio(runState, 0.0);
}<|MERGE_RESOLUTION|>--- conflicted
+++ resolved
@@ -328,36 +328,7 @@
     SetupDefaultProposal(runState, proposedParams);
   }
 
-<<<<<<< HEAD
-        REAL8 T = *(REAL8 *)LALInferenceGetVariable(runState->proposalArgs, "temperature");
-	
-	REAL8 sigma = 0.1*sqrt(T); /* Adapt to temperature. */
-	REAL8 big_sigma = 1.0;
-	
-	if(gsl_ran_ugaussian(GSLrandom) < 1.0e-3) big_sigma = 1.0e1;    //Every 1e3 iterations, take a 10x larger jump in all parameters
-	if(gsl_ran_ugaussian(GSLrandom) < 1.0e-4) big_sigma = 1.0e2;    //Every 1e4 iterations, take a 100x larger jump in all parameters
-	
-	/* loop over all parameters */
-	for (paraHead=proposedParams->head,i=0; paraHead; paraHead=paraHead->next)
-	{ 
-		if(paraHead->vary==LALINFERENCE_PARAM_LINEAR || paraHead->vary==LALINFERENCE_PARAM_CIRCULAR){
-			
-			if (!strcmp(paraHead->name,"massratio") || !strcmp(paraHead->name,"asym_massratio") || !strcmp(paraHead->name,"time") || !strcmp(paraHead->name,"a_spin2") || !strcmp(paraHead->name,"a_spin1")){
-				*(REAL8 *)paraHead->value += gsl_ran_ugaussian(GSLrandom)*big_sigma*sigma*0.001;
-			}else if (!strcmp(paraHead->name,"polarisation") || !strcmp(paraHead->name,"phase") || !strcmp(paraHead->name,"inclination")){
-				*(REAL8 *)paraHead->value += gsl_ran_ugaussian(GSLrandom)*big_sigma*sigma*0.1;
-			}else{
-				*(REAL8 *)paraHead->value += gsl_ran_ugaussian(GSLrandom)*big_sigma*sigma*0.01;
-			}
-			i++;
-		}
-	}
-	
-	LALInferenceCyclicReflectiveBound(proposedParams, runState->priorArgs);
-	
-=======
   LALInferenceCyclicProposal(runState, proposedParams);
->>>>>>> 6c2bb0b4
 }
 
 void LALInferenceSingleAdaptProposal(LALInferenceRunState *runState, LALInferenceVariables *proposedParams) {
@@ -466,59 +437,11 @@
     }
   }	//printf("%s\n",param->name);
 		
-<<<<<<< HEAD
-        if (LALInferenceGetProcParamVal(runState->commandLine, "--zeroLogLike")) {
-          if (!strcmp(param->name, "massratio")) {
-            sigma = 0.02;
-          } else if (!strcmp(param->name, "asym_massratio")) {
-            sigma = 0.08;
-          } else if (!strcmp(param->name, "chirpmass")) {
-            sigma = 1.0;
-          } else if (!strcmp(param->name, "time")) {
-            sigma = 0.02;
-          } else if (!strcmp(param->name, "phase")) {
-            sigma = 0.6;
-          } else if (!strcmp(param->name, "distance")) {
-            sigma = 10.0;
-          } else if (!strcmp(param->name, "declination")) {
-            sigma = 0.3;
-          } else if (!strcmp(param->name, "rightascension")) {
-            sigma = 0.6;
-          } else if (!strcmp(param->name, "polarisation")) {
-            sigma = 0.6;
-          } else if (!strcmp(param->name, "inclination")) {
-            sigma = 0.3;
-          } else if (!strcmp(param->name, "a_spin1")) {
-            sigma = 0.1;
-          } else if (!strcmp(param->name, "theta_spin1")) {
-            sigma = 0.3;
-          } else if (!strcmp(param->name, "phi_spin1")) {
-            sigma = 0.6;
-          } else if (!strcmp(param->name, "a_spin2")) {
-            sigma = 0.1;
-          } else if (!strcmp(param->name, "theta_spin2")) {
-            sigma = 0.3;
-          } else if (!strcmp(param->name, "phi_spin2")) {
-            sigma = 0.6;
-          } else {
-            fprintf(stderr, "Could not find parameter %s!", param->name);
-            exit(1);
-          }
-          *(REAL8 *)param->value += gsl_ran_ugaussian(GSLrandom)*sigma;
-        } else {
-          if (!strcmp(param->name,"massratio") || !strcmp(param->name,"asym_massratio") || !strcmp(param->name,"time") || !strcmp(param->name,"a_spin2") || !strcmp(param->name,"a_spin1")){
-            *(REAL8 *)param->value += gsl_ran_ugaussian(GSLrandom)*big_sigma*sigma*0.001;
-          } else if (!strcmp(param->name,"polarisation") || !strcmp(param->name,"phase") || !strcmp(param->name,"inclination")){
-            *(REAL8 *)param->value += gsl_ran_ugaussian(GSLrandom)*big_sigma*sigma*0.1;
-          } else {
-            *(REAL8 *)param->value += gsl_ran_ugaussian(GSLrandom)*big_sigma*sigma*0.01;
-          }
-        }
-	LALInferenceCyclicReflectiveBound(proposedParams, runState->priorArgs);
-=======
   if (LALInferenceGetProcParamVal(runState->commandLine, "--zeroLogLike")) {
     if (!strcmp(param->name, "massratio")) {
       sigma = 0.02;
+    } else if (!strcmp(param->name, "asym_massratio")) {
+      sigma = 0.08;
     } else if (!strcmp(param->name, "chirpmass")) {
       sigma = 1.0;
     } else if (!strcmp(param->name, "time")) {
@@ -553,7 +476,7 @@
     }
     *(REAL8 *)param->value += gsl_ran_ugaussian(GSLrandom)*sigma;
   } else {
-    if (!strcmp(param->name,"massratio") || !strcmp(param->name,"time") || !strcmp(param->name,"a_spin2") || !strcmp(param->name,"a_spin1")){
+    if (!strcmp(param->name,"massratio") || !strcmp(param-name,"asym_massratio") || !strcmp(param->name,"time") || !strcmp(param->name,"a_spin2") || !strcmp(param->name,"a_spin1")){
       *(REAL8 *)param->value += gsl_ran_ugaussian(GSLrandom)*big_sigma*sigma*0.001;
     } else if (!strcmp(param->name,"polarisation") || !strcmp(param->name,"phase") || !strcmp(param->name,"inclination")){
       *(REAL8 *)param->value += gsl_ran_ugaussian(GSLrandom)*big_sigma*sigma*0.1;
@@ -562,7 +485,6 @@
     }
   }
   LALInferenceCyclicReflectiveBound(proposedParams, runState->priorArgs);
->>>>>>> 6c2bb0b4
   
   /* Symmetric Proposal. */
   LALInferenceSetLogProposalRatio(runState, 0.0);
@@ -794,6 +716,7 @@
   LALInferenceSetLogProposalRatio(runState, 0.0); /* Symmetric proposal. */
 }
 
+/* TODO: Include asym_massratio */
 void LALInferenceDifferentialEvolutionMasses(LALInferenceRunState *runState, LALInferenceVariables *pp) {
   const char *names[] = {"chirpmass", "massratio", NULL};
   LALInferenceDifferentialEvolutionNames(runState, pp, names);
@@ -911,6 +834,9 @@
 
   REAL8 eta = draw_flat(runState, "massratio");
   LALInferenceSetVariable(proposedParams, "massratio", &eta);
+  
+  REAL8 q = draw_flat(runState, "asym_massratio");
+  LALInferenceSetVariable(proposedParams, "asym_massratio", &q);
 
   REAL8 theTime = draw_flat(runState, "time");
   LALInferenceSetVariable(proposedParams, "time", &theTime);
