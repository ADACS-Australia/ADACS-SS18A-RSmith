/*
 *  LALInferenceProposal.c:  Bayesian Followup, jump proposals.
 *
 *  Copyright (C) 2011 Ilya Mandel, Vivien Raymond, Christian Roever,
 *  Marc van der Sluys, John Veitch, Will M. Farr, Ben Farr
 *
 *
 *  This program is free software; you can redistribute it and/or modify
 *  it under the terms of the GNU General Public License as published by
 *  the Free Software Foundation; either version 2 of the License, or
 *  (at your option) any later version.
 *
 *  This program is distributed in the hope that it will be useful,
 *  but WITHOUT ANY WARRANTY; without even the implied warranty of
 *  MERCHANTABILITY or FITNESS FOR A PARTICULAR PURPOSE.  See the
 *  GNU General Public License for more details.
 *
 *  You should have received a copy of the GNU General Public License
 *  along with with program; see the file COPYING. If not, write to the
 *  Free Software Foundation, Inc., 59 Temple Place, Suite 330, Boston,
 *  MA  02111-1307  USA
 */

#include <stdio.h>
#include <stdlib.h>
#include <lal/LALInspiral.h>
#include <lal/DetResponse.h>
#include <lal/SeqFactories.h>
#include <lal/Date.h>
#include <lal/VectorOps.h>
#include <lal/TimeFreqFFT.h>
#include <lal/GenerateInspiral.h>
#include <lal/TimeDelay.h>
#include <lal/SkyCoordinates.h>
#include <lal/LALInference.h>
#include <lal/LALInferenceInit.h>
#include <lal/LALInferencePrior.h>
#include <lal/LALInferenceLikelihood.h>
#include <lal/LALInferenceTemplate.h>
#include <lal/LALInferenceProposal.h>
#include <lal/LALDatatypes.h>
#include <lal/FrequencySeries.h>
#include <lal/LALSimInspiral.h>
#include <lal/LALSimNoise.h>
#include <lal/XLALError.h>

#include <lal/LALStdlib.h>
#include <lal/LALInferenceClusteredKDE.h>
#include <lal/LALInferenceNestedSampler.h>
#include <alloca.h>

#ifdef __GNUC__
#define UNUSED __attribute__ ((unused))
#else
#define UNUSED
#endif

typedef enum {
  USES_DISTANCE_VARIABLE,
  USES_LOG_DISTANCE_VARIABLE
} DistanceParam;

const char *const cycleArrayName = "Proposal Cycle";
const char *const cycleArrayLengthName = "Proposal Cycle Length";
const char *const cycleArrayCounterName = "Proposal Cycle Counter";

/* Proposal Names */
const char *const nullProposalName = "NULL";
const char *const singleAdaptProposalName = "Single";
const char *const singleProposalName = "Single";
const char *const orbitalPhaseJumpName = "OrbitalPhase";
const char *const covarianceEigenvectorJumpName = "CovarianceEigenvector";
const char *const skyLocWanderJumpName = "SkyLocWander";
const char *const differentialEvolutionFullName = "DifferentialEvolutionFull";
const char *const differentialEvolutionIntrinsicName = "DifferentialEvolutionIntrinsic";
const char *const differentialEvolutionExtrinsicName = "DifferentialEvolutionExtrinsic";
const char *const ensembleStretchFullName = "EnsembleStretchFull";
const char *const ensembleStretchIntrinsicName = "EnsembleStretchIntrinsic";
const char *const ensembleStretchExtrinsicName = "EnsembleStretchExtrinsic";
const char *const drawApproxPriorName = "DrawApproxPrior";
const char *const skyReflectDetPlaneName = "SkyReflectDetPlane";
const char *const skyRingProposalName = "SkyRingProposal";
const char *const PSDFitJumpName = "PSDFitJump";
const char *const polarizationPhaseJumpName = "PolarizationPhase";
const char *const polarizationCorrPhaseJumpName = "CorrPolarizationPhase";
const char *const extrinsicParamProposalName = "ExtrinsicParamProposal";
const char *const frequencyBinJumpName = "FrequencyBin";
const char *const GlitchMorletJumpName = "glitchMorletJump";
const char *const GlitchMorletReverseJumpName = "glitchMorletReverseJump";
const char *const ensembleWalkFullName = "EnsembleWalkFull";
const char *const ensembleWalkIntrinsicName = "EnsembleWalkIntrinsic";
const char *const ensembleWalkExtrinsicName = "EnsembleWalkExtrinsic";
const char *const clusteredKDEProposalName = "ClusteredKDEProposal";
const char *const splineCalibrationProposalName = "SplineCalibration";
const char *const distanceLikelihoodProposalName = "DistanceLikelihood";

static const char *intrinsicNames[] = {"chirpmass", "q", "eta", "mass1", "mass2", "a_spin1", "a_spin2",
  "tilt_spin1", "tilt_spin2", "phi12", "phi_jl", "frequency", "quality", "duration","polar_angle", "phase", "polar_eccentricity", NULL};

static const char *extrinsicNames[] = {"rightascension", "declination", "cosalpha", "azimuth", "polarisation", "distance",
  "logdistance", "time", "costheta_jn", "t0", "theta","hrss", "loghrss", NULL};

static INT4 same_detector_location(LALDetector *d1, LALDetector *d2) {
    INT4 i;

    for (i = 0; i < 3; i++) {
        if (d1->location[i] != d2->location[i])
            return 0;
    }

    return 1;
}

static INT4 numDetectorsUniquePositions(LALInferenceIFOData *data) {
    INT4 nIFO = 0;
    INT4 nCollision = 0;
    LALInferenceIFOData *currentIFO = NULL;

    for (currentIFO = data; currentIFO; currentIFO = currentIFO->next) {
        LALInferenceIFOData *subsequentIFO = NULL;
        nIFO++;
        for (subsequentIFO = currentIFO->next; subsequentIFO; subsequentIFO = subsequentIFO->next) {
            if (same_detector_location(subsequentIFO->detector, currentIFO->detector)) {
                nCollision++;
                break;
            }
        }
    }

    return nIFO - nCollision;
}

LALInferenceProposal *LALInferenceInitProposal(LALInferenceProposalFunction func, const char *name)
{
  LALInferenceProposal *proposal = XLALCalloc(1,sizeof(LALInferenceProposal));
  proposal->func = func;
  proposal->proposed = 0;
  proposal->accepted = 0;
  strcpy(proposal->name, name);
  return proposal;
}


void LALInferenceRegisterProposal(LALInferenceVariables *propArgs, const char *name, INT4 *flag, ProcessParamsTable *command_line) {
    char offopt[VARNAME_MAX+15];
    char onopt[VARNAME_MAX+12];

    sprintf(offopt, "--proposal-no-%s", name);
    sprintf(onopt, "--proposal-%s", name);

    if (LALInferenceGetProcParamVal(command_line, offopt))
        *flag = 0;
    else if (LALInferenceGetProcParamVal(command_line, onopt))
        *flag = 1;

    LALInferenceAddINT4Variable(propArgs, name, *flag, LALINFERENCE_PARAM_FIXED);
}

void LALInferenceAddProposalToCycle(LALInferenceProposalCycle *cycle, LALInferenceProposal *prop, INT4 weight) {
    const char *fname = "LALInferenceAddProposalToCycle";
    INT4 i;

    /* Quit without doing anything if weight = 0. */
    if (weight == 0)
        return;

    cycle->order = XLALRealloc(cycle->order, (cycle->length + weight)*sizeof(INT4));
    if (cycle->order == NULL) {
        XLALError(fname, __FILE__, __LINE__, XLAL_ENOMEM);
        exit(1);
    }

    for (i = cycle->length; i < cycle->length + weight; i++) {
        cycle->order[i] = cycle->nProposals;
    }

    cycle->nProposals += 1;
    cycle->proposals = XLALRealloc(cycle->proposals, (cycle->nProposals)*sizeof(LALInferenceProposal));
    if (cycle->proposals == NULL) {
        XLALError(fname, __FILE__, __LINE__, XLAL_ENOMEM);
        exit(1);
    }
    cycle->proposals[cycle->nProposals-1] = prop;

    cycle->length += weight;
}



void LALInferenceRandomizeProposalCycle(LALInferenceProposalCycle *cycle, gsl_rng *rng) {
    INT4 i, j, temp;

    for (i = cycle->length - 1; i > 0; i--) {
        /* Fill in array from right to left, chosen randomly from remaining proposals. */
        j = gsl_rng_uniform_int(rng, i+1);

        temp = cycle->order[j];
        cycle->order[j] = cycle->order[i];
        cycle->order[i] = temp;
    }
}


REAL8 LALInferenceCyclicProposal(LALInferenceThreadState *thread,
                                 LALInferenceVariables *currentParams,
                                 LALInferenceVariables *proposedParams) {
    INT4 i = 0;
    LALInferenceProposalCycle *cycle=NULL;

    /* Must have cycle array and cycle array length in propArgs. */
    cycle = thread->cycle;
    if (cycle == NULL) {
        XLALError("LALInferenceCyclicProposal()",__FILE__,__LINE__,XLAL_FAILURE);
        exit(1);
    }

    if (cycle->counter >= cycle->length) {
        XLALError("LALInferenceCyclicProposal()",__FILE__,__LINE__,XLAL_FAILURE);
        exit(1);
    }

    /* One instance of each proposal object is stored in cycle->proposals.
        cycle->order is a list of elements to call from the proposals */
  
    REAL8 logPropRatio=-INFINITY;
    do
    {
      i = cycle->order[cycle->counter];
      logPropRatio = cycle->proposals[i]->func(thread, currentParams, proposedParams);
      strcpy(cycle->last_proposal_name, cycle->proposals[i]->name);
      cycle->counter = (cycle->counter + 1) % cycle->length;
    }
    /* Call proposals until one succeeds */
    while (proposedParams->head == NULL);

    return logPropRatio;
}

LALInferenceProposalCycle* LALInferenceInitProposalCycle(void) {
  LALInferenceProposalCycle *cycle = XLALCalloc(1,sizeof(LALInferenceProposalCycle));
  strcpy(cycle->last_proposal_name, nullProposalName);

  return cycle;
}

void LALInferenceDeleteProposalCycle(LALInferenceProposalCycle *cycle) {
    XLALFree(cycle->proposals);
    XLALFree(cycle->order);
}

LALInferenceVariables *LALInferenceParseProposalArgs(LALInferenceRunState *runState) {
    INT4 i;
    ProcessParamsTable *ppt;
    LALInferenceIFOData *ifo = runState->data;

    /* This will copy any existing arguments over from runState. I (John) don't think this should be necessary
     * as this function is used to initialise these arguments in the first place. */
    LALInferenceVariables *propArgs = XLALCalloc(1, sizeof(LALInferenceVariables));
    if(runState->proposalArgs && runState->proposalArgs->dimension>0) LALInferenceCopyVariables(runState->proposalArgs, propArgs);

    INT4 Nskip = 1;
    INT4 noise_only = 0;
    INT4 cyclic_reflective_kde = 0;

    /* Flags for proposals, initialized with the MCMC defaults */

    INT4 singleadapt = 1; /* Disabled for bug checking */
    INT4 psiphi = 1;
    INT4 ext_param = 1;
    INT4 skywander = 1;
    INT4 skyreflect = 1;
    INT4 drawprior = 1;
    INT4 covjump = 0;
    INT4 diffevo = 1;
    INT4 stretch = 0;
    INT4 walk = 0;
    INT4 skyring = 1;
    INT4 distance = 1;
    INT4 kde = 0;
    INT4 spline_cal = 0;
    INT4 psdfit = 0;
    INT4 glitchfit = 0;

    if (runState->algorithm == &LALInferenceNestedSamplingAlgorithm) {
        singleadapt = 0;
        psiphi = 0;
        ext_param = 0;
        skywander = 0;
        skyreflect = 0;
        drawprior = 0;
        covjump = 1;
        diffevo = 1;
        stretch = 1;
        walk = 1;
        skyring = 0;
        distance = 1;
        kde = 0;
        spline_cal = 0;
        psdfit = 0;
        glitchfit = 0;
    }
    if (LALInferenceCheckVariable(runState->algorithmParams, "LIB"))
      distance=0;

    ProcessParamsTable *command_line = runState->commandLine;

    INT4 verbose = 0;
    if (LALInferenceGetProcParamVal(command_line, "--verbose"))
        verbose = 1;
    LALInferenceAddINT4Variable(propArgs, "verbose", verbose, LALINFERENCE_PARAM_FIXED);

    LIGOTimeGPS epoch = ifo->epoch;
    LALInferenceAddVariable(propArgs, "epoch", &(epoch), LALINFERENCE_void_ptr_t, LALINFERENCE_PARAM_FIXED);

    /* Determine the number of iterations between each entry in the DE buffer */
    if (LALInferenceCheckVariable(runState->algorithmParams, "Nskip"))
        Nskip = LALInferenceGetINT4Variable(runState->algorithmParams, "Nskip");
    LALInferenceAddINT4Variable(propArgs, "Nskip", Nskip, LALINFERENCE_PARAM_FIXED);

    /* Count the number of IFOs and uniquely-located IFOs to decide which sky-related proposals to use */
    INT4 nDet = 0;
    ifo=runState->data;
    while (ifo) {
        nDet++;
        ifo = ifo->next;
    }
    LALInferenceAddINT4Variable(propArgs, "nDet", nDet, LALINFERENCE_PARAM_FIXED);

    INT4 nUniqueDet = numDetectorsUniquePositions(runState->data);
    LALInferenceAddINT4Variable(propArgs, "nUniqueDet", nUniqueDet, LALINFERENCE_PARAM_FIXED);

    LALDetector *detectors = XLALCalloc(nDet, sizeof(LALDetector));
    for (i=0,ifo=runState->data; i<nDet; i++,ifo=ifo->next)
        detectors[i] = *(ifo->detector);
    LALInferenceAddVariable(propArgs, "detectors", &detectors, LALINFERENCE_void_ptr_t, LALINFERENCE_PARAM_FIXED);

    char **ifo_names = XLALCalloc(nDet, sizeof(char*));
    for(ifo=runState->data,i=0;ifo;ifo=ifo->next,i++) {
        ifo_names[i] = XLALCalloc(DETNAMELEN, sizeof(char));
        strcpy(ifo_names[i], ifo->name);
    }
    LALInferenceAddVariable(propArgs, "detector_names", &ifo_names, LALINFERENCE_void_ptr_t, LALINFERENCE_PARAM_FIXED);

    INT4 marg_timephi = 0;
    if (LALInferenceGetProcParamVal(command_line, "--margtimephi"))
        marg_timephi = 1;

    INT4 marg_time = 0;
    if (marg_timephi || LALInferenceGetProcParamVal(command_line, "--margtime"))
        marg_time = 1;
    LALInferenceAddINT4Variable(propArgs, "marg_time", marg_time, LALINFERENCE_PARAM_FIXED);

    INT4 marg_phi = 0;
    if (marg_timephi || LALInferenceGetProcParamVal(command_line, "--margphi"))
        marg_phi = 1;
    LALInferenceAddINT4Variable(propArgs, "marg_phi", marg_phi, LALINFERENCE_PARAM_FIXED);

    INT4 analytic_test = 0;
    if (LALInferenceGetProcParamVal(command_line, "--correlatedGaussianLikelihood") ||
        LALInferenceGetProcParamVal(command_line, "--bimodalGaussianLikelihood") ||
        LALInferenceGetProcParamVal(command_line, "--rosenbrockLikelihood")) {
        analytic_test = 1;
        distance = 0;
    }
    LALInferenceAddINT4Variable(propArgs, "analytical_test", analytic_test, LALINFERENCE_PARAM_FIXED);

    INT4 skyframe = 1;
    if (LALInferenceGetProcParamVal(command_line, "--no-sky-frame"))
        skyframe = 0;

    INT4 noAdapt = 0;
    if (LALInferenceGetProcParamVal(command_line, "--no-adapt") ||
        LALInferenceGetProcParamVal(command_line, "--noiseonly"))
        noAdapt = 1;
    INT4 adapting = !noAdapt;
    LALInferenceAddINT4Variable(propArgs, "no_adapt", noAdapt, LALINFERENCE_PARAM_LINEAR);
    LALInferenceAddINT4Variable(propArgs, "adapting", adapting, LALINFERENCE_PARAM_LINEAR);

    INT4 tau = 5;
    ppt = LALInferenceGetProcParamVal(command_line, "--adapt-tau");
    if (ppt)
        tau = atof(ppt->value);
    LALInferenceAddINT4Variable(propArgs, "adaptTau", tau, LALINFERENCE_PARAM_FIXED);

    INT4 sampling_prior = 0;
    ppt = LALInferenceGetProcParamVal(command_line, "--zerologlike");
    if (ppt)
        sampling_prior = 1;
    LALInferenceAddINT4Variable(propArgs, "sampling_prior", sampling_prior, LALINFERENCE_PARAM_FIXED);

    if (LALInferenceGetProcParamVal(command_line, "--enable-spline-calibration"))
        spline_cal = 1;

    ppt = LALInferenceGetProcParamVal(command_line, "--psd-fit");
    if (!ppt)
        ppt = LALInferenceGetProcParamVal(command_line, "--psdFit");
    if (ppt)
        psdfit = 1;

    if (LALInferenceGetProcParamVal(command_line, "--glitch-fit"))
        glitchfit = 1;

    /* Convenience option for turning off ensemble moves */
    if (LALInferenceGetProcParamVal(command_line, "--proposal-no-ensemble")) {
        stretch = 0;
        walk = 0;
    }

    /* Check if imposing cyclic reflective bounds */
    if (LALInferenceGetProcParamVal(runState->commandLine, "--cyclic-reflective-kde"))
        cyclic_reflective_kde = 1;
    LALInferenceAddINT4Variable(propArgs, "cyclic_reflective_kde", cyclic_reflective_kde, LALINFERENCE_PARAM_FIXED);

    if (LALInferenceGetProcParamVal(command_line, "--noiseonly"))
        noise_only = 1;
    LALInferenceAddINT4Variable(propArgs, "noiseonly", noise_only, LALINFERENCE_PARAM_FIXED);

    /* Turn off signal proposals if no signal is in the model */
    if (noise_only) {
        singleadapt = 0;
        psiphi = 0;
        ext_param = 0;
        skywander = 0;
        skyreflect = 0;
        drawprior = 0;
        covjump = 0;
        diffevo = 0;
        stretch = 0;
        walk = 0;
        distance = 0;
        skyring = 0;
        spline_cal = 0;
    }

    /* Turn off phi-related proposals if marginalizing over phi in likelihood */
    if (marg_phi) {
        psiphi = 0;
    }

    /* Disable proposals that won't work with the current number of unique detectors */
    if (nUniqueDet < 2) {
        skyring = 0;
    }

    if (nUniqueDet != 3) {
        skyreflect = 0;
    }

    if (nUniqueDet >= 3) {
        ext_param = 0;
    }

    /* Turn off ra-dec related proposals when using the sky-frame coordinate system */
    if (skyframe) {
        ext_param = 0;
        skywander = 0;
        skyreflect = 0;
        skyring = 0;
    }

    /* Register all proposal functions, check for explicit command-line requests */
    LALInferenceRegisterProposal(propArgs, "single-adapt", &singleadapt, command_line);
    LALInferenceRegisterProposal(propArgs, "psiphi", &psiphi, command_line);
    LALInferenceRegisterProposal(propArgs, "extrinsic-param", &ext_param, command_line);
    LALInferenceRegisterProposal(propArgs, "sky-wander", &skywander, command_line);
    LALInferenceRegisterProposal(propArgs, "sky-reflect", &skyreflect, command_line);
    LALInferenceRegisterProposal(propArgs, "draw-prior", &drawprior, command_line);
    LALInferenceRegisterProposal(propArgs, "eigenvectors", &covjump, command_line);
    LALInferenceRegisterProposal(propArgs, "differential-evolution", &diffevo, command_line);
    LALInferenceRegisterProposal(propArgs, "ensemble-stretch", &stretch, command_line);
    LALInferenceRegisterProposal(propArgs, "ensemble-walk", &walk, command_line);
    LALInferenceRegisterProposal(propArgs, "sky-ring", &skyring, command_line);
    LALInferenceRegisterProposal(propArgs, "distance", &distance, command_line);
    LALInferenceRegisterProposal(propArgs, "kde", &kde, command_line);
    LALInferenceRegisterProposal(propArgs, "spline_cal", &spline_cal, command_line);
    LALInferenceRegisterProposal(propArgs, "psdfit", &psdfit, command_line);
    LALInferenceRegisterProposal(propArgs, "glitchfit", &glitchfit, command_line);

    /* Setup adaptive proposals */
    if (singleadapt){
      LALInferenceModel *model = LALInferenceInitCBCModel(runState);
      LALInferenceSetupAdaptiveProposals(propArgs, model->params);
      XLALFree(model);
    }
    /* Setup buffer now since threads aren't accessible to the main setup function */
    if (diffevo || stretch || walk) {
        for (i=0; i<runState->nthreads; i++)
            LALInferenceSetupDifferentialEvolutionProposal(runState->threads[i]);
    }

    /* Setup now since we need access to the data */
    if (glitchfit)
        LALInferenceSetupGlitchProposal(runState->data, propArgs);

    return propArgs;
}


LALInferenceProposalCycle* LALInferenceSetupDefaultInspiralProposalCycle(LALInferenceVariables *propArgs) {
    LALInferenceProposal *prop;

    const INT4 BIGWEIGHT = 20;
    const INT4 SMALLWEIGHT = 5;
    const INT4 TINYWEIGHT = 1;

    LALInferenceProposalCycle *cycle = XLALCalloc(1, sizeof(LALInferenceProposalCycle));

    if (LALInferenceGetINT4Variable(propArgs, "single-adapt")) {
        prop = LALInferenceInitProposal(&LALInferenceSingleAdaptProposal, singleAdaptProposalName);
        LALInferenceAddProposalToCycle(cycle, prop, BIGWEIGHT);
    }

    if (LALInferenceGetINT4Variable(propArgs, "psiphi")) {
        prop = LALInferenceInitProposal(&LALInferencePolarizationPhaseJump, polarizationPhaseJumpName);
        LALInferenceAddProposalToCycle(cycle, prop, TINYWEIGHT);
    }

    if (LALInferenceGetINT4Variable(propArgs, "extrinsic-param")) {
        prop = LALInferenceInitProposal(&LALInferenceExtrinsicParamProposal, extrinsicParamProposalName);
        LALInferenceAddProposalToCycle(cycle, prop, SMALLWEIGHT);
    }

    if (LALInferenceGetINT4Variable(propArgs, "sky-wander")) {
        prop = LALInferenceInitProposal(&LALInferenceSkyLocWanderJump, skyLocWanderJumpName);
        LALInferenceAddProposalToCycle(cycle, prop, SMALLWEIGHT);
    }

    if (LALInferenceGetINT4Variable(propArgs, "sky-reflect")) {
        prop = LALInferenceInitProposal(&LALInferenceSkyReflectDetPlane, skyReflectDetPlaneName);
        LALInferenceAddProposalToCycle(cycle, prop, TINYWEIGHT);
    }

    if (LALInferenceGetINT4Variable(propArgs, "draw-prior")) {
        prop = LALInferenceInitProposal(&LALInferenceDrawApproxPrior, drawApproxPriorName);
        LALInferenceAddProposalToCycle(cycle, prop, TINYWEIGHT);
    }

    if (LALInferenceGetINT4Variable(propArgs, "eigenvectors")) {
        prop = LALInferenceInitProposal(&LALInferenceCovarianceEigenvectorJump, covarianceEigenvectorJumpName);
        LALInferenceAddProposalToCycle(cycle, prop, BIGWEIGHT);
    }

    if (LALInferenceGetINT4Variable(propArgs, "differential-evolution")) {
        prop = LALInferenceInitProposal(&LALInferenceDifferentialEvolutionFull, differentialEvolutionFullName);
        LALInferenceAddProposalToCycle(cycle, prop, BIGWEIGHT);

        prop = LALInferenceInitProposal(&LALInferenceDifferentialEvolutionIntrinsic, differentialEvolutionIntrinsicName);
        LALInferenceAddProposalToCycle(cycle, prop, SMALLWEIGHT);

        prop = LALInferenceInitProposal(&LALInferenceDifferentialEvolutionExtrinsic, differentialEvolutionExtrinsicName);
        LALInferenceAddProposalToCycle(cycle, prop, SMALLWEIGHT);
    }

    if (LALInferenceGetINT4Variable(propArgs, "ensemble-stretch")) {
        prop = LALInferenceInitProposal(&LALInferenceEnsembleStretchFull, ensembleStretchFullName);
        LALInferenceAddProposalToCycle(cycle, prop, BIGWEIGHT);

        prop = LALInferenceInitProposal(&LALInferenceEnsembleStretchIntrinsic, ensembleStretchIntrinsicName);
        LALInferenceAddProposalToCycle(cycle, prop, SMALLWEIGHT);

        prop = LALInferenceInitProposal(&LALInferenceEnsembleStretchExtrinsic, ensembleStretchExtrinsicName);
        LALInferenceAddProposalToCycle(cycle, prop, SMALLWEIGHT);
    }

    if (LALInferenceGetINT4Variable(propArgs, "ensemble-walk")) {
        prop = LALInferenceInitProposal(&LALInferenceEnsembleWalkFull, ensembleWalkFullName);
        LALInferenceAddProposalToCycle(cycle, prop, BIGWEIGHT);

        prop = LALInferenceInitProposal(&LALInferenceEnsembleWalkIntrinsic, ensembleWalkIntrinsicName);
        LALInferenceAddProposalToCycle(cycle, prop, SMALLWEIGHT);

        prop = LALInferenceInitProposal(&LALInferenceEnsembleWalkExtrinsic, ensembleWalkExtrinsicName);
        LALInferenceAddProposalToCycle(cycle, prop, SMALLWEIGHT);
    }

    if (LALInferenceGetINT4Variable(propArgs, "sky-ring")) {
        prop = LALInferenceInitProposal(&LALInferenceSkyRingProposal, skyRingProposalName);
        LALInferenceAddProposalToCycle(cycle, prop, SMALLWEIGHT);
    }

    /* Distance proposal */
    if (LALInferenceGetINT4Variable(propArgs, "distance")) {
        prop = LALInferenceInitProposal(&LALInferenceDistanceLikelihoodProposal, distanceLikelihoodProposalName);
        LALInferenceAddProposalToCycle(cycle, prop, SMALLWEIGHT);
    }

    if (LALInferenceGetINT4Variable(propArgs, "kde")) {
        prop = LALInferenceInitProposal(&LALInferenceClusteredKDEProposal, clusteredKDEProposalName);
        LALInferenceAddProposalToCycle(cycle, prop, BIGWEIGHT);
    }

    if (LALInferenceGetINT4Variable(propArgs, "spline_cal")) {
        prop = LALInferenceInitProposal(&LALInferenceSplineCalibrationProposal, splineCalibrationProposalName);
        LALInferenceAddProposalToCycle(cycle, prop, SMALLWEIGHT);
    }

    if (LALInferenceGetINT4Variable(propArgs, "psdfit")) {
        prop = LALInferenceInitProposal(&LALInferencePSDFitJump, PSDFitJumpName);
        LALInferenceAddProposalToCycle(cycle, prop, SMALLWEIGHT);
    }

    if (LALInferenceGetINT4Variable(propArgs, "glitchfit")) {
        prop = LALInferenceInitProposal(&LALInferenceGlitchMorletProposal, GlitchMorletJumpName);
        LALInferenceAddProposalToCycle(cycle, prop, SMALLWEIGHT);

        prop = LALInferenceInitProposal(&LALInferenceGlitchMorletReverseJump, GlitchMorletReverseJumpName);
        LALInferenceAddProposalToCycle(cycle, prop, SMALLWEIGHT);
    }

    return cycle;
}


REAL8 LALInferenceSingleAdaptProposal(LALInferenceThreadState *thread,
                                      LALInferenceVariables *currentParams,
                                      LALInferenceVariables *proposedParams) {
    INT4 dim, varNr;
    REAL8 logPropRatio, sqrttemp, sigma;
    char tmpname[MAX_STRLEN] = "";
    LALInferenceVariableItem *param = NULL;

    LALInferenceCopyVariables(currentParams, proposedParams);
    LALInferenceVariables *args = thread->proposalArgs;
    gsl_rng *rng = thread->GSLrandom;

    if (!LALInferenceGetINT4Variable(args, "no_adapt")) {
        if (!LALInferenceCheckVariable(args, "adapting"))
            LALInferenceSetupAdaptiveProposals(args, currentParams);

        sqrttemp = sqrt(thread->temperature);
        dim = proposedParams->dimension;

        do {
            varNr = 1 + gsl_rng_uniform_int(rng, dim);
            param = LALInferenceGetItemNr(proposedParams, varNr);
        } while (!LALInferenceCheckVariableNonFixed(proposedParams, param->name) || param->type != LALINFERENCE_REAL8_t);

        if (param->type != LALINFERENCE_REAL8_t) {
            fprintf(stderr, "Attempting to set non-REAL8 parameter with numerical sigma (in %s, %d)\n",
                    __FILE__, __LINE__);
            exit(1);
        }

        sprintf(tmpname,"%s_%s",param->name,ADAPTSUFFIX);
        if (!LALInferenceCheckVariable(thread->proposalArgs, tmpname)) {
            fprintf(stderr, "Attempting to draw single-parameter jump for %s but cannot find sigma!\nError in %s, line %d.\n",
                    param->name,__FILE__, __LINE__);
            exit(1);
        }

        sigma = LALInferenceGetREAL8Variable(thread->proposalArgs, tmpname);

        /* Save the name of the proposed variable */
        if(LALInferenceCheckVariable(args, "proposedVariableName")){
            LALInferenceSetstringVariable(args,  "proposedVariableName", param->name);
        }

        *((REAL8 *)param->value) += gsl_ran_ugaussian(rng) * sigma * sqrttemp;

        LALInferenceCyclicReflectiveBound(proposedParams, thread->priorArgs);

        /* Set the log of the proposal ratio to zero, since this is a
        symmetric proposal. */
        logPropRatio = 0.0;

        INT4 as = 1;
        LALInferenceSetVariable(args, "adaptableStep", &as);

    } else {
        /* We are not adaptive, or for some reason don't have a sigma
           vector---fall back on old proposal. */
        logPropRatio = LALInferenceSingleProposal(thread, currentParams, proposedParams);
    }

    return logPropRatio;
}

REAL8 LALInferenceSingleProposal(LALInferenceThreadState *thread,
                                 LALInferenceVariables *currentParams,
                                 LALInferenceVariables *proposedParams) {
    LALInferenceVariableItem *param=NULL;
    LALInferenceVariables *args = thread->proposalArgs;
    gsl_rng * GSLrandom = thread->GSLrandom;
    REAL8 sigma, big_sigma;
    INT4 dim, varNr;

    LALInferenceCopyVariables(currentParams, proposedParams);

    sigma = 0.1 * sqrt(thread->temperature); /* Adapt step to temperature. */
    big_sigma = 1.0;

    if (gsl_ran_ugaussian(GSLrandom) < 1.0e-3)
        big_sigma = 1.0e1;    //Every 1e3 iterations, take a 10x larger jump in a parameter
    if (gsl_ran_ugaussian(GSLrandom) < 1.0e-4)
        big_sigma = 1.0e2;    //Every 1e4 iterations, take a 100x larger jump in a parameter

    dim = proposedParams->dimension;

    do {
        varNr = 1 + gsl_rng_uniform_int(GSLrandom, dim);
        param = LALInferenceGetItemNr(proposedParams, varNr);
    } while (!LALInferenceCheckVariableNonFixed(proposedParams, param->name) || param->type != LALINFERENCE_REAL8_t);

    /* Scale jumps proposal appropriately for prior sampling */
    if (LALInferenceGetINT4Variable(args, "sampling_prior")) {
        if (!strcmp(param->name, "eta")) {
            sigma = 0.02;
        } else if (!strcmp(param->name, "q")) {
            sigma = 0.08;
        } else if (!strcmp(param->name, "chirpmass")) {
            sigma = 1.0;
        } else if (!strcmp(param->name, "time")) {
            sigma = 0.02;
		} else if (!strcmp(param->name, "t0")) {
		    sigma = 0.02;
        } else if (!strcmp(param->name, "phase")) {
            sigma = 0.6;
        } else if (!strcmp(param->name, "distance")) {
            sigma = 10.0;
        } else if (!strcmp(param->name, "declination")) {
            sigma = 0.3;
		} else if (!strcmp(param->name, "azimuth")) {
			sigma = 0.6;
		} else if (!strcmp(param->name, "cosalpha")) {
			sigma = 0.1;
		} else if (!strcmp(param->name, "rightascension")) {
            sigma = 0.6;
        } else if (!strcmp(param->name, "polarisation")) {
            sigma = 0.6;
        } else if (!strcmp(param->name,"costheta_jn")) {
            sigma = 0.3;
        } else if (!strcmp(param->name, "a_spin1")) {
            sigma = 0.1;
        } else if (!strcmp(param->name, "a_spin2")) {
            sigma = 0.1;
        } else {
            fprintf(stderr, "Could not find parameter %s!", param->name);
            exit(1);
        }

        *(REAL8 *)param->value += gsl_ran_ugaussian(GSLrandom)*sigma;
    } else {
        if (!strcmp(param->name,"eta") || !strcmp(param->name,"q") || !strcmp(param->name,"time") || !strcmp(param->name,"t0") || !strcmp(param->name,"a_spin2") || !strcmp(param->name,"a_spin1")){
            *(REAL8 *)param->value += gsl_ran_ugaussian(GSLrandom)*big_sigma*sigma*0.001;
        } else if (!strcmp(param->name,"polarisation") || !strcmp(param->name,"phase") || !strcmp(param->name,"costheta_jn")){
            *(REAL8 *)param->value += gsl_ran_ugaussian(GSLrandom)*big_sigma*sigma*0.1;
        } else {
            *(REAL8 *)param->value += gsl_ran_ugaussian(GSLrandom)*big_sigma*sigma*0.01;
        }
    }

    LALInferenceCyclicReflectiveBound(proposedParams, thread->priorArgs);

    /* Symmetric Proposal. */
    REAL8 logPropRatio = 0.0;

    return logPropRatio;
}


REAL8 LALInferenceCovarianceEigenvectorJump(LALInferenceThreadState *thread,
                                            LALInferenceVariables *currentParams,
                                            LALInferenceVariables *proposedParams) {
    LALInferenceVariableItem *proposeIterator;
    REAL8Vector *eigenvalues;
    gsl_matrix *eigenvectors;
    REAL8 jumpSize, tmp, inc;
    REAL8 logPropRatio = 0.0;
    INT4 N, i, j;

    LALInferenceCopyVariables(currentParams, proposedParams);

    LALInferenceVariables *args = thread->proposalArgs;
    gsl_rng *rng = thread->GSLrandom;

    eigenvalues = LALInferenceGetREAL8VectorVariable(args, "covarianceEigenvalues");
    eigenvectors = LALInferenceGetgslMatrixVariable(args, "covarianceEigenvectors");

    N = eigenvalues->length;

    i = gsl_rng_uniform_int(rng, N);
    jumpSize = sqrt(thread->temperature * eigenvalues->data[i]) * gsl_ran_ugaussian(rng);

    j = 0;
    proposeIterator = proposedParams->head;
    if (proposeIterator == NULL) {
        fprintf(stderr, "Bad proposed params in %s, line %d\n",
                __FILE__, __LINE__);
        exit(1);
    }

    do {
        if (LALInferenceCheckVariableNonFixed(proposedParams, proposeIterator->name) &&
            proposeIterator->type==LALINFERENCE_REAL8_t) {
            tmp = LALInferenceGetREAL8Variable(proposedParams, proposeIterator->name);
            inc = jumpSize * gsl_matrix_get(eigenvectors, j, i);

            tmp += inc;

            LALInferenceSetVariable(proposedParams, proposeIterator->name, &tmp);

            j++;
        }
    } while ((proposeIterator = proposeIterator->next) != NULL && j < N);

    return logPropRatio;
}

REAL8 LALInferenceSkyLocWanderJump(LALInferenceThreadState *thread,
                                   LALInferenceVariables *currentParams,
                                   LALInferenceVariables *proposedParams) {
    REAL8 sigma;
    REAL8 jumpX, jumpY;
    REAL8 RA, DEC;
    REAL8 newRA, newDEC;
    REAL8 one_deg = 1.0 / (2.0*M_PI);
    REAL8 logPropRatio = 0.0;

    LALInferenceCopyVariables(currentParams, proposedParams);

    gsl_rng *rng = thread->GSLrandom;

    sigma = sqrt(thread->temperature) * one_deg;
    jumpX = sigma * gsl_ran_ugaussian(rng);
    jumpY = sigma * gsl_ran_ugaussian(rng);

    RA = LALInferenceGetREAL8Variable(proposedParams, "rightascension");
    DEC = LALInferenceGetREAL8Variable(proposedParams, "declination");

    newRA = RA + jumpX;
    newDEC = DEC + jumpY;

    LALInferenceSetVariable(proposedParams, "rightascension", &newRA);
    LALInferenceSetVariable(proposedParams, "declination", &newDEC);


    return logPropRatio;
}

REAL8 LALInferenceDifferentialEvolutionFull(LALInferenceThreadState *thread,
                                            LALInferenceVariables *currentParams,
                                            LALInferenceVariables *proposedParams) {
    return(LALInferenceDifferentialEvolutionNames(thread, currentParams, proposedParams, NULL));
}

REAL8 LALInferenceEnsembleStretchFull(LALInferenceThreadState *thread,
                                      LALInferenceVariables *currentParams,
                                      LALInferenceVariables *proposedParams) {
    return(LALInferenceEnsembleStretchNames(thread, currentParams, proposedParams, NULL));
}


REAL8 LALInferenceEnsembleStretchIntrinsic(LALInferenceThreadState *thread,
                                           LALInferenceVariables *currentParams,
                                           LALInferenceVariables *proposedParams) {
<<<<<<< HEAD
    REAL8 logPropRatio;
    const char *names[] = {"chirpmass", "q", "eta", "m1", "m2", "a_spin1", "a_spin2",
                           "tilt_spin1", "tilt_spin2", "phi12", "frequency", "quality", "duration","polar_angle","phase", "polar_eccentricity", "dchi0","dchi1","dchi2","dchi3","dchi4","dchi5","dchi5l","dchi6","dchi6l","dchi7","aPPE","alphaPPE","bPPE","betaPPE","betaStep","fStep","dxi1","dxi2","dxi3","dxi4","dxi5","dxi6","dalpha1","dalpha2","dalpha3","dalpha4","dalpha5","dbeta1","dbeta2","dbeta3","dsigma1","dsigma2","dsigma3","dsigma4",NULL};

    logPropRatio = LALInferenceEnsembleStretchNames(thread, currentParams, proposedParams, names);

    return logPropRatio;
=======
    return(LALInferenceEnsembleStretchNames(thread, currentParams, proposedParams, intrinsicNames));
>>>>>>> 3e948b0b
}

REAL8 LALInferenceEnsembleStretchExtrinsic(LALInferenceThreadState *thread,
                                           LALInferenceVariables *currentParams,
                                           LALInferenceVariables *proposedParams) {
    REAL8 logPropRatio;

    logPropRatio = LALInferenceEnsembleStretchNames(thread, currentParams, proposedParams, extrinsicNames);

    return logPropRatio;
}

/* This jump uses the current sample 'A' and another randomly
 * drawn 'B' from the ensemble of live points, and proposes
 * C = B+Z(A-B) where Z is a scale factor */
REAL8 LALInferenceEnsembleStretchNames(LALInferenceThreadState *thread,
                                       LALInferenceVariables *currentParams,
                                       LALInferenceVariables *proposedParams,
                                       const char **names) {
    size_t i, N, Ndim, nPts;
    REAL8 logPropRatio;
    REAL8 maxScale, Y, logmax, X, scale;
    REAL8 cur, other, x;
    LALInferenceVariableItem *item;
    LALInferenceVariables **dePts;
    LALInferenceVariables *ptI;

    N = LALInferenceGetVariableDimension(currentParams) + 1; /* More names than we need. */
    const char* local_names[N];
    if (names == NULL) {
        names = local_names;

        item = currentParams->head;
        i = 0;
        while (item != NULL) {
            if (item->vary != LALINFERENCE_PARAM_FIXED && item->vary != LALINFERENCE_PARAM_OUTPUT && item->type==LALINFERENCE_REAL8_t ) {
                names[i] = item->name;
                i++;
            }
            item = item->next;
        }
        names[i]=NULL; /* Terminate */
    }

    Ndim = 0;
    for(Ndim=0,i=0; names[i] != NULL; i++ ) {
        if(LALInferenceCheckVariableNonFixed(currentParams,names[i]))
        Ndim++;
    }

    LALInferenceCopyVariables(currentParams, proposedParams);

    Ndim = 0;
    for(Ndim=0, i=0; names[i] != NULL; i++ ) {
        if (LALInferenceCheckVariableNonFixed(proposedParams, names[i]))
            Ndim++;
    }

    dePts = thread->differentialPoints;
    nPts = thread->differentialPointsLength;

    if (dePts == NULL || nPts <= 1) {
        logPropRatio = 0.0;
        return logPropRatio; /* Quit now, since we don't have any points to use. */
    }

    /* Choose a different sample */
    do {
        i = gsl_rng_uniform_int(thread->GSLrandom, nPts);
    } while (!LALInferenceCompareVariables(currentParams, dePts[i]));

    ptI = dePts[i];

    /* Scale z is chosen according to be symmetric under z -> 1/z */
    /* so p(x) \propto 1/z between 1/a and a */

    /* TUNABLE PARAMETER (a), must be >1. Larger value -> smaller acceptance */
    maxScale=3.0;

    /* Draw sample between 1/max and max */
    Y = gsl_rng_uniform(thread->GSLrandom);
    logmax = log(maxScale);
    X = 2.0*logmax*Y - logmax;
    scale = exp(X);

    for (i = 0; names[i] != NULL; i++) {
        /* Ignore variable if it's not in each of the params. */
        if (LALInferenceCheckVariableNonFixed(proposedParams, names[i]) &&
            LALInferenceCheckVariableNonFixed(ptI, names[i])) {
                cur = LALInferenceGetREAL8Variable(proposedParams, names[i]);
                other= LALInferenceGetREAL8Variable(ptI, names[i]);
                x = other + scale*(cur-other);

                LALInferenceSetVariable(proposedParams, names[i], &x);
        }
    }

    if (scale < maxScale && scale > (1.0/maxScale))
        logPropRatio = log(scale)*((REAL8)Ndim);
    else
        logPropRatio = -INFINITY;

    return logPropRatio;
}


REAL8 LALInferenceEnsembleWalkFull(LALInferenceThreadState *thread,
                                   LALInferenceVariables *currentParams,
                                   LALInferenceVariables *proposedParams) {
    return(LALInferenceEnsembleWalkNames(thread, currentParams, proposedParams, NULL));
}


REAL8 LALInferenceEnsembleWalkIntrinsic(LALInferenceThreadState *thread,
                                        LALInferenceVariables *currentParams,
                                        LALInferenceVariables *proposedParams) {
<<<<<<< HEAD
    REAL8 logPropRatio;
  const char *names[] = {"chirpmass", "q", "eta", "m1", "m2", "a_spin1", "a_spin2",
    "tilt_spin1", "tilt_spin2", "phi12", "frequency", "quality", "duration","polar_angle","phase", "polar_eccentricity", "dchi0","dchi1","dchi2","dchi3","dchi4","dchi5","dchi5l","dchi6","dchi6l","dchi7","aPPE","alphaPPE","bPPE","betaPPE","betaStep","fStep","dxi1","dxi2","dxi3","dxi4","dxi5","dxi6","dalpha1","dalpha2","dalpha3","dalpha4","dalpha5","dbeta1","dbeta2","dbeta3","dsigma1","dsigma2","dsigma3","dsigma4",NULL};

    logPropRatio = LALInferenceEnsembleWalkNames(thread, currentParams, proposedParams, names);

    return logPropRatio;
=======
    return(LALInferenceEnsembleWalkNames(thread, currentParams, proposedParams, intrinsicNames));
>>>>>>> 3e948b0b
}

REAL8 LALInferenceEnsembleWalkExtrinsic(LALInferenceThreadState *thread,
                                        LALInferenceVariables *currentParams,
                                        LALInferenceVariables *proposedParams) {
    return(LALInferenceEnsembleWalkNames(thread, currentParams, proposedParams, extrinsicNames));
}


REAL8 LALInferenceEnsembleWalkNames(LALInferenceThreadState *thread,
                                    LALInferenceVariables *currentParams,
                                    LALInferenceVariables *proposedParams,
                                    const char **names) {
  size_t i;
  LALInferenceVariableItem *item;
  REAL8 logPropRatio = 0.0;

  size_t N = LALInferenceGetVariableDimension(currentParams) + 1; /* More names than we need. */
  const char* local_names[N];
  if (names == NULL) {
    names = local_names;

    item = currentParams->head;
    i = 0;
    while (item != NULL) {
      if (item->vary != LALINFERENCE_PARAM_FIXED && item->vary != LALINFERENCE_PARAM_OUTPUT && item->type==LALINFERENCE_REAL8_t ) {
        names[i] = item->name;
        i++;
      }

      item = item->next;
    }
    names[i]=NULL; /* Terminate */
  }


  size_t Ndim = 0;
  for(Ndim=0,i=0; names[i] != NULL; i++ ) {
    if(LALInferenceCheckVariableNonFixed(currentParams,names[i]))
      Ndim++;
  }

  LALInferenceVariables **pointsPool = thread->differentialPoints;
  size_t k=0;
  size_t sample_size=3;

  LALInferenceVariables **dePts = thread->differentialPoints;
  size_t nPts = thread->differentialPointsLength;

  if (dePts == NULL || nPts <= 1) {
    logPropRatio = 0.0;
    return logPropRatio; /* Quit now, since we don't have any points to use. */
  }

  LALInferenceCopyVariables(currentParams, proposedParams);

  UINT4 indices[sample_size];
  UINT4 all_indices[nPts];

  for (i=0;i<nPts;i++) all_indices[i]=i;
  gsl_ran_choose(thread->GSLrandom,indices, sample_size, all_indices, nPts, sizeof(UINT4));

  double w=0.0;
  double univariate_normals[sample_size];
  for(i=0;i<sample_size;i++) univariate_normals[i] = gsl_ran_ugaussian(thread->GSLrandom);

  /* Note: Simplified this loop on master 2015-08-12, take this version when rebasing */
  for(k=0;names[k]!=NULL;k++)
  {
    if(!LALInferenceCheckVariableNonFixed(proposedParams,names[k]) || LALInferenceGetVariableType(proposedParams,names[k])!=LALINFERENCE_REAL8_t) continue;
    REAL8 centre_of_mass=0.0;
    /* Compute centre of mass */
    for(i=0;i<sample_size;i++)
    {
      centre_of_mass+=LALInferenceGetREAL8Variable(pointsPool[indices[i]],names[k])/((REAL8)sample_size);
    }
    /* Compute offset */
    for(i=0,w=0.0;i<sample_size;i++)
    {
      w+= univariate_normals[i] * (LALInferenceGetREAL8Variable(pointsPool[indices[i]],names[k]) - centre_of_mass);
    }
    REAL8 tmp = LALInferenceGetREAL8Variable(proposedParams,names[k]) + w;
    LALInferenceSetVariable(proposedParams,names[k],&tmp);
  }

  logPropRatio = 0.0;

  return logPropRatio;
}

REAL8 LALInferenceDifferentialEvolutionNames(LALInferenceThreadState *thread,
                                    LALInferenceVariables *currentParams,
                                    LALInferenceVariables *proposedParams,
                                    const char **names) {
    size_t i, j, N, Ndim, nPts;
    LALInferenceVariableItem *item;
    LALInferenceVariables **dePts;
    LALInferenceVariables *ptI, *ptJ;
    REAL8 logPropRatio = 0.0;
    REAL8 scale, x;


    gsl_rng *rng = thread->GSLrandom;

    if (names == NULL) {
        N = LALInferenceGetVariableDimension(currentParams) + 1; /* More names than we need. */
        names = alloca(N * sizeof(char *)); /* Hope we have alloca---saves
                                               having to deallocate after
                                               proposal. */

        item = currentParams->head;
        i = 0;
        while (item != NULL) {
            if (LALInferenceCheckVariableNonFixed(currentParams, item->name) && item->type==LALINFERENCE_REAL8_t ) {
                names[i] = item->name;
                i++;
            }

            item = item->next;
        }
        names[i]=NULL; /* Terminate */
    }


    Ndim = 0;
    for (Ndim=0, i=0; names[i] != NULL; i++ ) {
        if (LALInferenceCheckVariableNonFixed(currentParams, names[i]))
            Ndim++;
    }

    dePts = thread->differentialPoints;
    nPts = thread->differentialPointsLength;

    if (dePts == NULL || nPts <= 1)
        return logPropRatio; /* Quit now, since we don't have any points to use. */

    LALInferenceCopyVariables(currentParams, proposedParams);

  
    i = gsl_rng_uniform_int(rng, nPts);
    do {
        j = gsl_rng_uniform_int(rng, nPts);
    } while (j == i);

    ptI = dePts[i];
    ptJ = dePts[j];

    const REAL8 modeHoppingFrac = 0.5;
    /* Some fraction of the time, we do a "mode hopping" jump,
       where we jump exactly along the difference vector. */
    if (gsl_rng_uniform(rng) < modeHoppingFrac) {
        scale = 1.0;
    } else {
        /* Otherwise scale is chosen uniform in log between 0.1 and 10 times the
        desired jump size. */
        scale = 2.38/sqrt(Ndim) * exp(log(0.1) + log(100.0) * gsl_rng_uniform(rng));
    }

    for (i = 0; names[i] != NULL; i++) {
        if (!LALInferenceCheckVariableNonFixed(currentParams, names[i]) ||
            !LALInferenceCheckVariable(ptJ, names[i]) ||
            !LALInferenceCheckVariable(ptI, names[i])) {
        /* Ignore variable if it's not in each of the params. */
        } else {
            x = LALInferenceGetREAL8Variable(currentParams, names[i]);
            x += scale * LALInferenceGetREAL8Variable(ptJ, names[i]);
            x -= scale * LALInferenceGetREAL8Variable(ptI, names[i]);
            LALInferenceSetVariable(proposedParams, names[i], &x);
        }
    }

    return logPropRatio;
}

REAL8 LALInferenceDifferentialEvolutionIntrinsic(LALInferenceThreadState *thread,
                                                 LALInferenceVariables *currentParams,
                                                 LALInferenceVariables *proposedParams) {
<<<<<<< HEAD
    REAL8 logPropRatio;
  const char *names[] = {"chirpmass", "q", "eta", "m1", "m2", "a_spin1", "a_spin2",
    "tilt_spin1", "tilt_spin2", "phi12", "frequency", "quality", "duration","polar_angle","phase", "polar_eccentricity", "dchi0","dchi1","dchi2","dchi3","dchi4","dchi5","dchi5l","dchi6","dchi6l","dchi7","aPPE","alphaPPE","bPPE","betaPPE","betaStep","fStep","dxi1","dxi2","dxi3","dxi4","dxi5","dxi6","dalpha1","dalpha2","dalpha3","dalpha4","dalpha5","dbeta1","dbeta2","dbeta3","dsigma1","dsigma2","dsigma3","dsigma4",NULL};

    logPropRatio = LALInferenceDifferentialEvolutionNames(thread, currentParams, proposedParams, names);

    return logPropRatio;
=======
    return(LALInferenceDifferentialEvolutionNames(thread, currentParams, proposedParams, intrinsicNames));
>>>>>>> 3e948b0b
}

REAL8 LALInferenceDifferentialEvolutionExtrinsic(LALInferenceThreadState *thread,
                                                 LALInferenceVariables *currentParams,
                                                 LALInferenceVariables *proposedParams) {
    return(LALInferenceDifferentialEvolutionNames(thread, currentParams, proposedParams, extrinsicNames));
}

static REAL8 draw_distance(LALInferenceThreadState *thread) {
    REAL8 dmin, dmax, x;

    LALInferenceGetMinMaxPrior(thread->priorArgs, "distance", &dmin, &dmax);

    x = gsl_rng_uniform(thread->GSLrandom);

    return cbrt(x*(dmax*dmax*dmax - dmin*dmin*dmin) + dmin*dmin*dmin);
}

static REAL8 draw_logdistance(LALInferenceThreadState *thread) {
    REAL8 logdmin, logdmax;

    LALInferenceGetMinMaxPrior(thread->priorArgs, "logdistance", &logdmin, &logdmax);

    REAL8 dmin=exp(logdmin);
    REAL8 dmax=exp(logdmax);

    REAL8 x = gsl_rng_uniform(thread->GSLrandom);

    return log(cbrt(x*(dmax*dmax*dmax - dmin*dmin*dmin) + dmin*dmin*dmin));
}

static REAL8 draw_colatitude(LALInferenceThreadState *thread, const char *name) {
    REAL8 min, max, x;

    LALInferenceGetMinMaxPrior(thread->priorArgs, name, &min, &max);

    x = gsl_rng_uniform(thread->GSLrandom);

    return acos(cos(min) - x*(cos(min) - cos(max)));
}

static REAL8 draw_dec(LALInferenceThreadState *thread) {
    REAL8 min, max, x;

    LALInferenceGetMinMaxPrior(thread->priorArgs, "declination", &min, &max);

    x = gsl_rng_uniform(thread->GSLrandom);

    return asin(x*(sin(max) - sin(min)) + sin(min));
}

static REAL8 draw_flat(LALInferenceThreadState *thread, const char *name) {
    REAL8 min, max, x;

    LALInferenceGetMinMaxPrior(thread->priorArgs, name, &min, &max);

    x = gsl_rng_uniform(thread->GSLrandom);

    return min + x*(max - min);
}

static REAL8 draw_chirp(LALInferenceThreadState *thread) {
    REAL8 min, max, delta;
    REAL8 mMin56, mMax56, u;

    LALInferenceGetMinMaxPrior(thread->priorArgs, "chirpmass", &min, &max);

    mMin56 = pow(min, 5.0/6.0);
    mMax56 = pow(max, 5.0/6.0);

    delta = 1.0/mMin56 - 1.0/mMax56;

    u = delta*gsl_rng_uniform(thread->GSLrandom);

    return pow(1.0/(1.0/mMin56 - u), 6.0/5.0);
}

static REAL8 approxLogPrior(LALInferenceVariables *params) {
    REAL8 logP = 0.0;

    if(LALInferenceCheckVariable(params, "chirpmass")) {
        REAL8 Mc = *(REAL8 *)LALInferenceGetVariable(params, "chirpmass");
        logP += -11.0/6.0*log(Mc);
    }

    /* Flat in time, ra, psi, phi. */

    if(LALInferenceCheckVariable(params,"logdistance"))
      logP += 3.0* *(REAL8 *)LALInferenceGetVariable(params,"logdistance");
    else if(LALInferenceCheckVariable(params,"distance"))
      logP += 2.0*log(*(REAL8 *)LALInferenceGetVariable(params,"distance"));

    if(LALInferenceCheckVariable(params,"declination"))
      logP += log(cos(*(REAL8 *)LALInferenceGetVariable(params, "declination")));

    if (LALInferenceCheckVariable(params, "tilt_spin1")) {
      logP += log(fabs(sin(*(REAL8 *)LALInferenceGetVariable(params, "tilt_spin1"))));
    }

    if (LALInferenceCheckVariable(params, "tilt_spin2")) {
      logP += log(fabs(sin(*(REAL8 *)LALInferenceGetVariable(params, "tilt_spin2"))));
    }

    return logP;
}

/* WARNING: If you add any non-flat draws to this proposal, you MUST
   update the above approxLogPrior function with the corresponding
   density.  The proposal ratio is calculated using approxLogPrior, so
   non-flat proposals that do not have a corresponding density term in
   approxLogPrior will result in a failure to sample from the
   posterior density! */
REAL8 LALInferenceDrawApproxPrior(LALInferenceThreadState *thread,
                                  LALInferenceVariables *currentParams,
                                  LALInferenceVariables *proposedParams) {
    REAL8 tmp = 0.0;
    INT4 analytic_test, i;
    REAL8 logBackwardJump;
    REAL8 logPropRatio;
    LALInferenceVariableItem *ptr;

    LALInferenceCopyVariables(currentParams, proposedParams);

    const char *flat_params[] = {"q", "eta", "t0", "azimuth", "cosalpha", "time", "phase", "polarisation",
                                 "rightascension", "costheta_jn", "phi_jl",
                                 "phi12", "a_spin1", "a_spin2", NULL};

    LALInferenceVariables *args = thread->proposalArgs;

    analytic_test = LALInferenceGetINT4Variable(args, "analytical_test");

    if (analytic_test) {
        ptr = currentParams->head;
        while (ptr!=NULL) {
            if (LALInferenceCheckVariableNonFixed(currentParams, ptr->name)) {
                tmp = draw_flat(thread, ptr->name);
                LALInferenceSetVariable(proposedParams, ptr->name, &tmp);
            }
            ptr=ptr->next;
        }
    } else {
        logBackwardJump = approxLogPrior(currentParams);

        for (i = 0; flat_params[i] != NULL; i++) {
            if (LALInferenceCheckVariableNonFixed(proposedParams, flat_params[i])) {
                REAL8 val = draw_flat(thread, flat_params[i]);
                LALInferenceSetVariable(proposedParams, flat_params[i], &val);
            }
        }

        if (LALInferenceCheckVariableNonFixed(proposedParams, "chirpmass")) {
            REAL8 Mc = draw_chirp(thread);
            LALInferenceSetVariable(proposedParams, "chirpmass", &Mc);
        }

        if (LALInferenceCheckVariableNonFixed(proposedParams, "logdistance")) {
            REAL8 logdist = draw_logdistance(thread);
            LALInferenceSetVariable(proposedParams, "logdistance", &logdist);
        } else if (LALInferenceCheckVariableNonFixed(proposedParams, "distance")) {
            REAL8 dist = draw_distance(thread);
            LALInferenceSetVariable(proposedParams, "distance", &dist);
        }

        if (LALInferenceCheckVariableNonFixed(proposedParams, "declination")) {
            REAL8 dec = draw_dec(thread);
            LALInferenceSetVariable(proposedParams, "declination", &dec);
        }

        if (LALInferenceCheckVariableNonFixed(proposedParams, "tilt_spin1")) {
            REAL8 tilt1 = draw_colatitude(thread, "tilt_spin1");
            LALInferenceSetVariable(proposedParams, "tilt_spin1", &tilt1);
        }

        if (LALInferenceCheckVariableNonFixed(proposedParams, "tilt_spin2")) {
            REAL8 tilt2 = draw_colatitude(thread, "tilt_spin2");
            LALInferenceSetVariable(proposedParams, "tilt_spin2", &tilt2);
        }

        if (LALInferenceCheckVariableNonFixed(proposedParams, "psdscale")) {
            REAL8 x, min, max;
            INT4 j;

            min=0.10;
            max=10.0;

            gsl_matrix *eta = LALInferenceGetgslMatrixVariable(proposedParams, "psdscale");

            for(i=0; i<(INT8)eta->size1; i++) {
                for(j=0; j<(INT8)eta->size2; j++) {
                    x = min + gsl_rng_uniform(thread->GSLrandom) * (max - min);
                    gsl_matrix_set(eta, i, j, x);
                }
            }
        }//end if(psdscale)
    }

    if (analytic_test) {
        /* Flat in every variable means uniform jump probability. */
        logPropRatio = 0.0;
    } else {
        logPropRatio = logBackwardJump - approxLogPrior(proposedParams);
    }

    return logPropRatio;
}

static void cross_product(REAL8 x[3], const REAL8 y[3], const REAL8 z[3]) {
    x[0] = y[1]*z[2]-y[2]*z[1];
    x[1] = y[2]*z[0]-y[0]*z[2];
    x[2] = y[0]*z[1]-y[1]*z[0];
}

static REAL8 norm(const REAL8 x[3]) {
    return sqrt(x[0]*x[0] + x[1]*x[1] + x[2]*x[2]);
}

static void unit_vector(REAL8 v[3], const REAL8 w[3]) {
    REAL8 n = norm(w);

    if (n == 0.0) {
        XLALError("unit_vector", __FILE__, __LINE__, XLAL_FAILURE);
        exit(1);
    } else {
        v[0] = w[0] / n;
        v[1] = w[1] / n;
        v[2] = w[2] / n;
    }
}

static REAL8 dot(const REAL8 v[3], const REAL8 w[3]) {
    return v[0]*w[0] + v[1]*w[1] + v[2]*w[2];
}

static void project_along(REAL8 vproj[3], const REAL8 v[3], const REAL8 w[3]) {
    REAL8 what[3];
    REAL8 vdotw;

    unit_vector(what, w);
    vdotw = dot(v, w);

    vproj[0] = what[0]*vdotw;
    vproj[1] = what[1]*vdotw;
    vproj[2] = what[2]*vdotw;
}

static void vsub(REAL8 diff[3], const REAL8 w[3], const REAL8 v[3]) {
    diff[0] = w[0] - v[0];
    diff[1] = w[1] - v[1];
    diff[2] = w[2] - v[2];
}

static void reflect_plane(REAL8 pref[3], const REAL8 p[3],
                          const REAL8 x[3], const REAL8 y[3], const REAL8 z[3]) {
    REAL8 n[3], nhat[3], xy[3], xz[3], pn[3], pnperp[3];

    vsub(xy, y, x);
    vsub(xz, z, x);

    cross_product(n, xy, xz);
    unit_vector(nhat, n);

    project_along(pn, p, nhat);
    vsub(pnperp, p, pn);

    vsub(pref, pnperp, pn);
}

static void sph_to_cart(REAL8 cart[3], const REAL8 lat, const REAL8 longi) {
    cart[0] = cos(longi)*cos(lat);
    cart[1] = sin(longi)*cos(lat);
    cart[2] = sin(lat);
}

static void cart_to_sph(const REAL8 cart[3], REAL8 *lat, REAL8 *longi) {
    *longi = atan2(cart[1], cart[0]);
    *lat = asin(cart[2] / sqrt(cart[0]*cart[0] + cart[1]*cart[1] + cart[2]*cart[2]));
}

static void reflected_position_and_time(LALInferenceThreadState *thread, const REAL8 ra, const REAL8 dec,
                                        const REAL8 oldTime, REAL8 *newRA, REAL8 *newDec, REAL8 *newTime) {
    LALStatus status;
    memset(&status, 0, sizeof(status));
    SkyPosition currentEqu, currentGeo, newEqu, newGeo;
    LALDetector *detectors;
    LIGOTimeGPS *epoch;
    REAL8 x[3], y[3], z[3];
    REAL8 currentLoc[3], newLoc[3];
    REAL8 newGeoLat, newGeoLongi;
    REAL8 oldDt, newDt;
    LALDetector xD, yD, zD;

    currentEqu.latitude = dec;
    currentEqu.longitude = ra;
    currentEqu.system = COORDINATESYSTEM_EQUATORIAL;
    currentGeo.system = COORDINATESYSTEM_GEOGRAPHIC;

    LALInferenceVariables *args = thread->proposalArgs;

    epoch = (LIGOTimeGPS *)LALInferenceGetVariable(args, "epoch");
    detectors = *(LALDetector **)LALInferenceGetVariable(args, "detectors");

    LALEquatorialToGeographic(&status, &currentGeo, &currentEqu, epoch);

    /* This function should only be called when we know that we have
     three detectors, or the following will crash. */
    xD = detectors[0];
    memcpy(x, xD.location, 3*sizeof(REAL8));

    INT4 det = 1;
    yD = detectors[det];
    while (same_detector_location(&yD, &xD)) {
        det++;
        yD = detectors[det];
    }
    memcpy(y, yD.location, 3*sizeof(REAL8));
    det++;

    zD = detectors[det];
    while (same_detector_location(&zD, &yD) || same_detector_location(&zD, &xD)) {
        det++;
        zD = detectors[det];
    }
    memcpy(z, zD.location, 3*sizeof(REAL8));

    sph_to_cart(currentLoc, currentGeo.latitude, currentGeo.longitude);

    reflect_plane(newLoc, currentLoc, x, y, z);

    cart_to_sph(newLoc, &newGeoLat, &newGeoLongi);

    newGeo.latitude = newGeoLat;
    newGeo.longitude = newGeoLongi;
    newGeo.system = COORDINATESYSTEM_GEOGRAPHIC;
    newEqu.system = COORDINATESYSTEM_EQUATORIAL;
    LALGeographicToEquatorial(&status, &newEqu, &newGeo, epoch);

    oldDt = XLALTimeDelayFromEarthCenter(detectors[0].location, currentEqu.longitude,
                                         currentEqu.latitude, epoch);
    newDt = XLALTimeDelayFromEarthCenter(detectors[0].location, newEqu.longitude,
                                         newEqu.latitude, epoch);

    *newRA = newEqu.longitude;
    *newDec = newEqu.latitude;
    *newTime = oldTime + oldDt - newDt;
}

static REAL8 evaluate_morlet_proposal(LALInferenceThreadState *thread,
                                      LALInferenceVariables *proposedParams,
                                      INT4 ifo, INT4 k) {
    REAL8 prior = 0.0;
    REAL8 component_min,component_max;
    REAL8 A, f, Q, Anorm;
    gsl_matrix *glitch_f, *glitch_Q, *glitch_A;

    component_min = LALInferenceGetREAL8Variable(thread->priorArgs,"morlet_f0_prior_min");
    component_max = LALInferenceGetREAL8Variable(thread->priorArgs,"morlet_f0_prior_max");
    prior -= log(component_max - component_min);

    component_min = LALInferenceGetREAL8Variable(thread->priorArgs, "morlet_Q_prior_min");
    component_max = LALInferenceGetREAL8Variable(thread->priorArgs, "morlet_Q_prior_max");
    prior -= log(component_max - component_min);

    component_min = LALInferenceGetREAL8Variable(thread->priorArgs, "morlet_t0_prior_min");
    component_max = LALInferenceGetREAL8Variable(thread->priorArgs, "morlet_t0_prior_max");
    prior -= log(component_max - component_min);

    component_min = LALInferenceGetREAL8Variable(thread->priorArgs, "morlet_phi_prior_min");
    component_max = LALInferenceGetREAL8Variable(thread->priorArgs, "morlet_phi_prior_max");
    prior -= log(component_max - component_min);

    //"Malmquist" prior on A
    glitch_f = LALInferenceGetgslMatrixVariable(proposedParams, "morlet_f0");
    glitch_Q = LALInferenceGetgslMatrixVariable(proposedParams, "morlet_Q");
    glitch_A = LALInferenceGetgslMatrixVariable(proposedParams, "morlet_Amp");

    A = gsl_matrix_get(glitch_A, ifo, k);
    Q = gsl_matrix_get(glitch_Q, ifo, k);
    f = gsl_matrix_get(glitch_f, ifo, k);

    Anorm = LALInferenceGetREAL8Variable(thread->priorArgs, "glitch_norm");

    prior += logGlitchAmplitudeDensity(A*Anorm, Q, f);

    return prior;
}


static REAL8 glitchAmplitudeDraw(REAL8 Q, REAL8 f, gsl_rng *r) {
    REAL8 SNR;
    REAL8 PIterm = 0.5*LAL_2_SQRTPI*LAL_SQRT1_2;
    REAL8 SNRPEAK = 5.0;

    INT4 k=0;
    REAL8 den=0.0, alpha=1.0;
    REAL8 max= 1.0/(SNRPEAK*LAL_E);;

    // x/a^2 exp(-x/a) prior on SNR. Peaks at x = a. Good choice is a=5

    // rejection sample. Envelope function on runs out to ten times the peak
    // don't even bother putting in this minute correction to the normalization
    // (it is a 5e-4 correction).
    do {
        SNR = 20.0 * SNRPEAK * gsl_rng_uniform(r);

        den = SNR/(SNRPEAK*SNRPEAK) * exp(-SNR/SNRPEAK);

        den /= max;

        alpha = gsl_rng_uniform(r);

        k++;
    } while (alpha > den);

    return SNR/sqrt((PIterm*Q/f));
}

REAL8 LALInferenceSkyRingProposal(LALInferenceThreadState *thread,
                                  LALInferenceVariables *currentParams,
                                  LALInferenceVariables *proposedParams) {
    INT4 i, j, l;
    INT4 ifo, nifo, timeflag=0;
    REAL8 logPropRatio = 0.0;
    REAL8 ra, dec;
    REAL8 baryTime, gmst;
    REAL8 newRA, newDec, newTime, newPsi;
    REAL8 intpart, decpart;
    REAL8 omega, cosomega, sinomega, c1momega;
    REAL8 IFO1[3], IFO2[3];
    REAL8 IFOX[3], k[3];
    REAL8 normalize;
    REAL8 pForward, pReverse;
    REAL8 n[3];
    REAL8 kp[3];
    LIGOTimeGPS GPSlal, *epoch;
    LALDetector *detectors;
    gsl_matrix *IFO;

    LALInferenceCopyVariables(currentParams, proposedParams);

    LALInferenceVariables *args = thread->proposalArgs;
    gsl_rng *rng = thread->GSLrandom;

    epoch = (LIGOTimeGPS *)LALInferenceGetVariable(args, "epoch");
    detectors = *(LALDetector **)LALInferenceGetVariable(args, "detectors");

    ra = LALInferenceGetREAL8Variable(proposedParams, "rightascension");
    dec = LALInferenceGetREAL8Variable(proposedParams, "declination");

    if (LALInferenceCheckVariable(proposedParams, "time")){
        baryTime = LALInferenceGetREAL8Variable(proposedParams, "time");
        timeflag = 1;
    } else {
        baryTime = XLALGPSGetREAL8(epoch);
    }

    XLALGPSSetREAL8(&GPSlal, baryTime);
    gmst = XLALGreenwichMeanSiderealTime(&GPSlal);

    //remap gmst back to [0:2pi]
    gmst /= LAL_TWOPI;
    intpart = (INT4)gmst;
    decpart = gmst - (REAL8)intpart;
    gmst = decpart*LAL_TWOPI;
    gmst = gmst < 0. ? gmst + LAL_TWOPI : gmst;

    /*
    line-of-sight vector
    */
    k[0] = cos(gmst-ra) * cos(dec);
    k[1] =-sin(gmst-ra) * cos(dec);
    k[2] = sin(dec);

    /*
    Store location for each detector
    */
    nifo = LALInferenceGetINT4Variable(args, "nDet");

    IFO = gsl_matrix_alloc(nifo, 3);

    for(ifo=0; ifo<nifo; ifo++) {
        memcpy(IFOX, detectors[ifo].location, 3*sizeof(REAL8));
        for (i=0; i<3; i++)
            gsl_matrix_set(IFO, ifo, i, IFOX[i]);
    }

    /*
    Randomly select two detectors from the network
    -this assumes there are no co-located detectors
    */
    i = j = 0;
    while (i==j) {
        i=gsl_rng_uniform_int(rng, nifo);
        j=gsl_rng_uniform_int(rng, nifo);
    }

    for(l=0; l<3; l++) {
        IFO1[l] = gsl_matrix_get(IFO, i, l);
        IFO2[l] = gsl_matrix_get(IFO, j, l);
    }

    /*
    detector axis
    */
    normalize=0.0;
    for(i=0; i<3; i++) {
        n[i] = IFO1[i] - IFO2[i];
        normalize += n[i] * n[i];
    }
    normalize = 1./sqrt(normalize);
    for(i=0; i<3; i++)
        n[i] *= normalize;

    /*
    rotation angle
    */
    omega = LAL_TWOPI * gsl_rng_uniform(rng);
    cosomega = cos(omega);
    sinomega = sin(omega);
    c1momega = 1.0 - cosomega;

    /*
    rotate k' = Rk
    */
    kp[0] = (c1momega*n[0]*n[0] + cosomega) * k[0]
            + (c1momega*n[0]*n[1] - sinomega*n[2]) * k[1]
            + (c1momega*n[0]*n[2] + sinomega*n[1]) * k[2];
    kp[1] = (c1momega*n[0]*n[1] + sinomega*n[2]) * k[0]
            + (c1momega*n[1]*n[1] + cosomega) * k[1]
            + (c1momega*n[1]*n[2] - sinomega*n[0]) * k[2];
    kp[2] = (c1momega*n[0]*n[2] - sinomega*n[1]) * k[0]
            + (c1momega*n[1]*n[2] + sinomega*n[0]) * k[1]
            + (c1momega*n[2]*n[2] + cosomega) * k[2];

    /*
    convert k' back to ra' and dec'
    */
    newDec = asin(kp[2]);
    newRA = atan2(kp[1], kp[0]) + gmst;
    if (newRA < 0.0)
        newRA += LAL_TWOPI;
    else if (newRA >= LAL_TWOPI)
        newRA -= LAL_TWOPI;
    /*
    compute new geocenter time using
    fixed arrival time at IFO1 (arbitrary)
    */
    REAL8 tx; //old time shift = k * n
    REAL8 ty; //new time shift = k'* n
    tx=ty=0;
    for(i=0; i<3; i++) {
        tx += -IFO1[i]*k[i] /LAL_C_SI;
        ty += -IFO1[i]*kp[i]/LAL_C_SI;
    }
    newTime = tx + baryTime - ty;

    XLALGPSSetREAL8(&GPSlal, newTime);

    /*
    draw new polarisation angle uniformally
    for now
    MARK: Need to be smarter about psi in sky-ring jump
    */
    newPsi = LAL_PI * gsl_rng_uniform(rng);

    LALInferenceSetVariable(proposedParams, "polarisation", &newPsi);
    LALInferenceSetVariable(proposedParams, "rightascension", &newRA);
    LALInferenceSetVariable(proposedParams, "declination", &newDec);
    if (timeflag)
        LALInferenceSetVariable(proposedParams, "time", &newTime);

    pForward = cos(newDec);
    pReverse = cos(dec);

    gsl_matrix_free(IFO);

    logPropRatio = log(pReverse/pForward);

    return logPropRatio;
}

REAL8 LALInferenceSkyReflectDetPlane(LALInferenceThreadState *thread,
                                     LALInferenceVariables *currentParams,
                                     LALInferenceVariables *proposedParams) {
    INT4 timeflag=0;
    REAL8 ra, dec, baryTime;
    REAL8 newRA, newDec, newTime;
    REAL8 nRA, nDec, nTime;
    REAL8 refRA, refDec, refTime;
    REAL8 nRefRA, nRefDec, nRefTime;
    REAL8 pForward, pReverse;
    REAL8 logPropRatio = 0.0;
    INT4 nUniqueDet;
    LIGOTimeGPS *epoch;


    /* Find the number of distinct-position detectors. */
    /* Exit with same parameters (with a warning the first time) if
    there are not three detectors. */
    static INT4 warningDelivered = 0;

    LALInferenceVariables *args = thread->proposalArgs;
    gsl_rng *rng = thread->GSLrandom;

    epoch = (LIGOTimeGPS *)LALInferenceGetVariable(args, "epoch");
    nUniqueDet = LALInferenceGetINT4Variable(args, "nUniqueDet");

    if (nUniqueDet != 3) {
        if (!warningDelivered) {
            fprintf(stderr, "WARNING: trying to reflect through the decector plane with %d\n", nUniqueDet);
            fprintf(stderr, "WARNING: geometrically independent locations,\n");
            fprintf(stderr, "WARNING: but this proposal should only be used with exactly 3 independent detectors.\n");
            fprintf(stderr, "WARNING: %s, line %d\n", __FILE__, __LINE__);
            warningDelivered = 1;
        }

        return logPropRatio;
    }
    LALInferenceCopyVariables(currentParams, proposedParams);

    ra = LALInferenceGetREAL8Variable(currentParams, "rightascension");
    dec = LALInferenceGetREAL8Variable(currentParams, "declination");

    if (LALInferenceCheckVariable(currentParams, "time")){
        baryTime = LALInferenceGetREAL8Variable(currentParams, "time");
        timeflag=1;
    } else {
        baryTime = XLALGPSGetREAL8(epoch);
    }

    reflected_position_and_time(thread, ra, dec, baryTime, &newRA, &newDec, &newTime);

    /* Unit normal deviates, used to "fuzz" the state. */
    const REAL8 epsTime = 6e-6; /* 1e-1 / (16 kHz) */
    const REAL8 epsAngle = 3e-4; /* epsTime*c/R_Earth */

    nRA = gsl_ran_ugaussian(rng);
    nDec = gsl_ran_ugaussian(rng);
    nTime = gsl_ran_ugaussian(rng);

    newRA += epsAngle*nRA;
    newDec += epsAngle*nDec;
    newTime += epsTime*nTime;

    /* And the doubly-reflected position (near the original, but not
    exactly due to the fuzzing). */
    reflected_position_and_time(thread, newRA, newDec, newTime, &refRA, &refDec, &refTime);

    /* The Gaussian increments required to shift us back to the original
    position from the doubly-reflected position. */
    nRefRA = (ra - refRA)/epsAngle;
    nRefDec = (dec - refDec)/epsAngle;
    nRefTime = (baryTime - refTime)/epsTime;

    pForward = gsl_ran_ugaussian_pdf(nRA) * gsl_ran_ugaussian_pdf(nDec) * gsl_ran_ugaussian_pdf(nTime);
    pReverse = gsl_ran_ugaussian_pdf(nRefRA) * gsl_ran_ugaussian_pdf(nRefDec) * gsl_ran_ugaussian_pdf(nRefTime);

    LALInferenceSetVariable(proposedParams, "rightascension", &newRA);
    LALInferenceSetVariable(proposedParams, "declination", &newDec);

    if (timeflag)
        LALInferenceSetVariable(proposedParams, "time", &newTime);

    logPropRatio = log(pReverse/pForward);

    return logPropRatio;
}

REAL8 LALInferencePSDFitJump(LALInferenceThreadState *thread,
                             LALInferenceVariables *currentParams,
                             LALInferenceVariables *proposedParams) {
    INT4 i,j;
    INT4 N, nifo;
    REAL8 draw=0.0;
    REAL8 logPropRatio = 0.0;
    REAL8Vector *var;
    gsl_matrix *ny;

    LALInferenceCopyVariables(currentParams, proposedParams);

    var = LALInferenceGetREAL8VectorVariable(thread->proposalArgs, "psdsigma");

    //Get current state of chain into workable form
    ny = LALInferenceGetgslMatrixVariable(proposedParams, "psdscale");

    //Get size of noise parameter array
    nifo = (INT4)ny->size1;
    N = (INT4)ny->size2;

    //perturb noise parameter
    for(i=0; i<nifo; i++) {
        for(j=0; j<N; j++) {
            draw = gsl_matrix_get(ny, i, j) + gsl_ran_ugaussian(thread->GSLrandom) * var->data[j];
            gsl_matrix_set(ny, i, j, draw);
        }
    }

    return logPropRatio;
}

static void UpdateWaveletSum(LALInferenceThreadState *thread,
                             LALInferenceVariables *proposedParams,
                             gsl_matrix *glitchFD, INT4 ifo, INT4 n, INT4 flag) {
    INT4 i=0;
    INT4 lower, upper;
    INT4 glitchLower, glitchUpper;
    REAL8FrequencySeries **asds, *asd = NULL;
    REAL8Vector *flows;
    REAL8 deltaT, Tobs, deltaF;
    REAL8 Q, Amp, t0, ph0, f0; //sine-Gaussian parameters
    REAL8 amparg, phiarg, Ai;//helpers for computing sineGaussian
    REAL8 gRe, gIm;         //real and imaginary parts of current glitch model
    REAL8 tau;
    gsl_matrix *glitch_f, *glitch_Q, *glitch_A;
    gsl_matrix *glitch_t, *glitch_p;
    REAL8TimeSeries **td_data;

    LALInferenceVariables *args = thread->proposalArgs;

    asds = *(REAL8FrequencySeries ***)LALInferenceGetVariable(args, "asds");
    flows = LALInferenceGetREAL8VectorVariable(args, "flows");
    td_data = *(REAL8TimeSeries ***)LALInferenceGetVariable(args, "td_data");

    /* get dataPtr pointing to correct IFO */
    asd = asds[ifo];

    deltaT = td_data[ifo]->deltaT;
    Tobs = (((REAL8)td_data[ifo]->data->length) * deltaT);
    deltaF = 1.0 / Tobs;

    lower = (INT4)ceil(flows->data[ifo] / deltaF);
    upper = (INT4)floor(flows->data[ifo] / deltaF);

    glitch_f = LALInferenceGetgslMatrixVariable(proposedParams, "morlet_f0");
    glitch_Q = LALInferenceGetgslMatrixVariable(proposedParams, "morlet_Q");
    glitch_A = LALInferenceGetgslMatrixVariable(proposedParams, "morlet_Amp");
    glitch_t = LALInferenceGetgslMatrixVariable(proposedParams, "morlet_t0");
    glitch_p = LALInferenceGetgslMatrixVariable(proposedParams, "morlet_phi");

    Q = gsl_matrix_get(glitch_Q, ifo, n);
    Amp = gsl_matrix_get(glitch_A, ifo, n);
    t0 = gsl_matrix_get(glitch_t, ifo, n);
    ph0 = gsl_matrix_get(glitch_p, ifo, n);
    f0 = gsl_matrix_get(glitch_f, ifo, n);

    //6 x decay time of sine Gaussian (truncate how much glitch we compute)
    tau = Q/LAL_TWOPI/f0;
    glitchLower = (INT4)floor((f0 - 1./tau)/deltaF);
    glitchUpper = (INT4)floor((f0 + 1./tau)/deltaF);

    //set glitch model to zero
    if (flag==0) {
        for(i=lower; i<=upper; i++) {
            gsl_matrix_set(glitchFD, ifo, 2*i, 0.0);
            gsl_matrix_set(glitchFD, ifo, 2*i+1, 0.0);
        }
    }

    for (i=glitchLower; i<glitchUpper; i++) {
        if (i>=lower && i<=upper) {
            gRe = gsl_matrix_get(glitchFD, ifo, 2*i);
            gIm = gsl_matrix_get(glitchFD, ifo, 2*i+1);
            amparg = ((REAL8)i*deltaF - f0)*LAL_PI*tau;
            phiarg = LAL_PI*(REAL8)i + ph0 - LAL_TWOPI*(REAL8)i*deltaF*(t0-Tobs/2.);//TODO: SIMPLIFY PHASE FOR SINEGAUSSIAN
            Ai = Amp*tau*0.5*sqrt(LAL_PI)*exp(-amparg*amparg)*asd->data->data[i]/sqrt(Tobs);

            switch(flag) {
                // Remove wavelet from model
                case -1:
                    gRe -= Ai*cos(phiarg);
                    gIm -= Ai*sin(phiarg);
                    break;
                // Add wavelet to model
                case  1:
                    gRe += Ai*cos(phiarg);
                    gIm += Ai*sin(phiarg);
                    break;
                // Replace model with wavelet
                case 0:
                    gRe = Ai*cos(phiarg);
                    gIm = Ai*sin(phiarg);
                    break;
                //Do nothing
                default:
                    break;
            }//end switch

            //update glitch model
            gsl_matrix_set(glitchFD, ifo, 2*i, gRe);
            gsl_matrix_set(glitchFD, ifo, 2*i+1, gIm);

        }//end upper/lower check
    }//end loop over glitch samples
}

static void phase_blind_time_shift(REAL8 *corr, REAL8 *corrf, COMPLEX16Vector *data1,
                                   COMPLEX16Vector *data2, INT4 ifo, LALInferenceVariables *args) {
    INT4 i, N, N2;
    INT4 lower, upper;
    REAL8 deltaF, deltaT;
    REAL8FrequencySeries **psds;
    REAL8FrequencySeries *psd;
    COMPLEX16FrequencySeries *corrFD, *corrfFD;
    REAL8TimeSeries *corrTD, *corrfTD;
    REAL8TimeSeries **td_data;
    COMPLEX16FrequencySeries **fd_data;
    REAL8FFTPlan **plans;
    REAL8Vector *flows, *fhighs;

    psds = *(REAL8FrequencySeries ***)LALInferenceGetVariable(args, "psds");
    flows = LALInferenceGetREAL8VectorVariable(args, "flows");
    fhighs = LALInferenceGetREAL8VectorVariable(args, "fhighs");

    td_data = *(REAL8TimeSeries ***)LALInferenceGetVariable(args, "td_data");
    fd_data = *(COMPLEX16FrequencySeries ***)LALInferenceGetVariable(args, "fd_data");

    plans = *(REAL8FFTPlan ***)LALInferenceGetVariable(args, "f2t_plans");

    /* get dataPtr pointing to correct IFO */
    psd = psds[ifo];

    N  = td_data[ifo]->data->length;   // Number of data points
    N2 = fd_data[ifo]->data->length-1; // 1/2 number of data points (plus 1)

    deltaF = fd_data[ifo]->deltaF;
    deltaT = td_data[ifo]->deltaT;

    lower  = (INT4)ceil(flows->data[ifo]  / deltaF);
    upper  = (INT4)floor(fhighs->data[ifo] / deltaF);

    corrFD  = XLALCreateCOMPLEX16FrequencySeries("cf1", &(fd_data[ifo]->epoch), 0.0, deltaF, &lalDimensionlessUnit, N2+1);
    corrfFD = XLALCreateCOMPLEX16FrequencySeries("cf2", &(fd_data[ifo]->epoch), 0.0, deltaF, &lalDimensionlessUnit, N2+1);

    corrTD  = XLALCreateREAL8TimeSeries("ct1", &(td_data[ifo]->epoch), 0.0, deltaT, &lalDimensionlessUnit, N);
    corrfTD = XLALCreateREAL8TimeSeries("ct2", &(td_data[ifo]->epoch), 0.0, deltaT, &lalDimensionlessUnit, N);

    //convolution of signal & template
    for (i=0; i < N2; i++) {
        corrFD->data->data[i]  = crect(0.0,0.0);
        corrfFD->data->data[i] = crect(0.0,0.0);

        if(i>lower && i<upper) {
            corrFD->data->data[i] = crect( ( creal(data1->data[i])*creal(data2->data[i]) + cimag(data1->data[i])*cimag(data2->data[i])) / psd->data->data[i],
                                           ( cimag(data1->data[i])*creal(data2->data[i]) - creal(data1->data[i])*cimag(data2->data[i])) / psd->data->data[i] );
            corrfFD->data->data[i] = crect( ( creal(data1->data[i])*cimag(data2->data[i]) - cimag(data1->data[i])*creal(data2->data[i])) / psd->data->data[i],
                                            ( cimag(data1->data[i])*cimag(data2->data[i]) + creal(data1->data[i])*creal(data2->data[i])) / psd->data->data[i] );
        }
    }

    //invFFT convolutions to find time offset
    XLALREAL8FreqTimeFFT(corrTD, corrFD, plans[ifo]);
    XLALREAL8FreqTimeFFT(corrfTD, corrfFD, plans[ifo]);

    for (i=0; i < N; i++) {
        corr[i]  = corrTD->data->data[i];
        corrf[i] = corrfTD->data->data[i];
    }

    XLALDestroyREAL8TimeSeries(corrTD);
    XLALDestroyREAL8TimeSeries(corrfTD);
    XLALDestroyCOMPLEX16FrequencySeries(corrFD);
    XLALDestroyCOMPLEX16FrequencySeries(corrfFD);
}

static void MaximizeGlitchParameters(LALInferenceThreadState *thread,
                                     LALInferenceVariables *currentParams,
                                     INT4 ifo, INT4 n)
{
    INT4 i, imax, N;
    INT4 lower, upper;
    REAL8 deltaT, Tobs, deltaF, sqTwoDeltaToverN;
    REAL8 Amp, t0, ph0;
    REAL8 rho=0.0;
    REAL8 hRe, hIm;
    REAL8 gRe, gIm;
    REAL8 dPhase, dTime;
    REAL8 max;
    REAL8 *corr, *AC, *AF;
    REAL8FrequencySeries **psds;
    REAL8Vector *flows, *fhighs, *Sn;
    INT4Vector *gsize;
    COMPLEX16Sequence *s, *h, *r;
    gsl_matrix *glitchFD, *glitch_A, *glitch_t, *glitch_p, *hmatrix;
    REAL8TimeSeries **td_data;
    COMPLEX16FrequencySeries **fd_data;

    LALInferenceVariables *args = thread->proposalArgs;

    INT4 nDet = LALInferenceGetINT4Variable(args, "nDet");
    psds = *(REAL8FrequencySeries ***)LALInferenceGetVariable(args, "psds");
    flows = LALInferenceGetREAL8VectorVariable(args, "flows");
    fhighs = LALInferenceGetREAL8VectorVariable(args, "fhighs");

    td_data = XLALCalloc(nDet, sizeof(REAL8TimeSeries *));
    fd_data = XLALCalloc(nDet, sizeof(COMPLEX16FrequencySeries *));

    N = td_data[ifo]->data->length;
    deltaT = td_data[ifo]->deltaT;
    Tobs = (REAL8)(deltaT*N);
    sqTwoDeltaToverN = sqrt(2.0 * deltaT / ((REAL8) N) );

    deltaF = 1.0 / (((REAL8)N) * deltaT);
    lower = (INT4)ceil(flows->data[ifo] / deltaF);
    upper = (INT4)floor(fhighs->data[ifo] / deltaF);

    s = fd_data[ifo]->data;
    h = XLALCreateCOMPLEX16Vector(N/2);
    r = XLALCreateCOMPLEX16Vector(N/2);
    Sn = psds[ifo]->data;

    /* Get parameters for new wavelet */
    gsize = LALInferenceGetINT4VectorVariable(currentParams, "glitch_size");

    glitchFD = LALInferenceGetgslMatrixVariable(currentParams, "morlet_FD");
    glitch_A = LALInferenceGetgslMatrixVariable(currentParams, "morlet_Amp");
    glitch_t = LALInferenceGetgslMatrixVariable(currentParams, "morlet_t0");
    glitch_p = LALInferenceGetgslMatrixVariable(currentParams, "morlet_phi");

    /* sine-Gaussian parameters */
    Amp = gsl_matrix_get(glitch_A, ifo, n);
    t0 = gsl_matrix_get(glitch_t, ifo, n);
    ph0 = gsl_matrix_get(glitch_p, ifo, n);

    /* Make new wavelet */
    hmatrix = gsl_matrix_alloc(ifo+1, N);
    gsl_matrix_set_all(hmatrix, 0.0);

    UpdateWaveletSum(thread, currentParams, hmatrix, ifo, n, 1);

    /* Copy to appropriate template array*/
    for (i=0; i<N/2; i++) {
        hRe = 0.0;
        hIm = 0.0;
        gRe = 0.0;
        gIm = 0.0;
        r->data[i] = crect(0.0, 0.0);

        if(i>lower && i<upper) {
            hRe = sqTwoDeltaToverN * gsl_matrix_get(hmatrix, ifo, 2*i);
            hIm = sqTwoDeltaToverN * gsl_matrix_get(hmatrix, ifo, 2*i+1);
            h->data[i] = crect(hRe, hIm);
            //compute SNR of new wavelet
            rho += (hRe*hRe + hIm*hIm) / Sn->data[i];

            //form up residual while we're in here (w/out new template)
            if(gsize->data[ifo]>0) {
                gRe = gsl_matrix_get(glitchFD, ifo, 2*i);
                gIm = gsl_matrix_get(glitchFD, ifo, 2*i+1);
            }
            r->data[i] = crect(sqTwoDeltaToverN * (creal(s->data[i])/deltaT-gRe),
                               sqTwoDeltaToverN * (cimag(s->data[i])/deltaT-gIm));
        }
    }
    rho*=4.0;

    /* Compute correlation of data & template */
    corr = XLALMalloc(sizeof(REAL8) * N);
    AF = XLALMalloc(sizeof(REAL8) * N);
    AC = XLALMalloc(sizeof(REAL8) * N);

    for(i=0; i<N; i++)
        corr[i] = 0.0;

    /* Cross-correlate template & residual */
    phase_blind_time_shift(AC, AF, r, h, ifo, thread->proposalArgs);

    for(i=0; i<N; i++)
        corr[i] += sqrt(AC[i]*AC[i] + AF[i]*AF[i]);

    /* Find element where correlation is maximized */
    max = corr[0];
    imax = 0;
    for(i=1; i<N; i++) {
        if(corr[i] > max) {
            max  = corr[i];
            imax = i;
        }
    }
    max *= 4.0;

    /* Get phase shift at max correlation */
    dPhase = atan2(AF[imax], AC[imax]);

    /* Compute time shift needed for propsed template */
    if (imax < (N/2)-1)
        dTime = ((REAL8)imax/(REAL8)N) * Tobs;
    else
        dTime = (((REAL8)imax-(REAL8)N)/(REAL8)N) * Tobs;

    /* Shift template parameters accordingly */
    t0 += dTime;
    Amp *= 1.0;//dAmplitude;
    ph0 -= dPhase;

    /* Map time & phase back in range if necessary */
    if (ph0 < 0.0)
        ph0 += LAL_TWOPI;
    else if (ph0 > LAL_TWOPI)
        ph0 -= LAL_TWOPI;

    if (t0 < 0.0)
        t0 += Tobs;
    else if (t0 > Tobs)
        t0 -= Tobs;

    gsl_matrix_set(glitch_t, ifo, n, t0);
    gsl_matrix_set(glitch_A, ifo, n, Amp);
    gsl_matrix_set(glitch_p, ifo, n, ph0);

    gsl_matrix_free(hmatrix);

    XLALDestroyCOMPLEX16Vector(h);
    XLALDestroyCOMPLEX16Vector(r);

    XLALFree(corr);
    XLALFree(AF);
    XLALFree(AC);

}

static void MorletDiagonalFisherMatrix(REAL8Vector *params, REAL8Vector *sigmas) {
    REAL8 f0;
    REAL8 Q;
    REAL8 Amp;

    REAL8 sigma_t0;
    REAL8 sigma_f0;
    REAL8 sigma_Q;
    REAL8 sigma_Amp;
    REAL8 sigma_phi0;

    REAL8 SNR   = 0.0;
    REAL8 sqrt3 = 1.7320508;

    f0   = params->data[1];
    Q    = params->data[2];
    Amp  = params->data[3];

    SNR = Amp*sqrt(Q/(2.0*sqrt(LAL_TWOPI)*f0));

    // this caps the size of the proposed jumps
    if(SNR < 5.0) SNR = 5.0;

    sigma_t0   = 1.0/(LAL_TWOPI*f0*SNR);
    sigma_f0   = 2.0*f0/(Q*SNR);
    sigma_Q    = 2.0*Q/(sqrt3*SNR);
    sigma_Amp  = Amp/SNR;
    sigma_phi0 = 1.0/SNR;

    // Map diagonal Fisher elements to sigmas vector
    sigmas->data[0] = sigma_t0;
    sigmas->data[1] = sigma_f0;
    sigmas->data[2] = sigma_Q;
    sigmas->data[3] = sigma_Amp;
    sigmas->data[4] = sigma_phi0;
}

REAL8 LALInferenceGlitchMorletProposal(LALInferenceThreadState *thread,
                                       LALInferenceVariables *currentParams,
                                       LALInferenceVariables *proposedParams) {
    INT4 i, ifo;
    INT4 n;

    REAL8 logPropRatio = 0.0;
    REAL8 t0;
    REAL8 f0;
    REAL8 Q;
    REAL8 Amp;
    REAL8 phi0;

    REAL8 scale;

    REAL8 qyx;
    REAL8 qxy;
    REAL8 Anorm;

    LALInferenceCopyVariables(currentParams, proposedParams);

    gsl_matrix *glitchFD, *glitch_f, *glitch_Q, *glitch_A, *glitch_t, *glitch_p;

    gsl_rng *rng = thread->GSLrandom;
    /*
    Vectors to store wavelet parameters.
    Order:
    [0] t0
    [1] f0
    [2] Q
    [3] Amp
    [4] phi0
    */
    REAL8Vector *params_x = XLALCreateREAL8Vector(5);
    REAL8Vector *params_y = XLALCreateREAL8Vector(5);

    REAL8Vector *sigmas_x = XLALCreateREAL8Vector(5);
    REAL8Vector *sigmas_y = XLALCreateREAL8Vector(5);

    /* Get glitch meta paramters (dimnsion, proposal) */
    INT4Vector *gsize = LALInferenceGetINT4VectorVariable(proposedParams, "glitch_size");

    glitchFD = LALInferenceGetgslMatrixVariable(proposedParams, "morlet_FD");
    glitch_f = LALInferenceGetgslMatrixVariable(proposedParams, "morlet_f0");
    glitch_Q = LALInferenceGetgslMatrixVariable(proposedParams, "morlet_Q");
    glitch_A = LALInferenceGetgslMatrixVariable(proposedParams, "morlet_Amp");
    glitch_t = LALInferenceGetgslMatrixVariable(proposedParams, "morlet_t0");
    glitch_p = LALInferenceGetgslMatrixVariable(proposedParams, "morlet_phi");

    Anorm = LALInferenceGetREAL8Variable(thread->priorArgs, "glitch_norm");

    /* Choose which IFO */
    ifo = (INT4)floor(gsl_rng_uniform(rng) * (REAL8)(gsize->length));

    /* Bail out of proposal if no wavelets */
    if (gsize->data[ifo]==0) {
        XLALDestroyREAL8Vector(params_x);
        XLALDestroyREAL8Vector(params_y);
        XLALDestroyREAL8Vector(sigmas_x);
        XLALDestroyREAL8Vector(sigmas_y);

        return logPropRatio;
    }

    /* Choose which glitch */
    n = (INT4)floor(gsl_rng_uniform(rng) * (REAL8)(gsize->data[ifo]));

    /* Remove wavlet form linear combination */
    UpdateWaveletSum(thread, proposedParams, glitchFD, ifo, n, -1);

    /* Get parameters of n'th glitch int params vector */
    t0 = gsl_matrix_get(glitch_t, ifo, n); //Centroid time
    f0 = gsl_matrix_get(glitch_f, ifo, n); //Frequency
    Q = gsl_matrix_get(glitch_Q, ifo, n); //Quality
    Amp = gsl_matrix_get(glitch_A, ifo, n); //Amplitude
    phi0 = gsl_matrix_get(glitch_p, ifo, n); //Centroid phase


    /* Map to params Vector and compute Fisher */
    params_x->data[0] = t0;
    params_x->data[1] = f0;
    params_x->data[2] = Q;
    params_x->data[3] = Amp * (0.25*Anorm);//TODO: What is the 0.25*Anorm about?
    params_x->data[4] = phi0;

    MorletDiagonalFisherMatrix(params_x, sigmas_x);

    /* Jump from x -> y:  y = x + N[0,sigmas_x]*scale */
    scale = 0.4082482; // 1/sqrt(6)

    for(i=0; i<5; i++)
        params_y->data[i] = params_x->data[i] + gsl_ran_ugaussian(rng)*sigmas_x->data[i]*scale;

    /* Set parameters of n'th glitch int params vector */
    /* Map to params Vector and compute Fisher */
    t0   = params_y->data[0];
    f0   = params_y->data[1];
    Q    = params_y->data[2];
    Amp  = params_y->data[3]/(0.25*Anorm);
    phi0 = params_y->data[4];

    gsl_matrix_set(glitch_t, ifo, n, t0);
    gsl_matrix_set(glitch_f, ifo, n, f0);
    gsl_matrix_set(glitch_Q, ifo, n, Q);
    gsl_matrix_set(glitch_A, ifo, n, Amp);
    gsl_matrix_set(glitch_p, ifo, n, phi0);

    /* Add wavlet to linear combination */
    UpdateWaveletSum(thread, proposedParams, glitchFD, ifo, n, 1);

    /* Now compute proposal ratio using Fisher at y */
    MorletDiagonalFisherMatrix(params_y, sigmas_y);

    REAL8 sx  = 1.0; // sigma
    REAL8 sy  = 1.0;
    REAL8 dx  = 1.0; // (params_x - params_y)/sigma
    REAL8 dy  = 1.0;
    REAL8 exy = 0.0; // argument of exponential part of q
    REAL8 eyx = 0.0;
    REAL8 nxy = 1.0; // argument of normalization part of q
    REAL8 nyx = 1.0; // (computed as product to avoid too many log()s )
    for(i=0; i<5; i++) {
        sx = scale*sigmas_x->data[i];
        sy = scale*sigmas_y->data[i];

        dx = (params_x->data[i] - params_y->data[i])/sx;
        dy = (params_x->data[i] - params_y->data[i])/sy;

        nxy *= sy;
        nyx *= sx;

        exy += -dy*dy/2.0;
        eyx += -dx*dx/2.0;
    }

    qyx = eyx - log(nyx); //probabiltiy of proposing y given x
    qxy = exy - log(nxy); //probability of proposing x given y

    logPropRatio = qxy-qyx;

    XLALDestroyREAL8Vector(params_x);
    XLALDestroyREAL8Vector(params_y);

    XLALDestroyREAL8Vector(sigmas_x);
    XLALDestroyREAL8Vector(sigmas_y);

    return logPropRatio;
}

REAL8 LALInferenceGlitchMorletReverseJump(LALInferenceThreadState *thread,
                                          LALInferenceVariables *currentParams,
                                          LALInferenceVariables *proposedParams) {
    INT4 i,n;
    INT4 ifo;
    INT4 rj, nx, ny;
    REAL8 draw;
    REAL8 val, Anorm;
    REAL8 t=0, f=0, Q=0, A=0;
    REAL8 qx = 0.0; //log amp proposals
    REAL8 qy = 0.0;
    REAL8 qyx = 0.0; //log pixel proposals
    REAL8 qxy = 0.0;
    REAL8 pForward = 0.0; //combined p() & q() probabilities for ...
    REAL8 pReverse = 0.0; //...RJMCMC hastings ratio
    REAL8 logPropRatio = 0.0;
    INT4 adapting=1;
    gsl_matrix *params = NULL;

    gsl_rng *rng = thread->GSLrandom;
    LALInferenceVariables *propArgs = thread->proposalArgs;

    LALInferenceCopyVariables(currentParams, proposedParams);

    INT4Vector *gsize = LALInferenceGetINT4VectorVariable(proposedParams, "glitch_size");
    gsl_matrix *glitchFD = LALInferenceGetgslMatrixVariable(proposedParams, "morlet_FD");

    INT4 nmin = (INT4)(LALInferenceGetREAL8Variable(thread->priorArgs,"glitch_dim_min"));
    INT4 nmax = (INT4)(LALInferenceGetREAL8Variable(thread->priorArgs,"glitch_dim_max"));

    if (LALInferenceCheckVariable(propArgs, "adapting"))
        adapting = LALInferenceGetINT4Variable(propArgs, "adapting");

    /* Choose which IFO */
    ifo = (INT4)floor(gsl_rng_uniform(rng) * (REAL8)(gsize->length) );
    nx = gsize->data[ifo];

    /* Choose birth or death move */
    draw = gsl_rng_uniform(rng);
    if (draw < 0.5)
        rj = 1;
    else
        rj = -1;

    /* find dimension of proposed model */
    ny = nx + rj;

    /* Check that new dimension is allowed */
    if(ny<nmin || ny>=nmax) {
        logPropRatio = -DBL_MAX;
        return logPropRatio;
    }

    switch(rj) {
        /* Birth */
        case 1:
            //Add new wavelet to glitch model
            t = draw_flat(thread, "morlet_t0_prior");
            f = draw_flat(thread, "morlet_f0_prior");

            //Centroid time
            params = LALInferenceGetgslMatrixVariable(proposedParams, "morlet_t0");
            gsl_matrix_set(params, ifo, nx, t);

            //Frequency
            params = LALInferenceGetgslMatrixVariable(proposedParams, "morlet_f0");
            gsl_matrix_set(params, ifo, nx, f);

            //Quality
            params = LALInferenceGetgslMatrixVariable(proposedParams, "morlet_Q");
            val = draw_flat(thread, "morlet_Q_prior");
            gsl_matrix_set(params, ifo, nx, val);
            Q = val;

            //Amplitude
            params = LALInferenceGetgslMatrixVariable(proposedParams, "morlet_Amp");
            val = glitchAmplitudeDraw(Q, f, rng);
            Anorm = LALInferenceGetREAL8Variable(thread->priorArgs, "glitch_norm");
            A = val/Anorm;

            gsl_matrix_set(params, ifo, nx, A);

            //Centroid phase
            params = LALInferenceGetgslMatrixVariable(proposedParams, "morlet_phi");
            val = draw_flat(thread, "morlet_phi_prior");
            gsl_matrix_set(params, ifo, nx, val);

            //Maximize phase, time, and amplitude using cross-correlation of data & wavelet
            if (adapting)
                MaximizeGlitchParameters(thread, proposedParams, ifo, nx);

            //Add wavlet to linear combination
            UpdateWaveletSum(thread, proposedParams, glitchFD, ifo, nx, 1);

            //Compute probability of drawing parameters
            qy = evaluate_morlet_proposal(thread, proposedParams, ifo, nx);// + log(gsl_matrix_get(power,ifo,k));

            //Compute reverse probability of dismissing k
            qxy = 0.0;//-log((double)runState->data->freqData->data->length);//-log( (REAL8)ny );

            if (adapting)
                qy += 10.0;

            break;

        /* Death */
        case -1:
            //Choose wavelet to remove from glitch model
            draw = gsl_rng_uniform(rng);
            n = (INT4)(floor(draw * (REAL8)nx));     //choose which hot pixel

            // Remove wavlet from linear combination
            UpdateWaveletSum(thread, proposedParams, glitchFD, ifo, n, -1);

            //Get t and f of removed wavelet
            params = LALInferenceGetgslMatrixVariable(proposedParams, "morlet_f0");
            f = gsl_matrix_get(params, ifo, n);
            params = LALInferenceGetgslMatrixVariable(proposedParams, "morlet_t0");
            t = gsl_matrix_get(params, ifo, n);
            params = LALInferenceGetgslMatrixVariable(proposedParams, "morlet_Q");
            Q = gsl_matrix_get(params, ifo, n);
            params = LALInferenceGetgslMatrixVariable(proposedParams, "morlet_Amp");
            A = gsl_matrix_get(params, ifo, n);

            //Shift morlet parameters to fill in array
            for(i=n; i<ny; i++) {
                params = LALInferenceGetgslMatrixVariable(proposedParams, "morlet_f0");
                gsl_matrix_set(params, ifo, i, gsl_matrix_get(params, ifo, i+1));
                params = LALInferenceGetgslMatrixVariable(proposedParams, "morlet_Q");
                gsl_matrix_set(params, ifo, i, gsl_matrix_get(params, ifo, i+1));
                params = LALInferenceGetgslMatrixVariable(proposedParams, "morlet_Amp");
                gsl_matrix_set(params, ifo, i, gsl_matrix_get(params, ifo, i+1));
                params = LALInferenceGetgslMatrixVariable(proposedParams, "morlet_t0");
                gsl_matrix_set(params, ifo, i, gsl_matrix_get(params, ifo, i+1));
                params = LALInferenceGetgslMatrixVariable(proposedParams, "morlet_phi");
                gsl_matrix_set(params, ifo, i, gsl_matrix_get(params, ifo, i+1));
            }

            //Compute reverse probability of drawing parameters
            //find TF pixel

            qx = evaluate_morlet_proposal(thread, currentParams, ifo, n);// + log(gsl_matrix_get(power,ifo,k));

            //Compute forward probability of dismissing k
            qyx = 0.0;//-log((double)runState->data->freqData->data->length);//0.0;//-log( (REAL8)nx );

            if(adapting)
                qx += 10.0;

            break;

        default:
            break;
    }

    /* Update proposal structure for return to MCMC */

    //Update model meta-date
    gsize->data[ifo] = ny;

    //Re-package prior and proposal ratios into runState
    pForward = qxy + qx;
    pReverse = qyx + qy;

    logPropRatio = pForward-pReverse;

    return logPropRatio;
}

REAL8 LALInferencePolarizationPhaseJump(UNUSED LALInferenceThreadState *thread,
                                        LALInferenceVariables *currentParams,
                                        LALInferenceVariables *proposedParams) {
    REAL8 logPropRatio = 0.0;

    LALInferenceCopyVariables(currentParams, proposedParams);

    REAL8 psi = LALInferenceGetREAL8Variable(proposedParams, "polarisation");
    REAL8 phi = LALInferenceGetREAL8Variable(proposedParams, "phase");

    phi += M_PI;
    psi += M_PI/2;

    phi = fmod(phi, 2.0*M_PI);
    psi = fmod(psi, M_PI);

    LALInferenceSetVariable(proposedParams, "polarisation", &psi);
    LALInferenceSetVariable(proposedParams, "phase", &phi);

    return logPropRatio;
}

REAL8 LALInferenceCorrPolarizationPhaseJump(LALInferenceThreadState *thread,
                                            LALInferenceVariables *currentParams,
                                            LALInferenceVariables *proposedParams) {
    REAL8 alpha,beta;
    REAL8 draw;
    REAL8 psi, phi;
    REAL8 logPropRatio = 0.0;

    LALInferenceCopyVariables(currentParams, proposedParams);

    gsl_rng *rng = thread->GSLrandom;

    psi = LALInferenceGetREAL8Variable(proposedParams, "polarisation");
    phi = LALInferenceGetREAL8Variable(proposedParams, "phase");

    alpha = psi + phi;
    beta  = psi - phi;

    //alpha =>   0:3pi
    //beta  => -2pi:pi

    //big jump in either alpha (beta) or beta (alpha)
    draw = gsl_rng_uniform(rng);
    if (draw < 0.5)
        alpha = gsl_rng_uniform(rng)*3.0*LAL_PI;
    else
        beta = -LAL_TWOPI + gsl_rng_uniform(rng)*3.0*LAL_PI;

    //transform back to psi,phi space
    psi = (alpha + beta)*0.5;
    phi = (alpha - beta)*0.5;

    //map back in range
    LALInferenceCyclicReflectiveBound(proposedParams, thread->priorArgs);

    LALInferenceSetVariable(proposedParams, "polarisation", &psi);
    LALInferenceSetVariable(proposedParams, "phase", &phi);

    return logPropRatio;
}

REAL8 LALInferenceFrequencyBinJump(LALInferenceThreadState *thread,
                                   LALInferenceVariables *currentParams,
                                   LALInferenceVariables *proposedParams) {
    REAL8 f0, df;
    REAL8 plusminus;
    REAL8 logPropRatio = 0.0;

    LALInferenceCopyVariables(currentParams, proposedParams);

    f0 = LALInferenceGetREAL8Variable(proposedParams, "f0");
    df = LALInferenceGetREAL8Variable(proposedParams, "df");

    plusminus = gsl_rng_uniform(thread->GSLrandom);
    if ( plusminus < 0.5 )
        f0 -= df;
    else
        f0 += df;

    LALInferenceSetVariable(proposedParams, "f0", &f0);

    return logPropRatio;
}

//This proposal needs to be called with exactly 3 independent detector locations.
static void reflected_extrinsic_parameters(LALInferenceThreadState *thread, const REAL8 ra, const REAL8 dec,
                                           const REAL8 baryTime, const REAL8 dist, const REAL8 iota, const REAL8 psi,
                                           REAL8 *newRA, REAL8 *newDec, REAL8 *newTime,
                                           REAL8 *newDist, REAL8 *newIota, REAL8 *newPsi) {
    REAL8 R2[4];
    REAL8 dist2;
    REAL8 gmst, newGmst;
    REAL8 cosIota, cosIota2;
    REAL8 Fplus, Fcross, psi_temp;
    REAL8 x[4], y[4], x2[4], y2[4];
    REAL8 newFplus[4], newFplus2[4], newFcross[4], newFcross2[4];
    REAL8 a, a2, b, c12;
    REAL8 cosnewIota, cosnewIota2;
    LIGOTimeGPS GPSlal;
    INT4 nUniqueDet, det;
    LALDetector *detectors;

    detectors = (LALDetector *)LALInferenceGetVariable(thread->proposalArgs, "detectors");
    nUniqueDet = LALInferenceGetINT4Variable(thread->proposalArgs, "nUniqueDet");

    XLALGPSSetREAL8(&GPSlal, baryTime);
    gmst = XLALGreenwichMeanSiderealTime(&GPSlal);

    reflected_position_and_time(thread, ra, dec, baryTime, newRA, newDec, newTime);

    XLALGPSSetREAL8(&GPSlal, *newTime);
    newGmst = XLALGreenwichMeanSiderealTime(&GPSlal);

    dist2 = dist*dist;

    cosIota = cos(iota);
    cosIota2 = cosIota*cosIota;

    /* Loop over interferometers */
    INT4 i=1, j=0;
    for (det=0; det < nUniqueDet; det++) {
        psi_temp = 0.0;

        XLALComputeDetAMResponse(&Fplus, &Fcross, (const REAL4(*)[3])detectors[det].response, *newRA, *newDec, psi_temp, newGmst);
        j=i-1;
        while (j>0){
            if (Fplus==x[j]){
                det++;
                XLALComputeDetAMResponse(&Fplus, &Fcross, (const REAL4(*)[3])detectors[det].response, *newRA, *newDec, psi_temp, newGmst);
            }
            j--;
        }
        x[i]=Fplus;
        x2[i]=Fplus*Fplus;
        y[i]=Fcross;
        y2[i]=Fcross*Fcross;

        XLALComputeDetAMResponse(&Fplus, &Fcross, (const REAL4(*)[3])detectors[det].response, ra, dec, psi, gmst);
        R2[i] = (((1.0+cosIota2)*(1.0+cosIota2))/(4.0*dist2))*Fplus*Fplus
                + ((cosIota2)/(dist2))*Fcross*Fcross;

        i++;
    }

    a = (R2[3]*x2[2]*y2[1] - R2[2]*x2[3]*y2[1] - R2[3]*x2[1]*y2[2] + R2[1]*x2[3]*y2[2] + R2[2]*x2[1]*y2[3] -
        R2[1]*x2[2]*y2[3]);
    a2 = a*a;
    b = (-(R2[3]*x[1]*x2[2]*y[1]) + R2[2]*x[1]*x2[3]*y[1] + R2[3]*x2[1]*x[2]*y[2] - R2[1]*x[2]*x2[3]*y[2] +
        R2[3]*x[2]*y2[1]*y[2] - R2[3]*x[1]*y[1]*y2[2] - R2[2]*x2[1]*x[3]*y[3] + R2[1]*x2[2]*x[3]*y[3] - R2[2]*x[3]*y2[1]*y[3] + R2[1]*x[3]*y2[2]*y[3] +
        R2[2]*x[1]*y[1]*y2[3] - R2[1]*x[2]*y[2]*y2[3]);

    (*newPsi) = (2.*atan((b - a*sqrt((a2 + b*b)/(a2)))/a))/4.;

    while ((*newPsi)<0){
        (*newPsi)=(*newPsi)+LAL_PI/4.0;
    }

    while ((*newPsi)>LAL_PI/4.0){
        (*newPsi)=(*newPsi)-LAL_PI/4.0;
    }

    for (i = 1; i < 4; i++){
        newFplus[i] = x[i]*cos(2.0*(*newPsi)) + y[i]*sin(2.0*(*newPsi));
        newFplus2[i] = newFplus[i] * newFplus[i];

        newFcross[i] = y[i]*cos(2.0*(*newPsi)) - x[i]*sin(2.0*(*newPsi));
        newFcross2[i] = newFcross[i] * newFcross[i];
    }

    c12 = -2.0*((R2[1]*(newFcross2[2])-R2[2]*(newFcross2[1]))
          /(R2[1]*(newFplus2[2])-R2[2]*(newFplus2[1])))-1.0;

    if (c12<1.0){
        c12 = (3.0-c12)/(1.0+c12);
        (*newPsi) = (*newPsi)+LAL_PI/4.0;

        for (i = 1; i < 4; i++){
            newFplus[i] = x[i]*cos(2.0*(*newPsi)) + y[i]*sin(2.0*(*newPsi));
            newFplus2[i] = newFplus[i] * newFplus[i];

            newFcross[i] = y[i]*cos(2.0*(*newPsi)) - x[i]*sin(2.0*(*newPsi));
            newFcross2[i] = newFcross[i] * newFcross[i];
        }
    }

    if (c12<1){
        *newIota = iota;
        *newDist = dist;
        return;
    }

    cosnewIota2 = c12-sqrt(c12*c12-1.0);
    cosnewIota = sqrt(cosnewIota2);
    *newIota = acos(cosnewIota);

    *newDist = sqrt((
                    ((((1.0+cosnewIota2)*(1.0+cosnewIota2))/(4.0))*newFplus2[1]
                    + (cosnewIota2)*newFcross2[1])
                    )/ R2[1]);

    if (Fplus*newFplus[3]<0){
        (*newPsi)=(*newPsi)+LAL_PI/2.;
        newFcross[3]=-newFcross[3];
    }

    if (Fcross*cosIota*cosnewIota*newFcross[3]<0){
        (*newIota)=LAL_PI-(*newIota);
    }
}

REAL8 LALInferenceDistanceLikelihoodProposal(LALInferenceThreadState *thread,
                                             LALInferenceVariables *currentParams,
                                             LALInferenceVariables *proposedParams) {
  REAL8 old_d=0.0;
  DistanceParam distParam;
  
  if (LALInferenceCheckVariable(currentParams, "distance")) {
    distParam = USES_DISTANCE_VARIABLE;
    old_d = LALInferenceGetREAL8Variable(currentParams,"distance");
  } else if (LALInferenceCheckVariable(currentParams, "logdistance")) {
    distParam = USES_LOG_DISTANCE_VARIABLE;
    old_d = exp(LALInferenceGetREAL8Variable(currentParams,"logdistance"));
  } else {
    XLAL_ERROR_REAL8(XLAL_FAILURE, "could not find 'distance' or 'logdistance' in current params");
  }
  if(!LALInferenceCheckVariable(currentParams,"optimal_snr") || !LALInferenceCheckVariable(currentParams,"matched_filter_snr"))
    /* Force a likelihood calculation to generate the parameters */
    thread->parent->likelihood(currentParams,thread->parent->data,thread->model);
  if(!LALInferenceCheckVariable(currentParams,"optimal_snr") || !LALInferenceCheckVariable(currentParams,"matched_filter_snr"))
    XLAL_ERROR_REAL8(XLAL_FAILURE,"Could not find optimal_snr or matched_filter_snr for distance likelihood jump\n");
  REAL8 OptimalSNR = LALInferenceGetREAL8Variable(currentParams,"optimal_snr");
  REAL8 MatchedFilterSNR = LALInferenceGetREAL8Variable(currentParams,"matched_filter_snr");
  REAL8 d_inner_h = MatchedFilterSNR * OptimalSNR;

  /* Get params of sampling distribution */
  REAL8 xmean = d_inner_h/(OptimalSNR*OptimalSNR*old_d);
  REAL8 xsigma = 1.0/(OptimalSNR*old_d);
  REAL8 old_x = 1.0/old_d;
  
  /* Sample new x. Do not check for x<0 since that can throw the code
   * into a difficult-to-terminate loop */
  REAL8 new_x;
  new_x = xmean + gsl_ran_gaussian(thread->GSLrandom,xsigma);
  REAL8 new_d = 1.0/new_x;

  LALInferenceCopyVariables(currentParams,proposedParams);
  /* Adjust SNRs */
  OptimalSNR *= new_x / old_x;
  LALInferenceSetREAL8Variable(proposedParams,"optimal_snr",OptimalSNR);
  
  /* Update individual detector information */
  const char *ifonames[5]={"H1","L1","V1","I1","J1"};
  char pname[64]="";
  for(UINT4 i=0;i<5;i++)
  {
    sprintf(pname,"%s_optimal_snr",ifonames[i]);
    if(LALInferenceCheckVariable(currentParams,pname))
      LALInferenceSetREAL8Variable(proposedParams,pname,LALInferenceGetREAL8Variable(currentParams,pname) * (new_x/old_x));
  }
  
  REAL8 logxdjac;
  /* Set distance */
  if(distParam == USES_DISTANCE_VARIABLE)
  {
    /* The natural proposal density is in x, but we need to compute
       the proposal ratio density in d.  So, we need a factor of 
       
       |dx_old/dd_old| / |dx_new/dd_new| = d_new^2 / d_old^2

       to correct the x proposal density.
    */
    LALInferenceSetVariable(proposedParams,"distance",&new_d);
    logxdjac = 2.0*log(new_d) - 2.0*log(old_d);
  }
  else
  {
    /* The natural proposal density is in x, but we need to compute
       the proposal ratio in log(d).  So, we need a factor of

       |dx_old/dlog(d_old)| / |dx_new/dlog(d_new)| = d_new / d_old

       to correct the x proposal density.
     */
    REAL8 new_logd = log(new_d);
    LALInferenceSetVariable(proposedParams,"logdistance",&new_logd);
    logxdjac = log(new_d) - log(old_d);
  }
  /* Proposal ratio is not symmetric */
  /* P.R. = p(xold|xmean,xsigma) / p(xnew|xmean,xsigma) * jacobian */
  REAL8 log_p_reverse = -0.5*(old_x-xmean)*(old_x-xmean)/(xsigma*xsigma);
  REAL8 log_p_forward = -0.5*(new_x-xmean)*(new_x-xmean)/(xsigma*xsigma);

  return(log_p_reverse - log_p_forward + logxdjac);
}


REAL8 LALInferenceExtrinsicParamProposal(LALInferenceThreadState *thread,
                                         LALInferenceVariables *currentParams,
                                         LALInferenceVariables *proposedParams) {
    INT4 nUniqueDet;
    INT4 timeflag=0;
    REAL8 baryTime;
    REAL8 ra, dec;
    REAL8 psi, dist;
    REAL8 newRA, newDec, newTime, newDist, newIota, newPsi;
    REAL8 nRA, nDec, nTime, nDist, nIota, nPsi;
    REAL8 refRA, refDec, refTime, refDist, refIota, refPsi;
    REAL8 nRefRA, nRefDec, nRefTime, nRefDist, nRefIota, nRefPsi;
    REAL8 pForward, pReverse;
    REAL8 cst;
    REAL8 iota=0.0;
    REAL8 logPropRatio = 0.0;
    /* Find the number of distinct-position detectors. */
    /* Exit with same parameters (with a warning the first time) if
       there are not EXACTLY three unique detector locations. */
    static INT4 warningDelivered = 0;
    LIGOTimeGPS *epoch;


    LALInferenceVariables *args = thread->proposalArgs;
    gsl_rng *rng = thread->GSLrandom;
    epoch = (LIGOTimeGPS *)LALInferenceGetVariable(args, "epoch");

    nUniqueDet = LALInferenceGetINT4Variable(args, "nUniqueDet");
    if (nUniqueDet != 3) {
        if (!warningDelivered) {
            fprintf(stderr, "WARNING: trying to reflect through the decector plane with %d\n", nUniqueDet);
            fprintf(stderr, "WARNING: geometrically independent locations,\n");
            fprintf(stderr, "WARNING: but this proposal should only be used with exactly 3 independent detectors.\n");
            fprintf(stderr, "WARNING: %s, line %d\n", __FILE__, __LINE__);
            warningDelivered = 1;
        }

        return logPropRatio;
    }
    LALInferenceCopyVariables(currentParams, proposedParams);


    ra = LALInferenceGetREAL8Variable(proposedParams, "rightascension");
    dec = LALInferenceGetREAL8Variable(proposedParams, "declination");

    if (LALInferenceCheckVariable(proposedParams,"time")){
        baryTime = LALInferenceGetREAL8Variable(proposedParams, "time");
        timeflag = 1;
    } else {
        baryTime = XLALGPSGetREAL8(epoch);
    }

    if (LALInferenceCheckVariable(proposedParams,"costheta_jn"))
        iota = acos(LALInferenceGetREAL8Variable(proposedParams, "costheta_jn"));
    else
        fprintf(stderr, "LALInferenceExtrinsicParamProposal: No  theta_jn parameter!\n");

    psi = LALInferenceGetREAL8Variable(proposedParams, "polarisation");

    dist = exp(LALInferenceGetREAL8Variable(proposedParams, "logdistance"));

    reflected_extrinsic_parameters(thread, ra, dec, baryTime, dist, iota, psi, &newRA, &newDec, &newTime, &newDist, &newIota, &newPsi);

    /* Unit normal deviates, used to "fuzz" the state. */
    const REAL8 epsDist = 1e-8;
    const REAL8 epsTime = 1e-8;
    const REAL8 epsAngle = 1e-8;

    nRA = gsl_ran_ugaussian(rng);
    nDec = gsl_ran_ugaussian(rng);
    nTime = gsl_ran_ugaussian(rng);
    nDist = gsl_ran_ugaussian(rng);
    nIota = gsl_ran_ugaussian(rng);
    nPsi = gsl_ran_ugaussian(rng);

    newRA += epsAngle*nRA;
    newDec += epsAngle*nDec;
    newTime += epsTime*nTime;
    newDist += epsDist*nDist;
    newIota += epsAngle*nIota;
    newPsi += epsAngle*nPsi;

    /* And the doubly-reflected position (near the original, but not
    exactly due to the fuzzing). */
    reflected_extrinsic_parameters(thread, newRA, newDec, newTime, newDist, newIota, newPsi, &refRA, &refDec, &refTime, &refDist, &refIota, &refPsi);

    /* The Gaussian increments required to shift us back to the original
    position from the doubly-reflected position. */
    nRefRA = (ra - refRA)/epsAngle;
    nRefDec = (dec - refDec)/epsAngle;
    nRefTime = (baryTime - refTime)/epsTime;
    nRefDist = (dist - refDist)/epsDist;
    nRefIota = (iota - refIota)/epsAngle;
    nRefPsi = (psi - refPsi)/epsAngle;

    cst = log(1./(sqrt(2.*LAL_PI)));
    pReverse = 6*cst-0.5*(nRefRA*nRefRA+nRefDec*nRefDec+nRefTime*nRefTime+nRefDist*nRefDist+nRefIota*nRefIota+nRefPsi*nRefPsi);
    pForward = 6*cst-0.5*(nRA*nRA+nDec*nDec+nTime*nTime+nDist*nDist+nIota*nIota+nPsi*nPsi);

    LALInferenceSetVariable(proposedParams, "rightascension", &newRA);
    LALInferenceSetVariable(proposedParams, "declination", &newDec);
    if (timeflag)
        LALInferenceSetVariable(proposedParams, "time", &newTime);

    REAL8 logNewDist = log(newDist);
    LALInferenceSetVariable(proposedParams, "logdistance", &logNewDist);

    REAL8 newcosIota = cos(newIota);
    LALInferenceSetVariable(proposedParams, "costheta_jn", &newcosIota);
    LALInferenceSetVariable(proposedParams, "polarisation", &newPsi);

    logPropRatio = pReverse - pForward;

    return logPropRatio;
}


void LALInferenceSetupGlitchProposal(LALInferenceIFOData *data, LALInferenceVariables *propArgs) {
    INT4 i, nDet;
    REAL8Vector *flows, *fhighs;
    REAL8FrequencySeries **asds, **psds;
    REAL8TimeSeries **td_data;
    COMPLEX16FrequencySeries **fd_data;
    REAL8FFTPlan **plans;

    nDet = LALInferenceGetINT4Variable(propArgs, "nDet");

    flows = XLALCreateREAL8Vector(nDet);
    fhighs = XLALCreateREAL8Vector(nDet);
    asds = XLALCalloc(nDet, sizeof(REAL8FrequencySeries *));
    psds = XLALCalloc(nDet, sizeof(REAL8FrequencySeries *));
    td_data = XLALCalloc(nDet, sizeof(REAL8TimeSeries *));
    fd_data = XLALCalloc(nDet, sizeof(COMPLEX16FrequencySeries *));
    plans = XLALCalloc(nDet, sizeof(REAL8FFTPlan *));

    for (i=0; i<nDet; i++) {
        flows->data[i] = data->fLow;
        fhighs->data[i] = data->fHigh;

        asds[i] = data->noiseASD;
        psds[i] = data->oneSidedNoisePowerSpectrum;

        td_data[i] = data->timeData;
        fd_data[i] = data->freqData;

        plans[i] = data->freqToTimeFFTPlan;
        data = data->next;
    }

    LALInferenceAddREAL8VectorVariable(propArgs, "flows", flows, LALINFERENCE_PARAM_FIXED);
    LALInferenceAddREAL8VectorVariable(propArgs, "fhighs", fhighs, LALINFERENCE_PARAM_FIXED);
    LALInferenceAddVariable(propArgs, "asds", asds, LALINFERENCE_void_ptr_t, LALINFERENCE_PARAM_FIXED);
    LALInferenceAddVariable(propArgs, "psds", psds, LALINFERENCE_void_ptr_t, LALINFERENCE_PARAM_FIXED);
    LALInferenceAddVariable(propArgs, "td_data", td_data, LALINFERENCE_void_ptr_t, LALINFERENCE_PARAM_FIXED);
    LALInferenceAddVariable(propArgs, "fd_data", fd_data, LALINFERENCE_void_ptr_t, LALINFERENCE_PARAM_FIXED);
    LALInferenceAddVariable(propArgs, "f2t_plans", plans, LALINFERENCE_void_ptr_t, LALINFERENCE_PARAM_FIXED);

}

/* Initialize differential evolution proposal */
void LALInferenceSetupDifferentialEvolutionProposal(LALInferenceThreadState *thread) {
    thread->differentialPoints = XLALCalloc(1, sizeof(LALInferenceVariables *));
    thread->differentialPointsLength = 0;
    thread->differentialPointsSize = 1;
    thread->differentialPointsSkip = 1;
}


/** Setup adaptive proposals. Should be called when state->currentParams is already filled with an initial sample */
void LALInferenceSetupAdaptiveProposals(LALInferenceVariables *propArgs, LALInferenceVariables *params) {
    INT4 no_adapt, adapting;
    INT4 adaptTau, adaptableStep, adaptLength, adaptResetBuffer;
    REAL8 sigma, s_gamma;
    REAL8 logLAtAdaptStart = -DBL_MAX;

    LALInferenceVariableItem *this;

    for(this=params->head; this; this=this->next) {
        if (LALInferenceCheckVariableNonFixed(params, this->name) && this->type == LALINFERENCE_REAL8_t) {
            char *name = this->name;

            if (!strcmp(name, "eta") || !strcmp(name, "q") || !strcmp(name, "time") || !strcmp(name, "a_spin2") || !strcmp(name, "a_spin1") || !strcmp(name,"t0")){
                sigma = 0.001;
            } else if (!strcmp(name, "polarisation") || !strcmp(name, "phase") || !strcmp(name, "costheta_jn")){
                sigma = 0.1;
            } else {
                sigma = 0.01;
            }

            /* Set up variables to store current sigma, proposed and accepted */
            char varname[MAX_STRLEN] = "";
            sprintf(varname, "%s_%s", name, ADAPTSUFFIX);
            LALInferenceAddREAL8Variable(propArgs, varname, sigma, LALINFERENCE_PARAM_LINEAR);

            sigma = 0.0;
            sprintf(varname, "%s_%s", name, ACCEPTSUFFIX);
            LALInferenceAddREAL8Variable(propArgs, varname, sigma, LALINFERENCE_PARAM_LINEAR);

            sprintf(varname, "%s_%s", name, PROPOSEDSUFFIX);
            LALInferenceAddREAL8Variable(propArgs, varname, sigma, LALINFERENCE_PARAM_LINEAR);
        }
    }

    no_adapt = LALInferenceGetINT4Variable(propArgs, "no_adapt");
    adapting = !no_adapt;      // Indicates if current iteration is being adapted
    LALInferenceAddINT4Variable(propArgs, "adapting", adapting, LALINFERENCE_PARAM_LINEAR);

    char name[MAX_STRLEN] = "none";
    LALInferenceAddstringVariable(propArgs, "proposedVariableName", name, LALINFERENCE_PARAM_OUTPUT);

    adaptableStep = 0;
    adaptTau = LALInferenceGetINT4Variable(propArgs, "adaptTau");  // Sets decay of adaption function
    adaptLength = pow(10, adaptTau);  // Number of iterations to adapt before turning off
    adaptResetBuffer = 100; // Number of iterations before adapting after a restart
    s_gamma = 1.0; // Sets the size of changes to jump size during adaptation

    LALInferenceAddINT4Variable(propArgs, "adaptableStep", adaptableStep, LALINFERENCE_PARAM_LINEAR);
    LALInferenceAddINT4Variable(propArgs, "adaptLength", adaptLength, LALINFERENCE_PARAM_LINEAR);
    LALInferenceAddINT4Variable(propArgs, "adaptResetBuffer", adaptResetBuffer, LALINFERENCE_PARAM_LINEAR);
    LALInferenceAddREAL8Variable(propArgs, "s_gamma", s_gamma, LALINFERENCE_PARAM_LINEAR);
    LALInferenceAddREAL8Variable(propArgs, "logLAtAdaptStart", logLAtAdaptStart, LALINFERENCE_PARAM_LINEAR);

    return;
}


/** Update proposal statistics if tracking */
void LALInferenceTrackProposalAcceptance(LALInferenceThreadState *thread) {
    INT4 i = 0;

    LALInferenceProposal *prop = thread->cycle->proposals[i];

    /* Find the proposal that was last called (by name) */
    while (strcmp(prop->name, thread->cycle->last_proposal_name)) {
        i++;
        prop = thread->cycle->proposals[i];
    }

    /* Update proposal statistics */
    prop->proposed++;
    if (thread->accepted == 1){
        prop->accepted++;
    }

    return;
}

/* Zero out proposal statistics counters */
void LALInferenceZeroProposalStats(LALInferenceProposalCycle *cycle) {
    INT4 i=0;

    for (i=0; i<cycle->nProposals; i++) {
        LALInferenceProposal *prop = cycle->proposals[i];

        prop->proposed = 0;
        prop->accepted = 0;
    }

    return;
}

/** Update the adaptive proposal. Whether or not a jump was accepted is passed with accepted */
void LALInferenceUpdateAdaptiveJumps(LALInferenceThreadState *thread, REAL8 targetAcceptance){
    INT4 adaptableStep;
    INT4 adapting = 0;
    REAL8 priorMin, priorMax, dprior, s_gamma;
    REAL8 accept, propose, sigma;
    char *name;

    LALInferenceVariables *args = thread->proposalArgs;

    if (LALInferenceCheckVariable(args, "adaptableStep" ) &&
        LALInferenceCheckVariable(args, "adapting" )){
        adaptableStep = LALInferenceGetINT4Variable(args, "adaptableStep");
        adapting = LALInferenceGetINT4Variable(args, "adapting");
    }
    /* Don't do anything if these are not found */
    else return;

    if (adaptableStep && adapting) {
        char tmpname[MAX_STRLEN] = "";
        name = LALInferenceGetstringVariable(args, "proposedVariableName");

        sprintf(tmpname, "%s_%s", name, PROPOSEDSUFFIX);
        propose = LALInferenceGetREAL8Variable(args, tmpname) + 1;
        LALInferenceSetVariable(args, tmpname, &propose);

        sprintf(tmpname, "%s_%s", name,  ACCEPTSUFFIX);
        accept = LALInferenceGetREAL8Variable(args, tmpname) + thread->accepted;
        LALInferenceSetVariable(args, tmpname, &accept);
    }

    /* Adapt if desired. */
    if (LALInferenceCheckVariable(args, "proposedVariableName") &&
        LALInferenceCheckVariable(args, "s_gamma") &&
        LALInferenceCheckVariable(args, "adapting") &&
        LALInferenceCheckVariable(args, "adaptableStep")) {

        if (adaptableStep) {
            name = LALInferenceGetstringVariable(args, "proposedVariableName");
            char tmpname[MAX_STRLEN]="";

            sprintf(tmpname, "%s_%s", name, ADAPTSUFFIX);

            s_gamma = LALInferenceGetREAL8Variable(args, "s_gamma");

            sigma = LALInferenceGetREAL8Variable(args, tmpname);

            LALInferenceGetMinMaxPrior(thread->priorArgs, name, &priorMin, &priorMax);
            dprior = priorMax - priorMin;

            if (thread->accepted == 1){
                sigma += s_gamma * (dprior/100.0) * (1.0-targetAcceptance);
            } else {
                sigma -= s_gamma * (dprior/100.0) * (targetAcceptance);
            }

            sigma = (sigma > dprior ? dprior : sigma);
            sigma = (sigma < DBL_MIN ? DBL_MIN : sigma);
            LALInferenceSetVariable(args, tmpname, &sigma);
        }
    }

    /* Make sure we don't do this again until we take another adaptable step.*/
    adaptableStep = 0;
    LALInferenceSetVariable(args, "adaptableStep", &adaptableStep);
}




/**
 * Setup all clustered-KDE proposals with samples read from file.
 *
 * Constructed clustered-KDE proposals from all sample lists provided in
 * files given on the command line.
 * @param thread The LALInferenceThreadState to get command line options from and to the proposal cycle of.
 * @param input The input file pointer
 * @param burnin The number of burn-in points
 * @param weight The weight?
 * @param ptmcmc Flag to determine if using parallel tempering MCMC
 */
void LALInferenceSetupClusteredKDEProposalsFromASCII(LALInferenceThreadState *thread, FILE *input, INT4 burnin, REAL8 weight, INT4 ptmcmc) {
    LALInferenceVariableItem *item;
    INT4 j=0, k=0;

    INT4 cyclic_reflective = LALInferenceGetINT4Variable(thread->proposalArgs, "cyclic_reflective_kde");

    LALInferenceClusteredKDE *kde = XLALCalloc(1, sizeof(LALInferenceClusteredKDE));

    INT4 nInSamps;
    INT4 nCols;
    REAL8 *sampleArray;

    if (ptmcmc)
        LALInferenceDiscardPTMCMCHeader(input);

    char params[128][VARNAME_MAX];
    LALInferenceReadAsciiHeader(input, params, &nCols);

    LALInferenceVariables *backwardClusterParams = XLALCalloc(1, sizeof(LALInferenceVariables));

    /* Only cluster parameters that are being sampled */
    INT4 nValidCols=0;
    INT4 *validCols = XLALCalloc(nCols, sizeof(INT4));
    for (j=0; j<nCols; j++)
        validCols[j] = 0;

    INT4 logl_idx = 0;
    for (j=0; j<nCols; j++) {
        if (!strcmp("logl", params[j])) {
            logl_idx = j;
            continue;
        }

        char* internal_param_name = XLALCalloc(512, sizeof(char));
        LALInferenceTranslateExternalToInternalParamName(internal_param_name, params[j]);

        for (item = thread->currentParams->head; item; item = item->next) {
            if (!strcmp(item->name, internal_param_name) &&
                LALInferenceCheckVariableNonFixed(thread->currentParams, item->name)) {
                nValidCols++;
                validCols[j] = 1;
                LALInferenceAddVariable(backwardClusterParams, item->name, item->value, item->type, item->vary);
                break;
            }
        }
    }

    /* LALInferenceAddVariable() builds the array backwards, so reverse it. */
    LALInferenceVariables *clusterParams = XLALCalloc(1, sizeof(LALInferenceVariables));

    for (item = backwardClusterParams->head; item; item = item->next)
        LALInferenceAddVariable(clusterParams, item->name, item->value, item->type, item->vary);

    /* Burn in samples and parse the remainder */
    if (ptmcmc)
        LALInferenceBurninPTMCMC(input, logl_idx, nValidCols);
    else
        LALInferenceBurninStream(input, burnin);

    sampleArray = LALInferenceParseDelimitedAscii(input, nCols, validCols, &nInSamps);

    /* Downsample PTMCMC file to have independent samples */
    if (ptmcmc) {
        REAL8 acl_real8 = LALInferenceComputeMaxAutoCorrLen(sampleArray, nInSamps, nValidCols);
        INT4 acl;
        if (acl_real8 == INFINITY)
            acl = INT_MAX;
        else if (acl_real8 < 1.0)
            acl = 1;
        else
            acl = (INT4)acl_real8;

        INT4 downsampled_size = ceil((REAL8)nInSamps/acl);
        REAL8 *downsampled_array = (REAL8 *)XLALCalloc(downsampled_size * nValidCols, sizeof(REAL8));
        printf("Downsampling to achieve %i samples.\n", downsampled_size);
        for (k=0; k < downsampled_size; k++) {
            for (j=0; j < nValidCols; j++)
                downsampled_array[k*nValidCols + j] = sampleArray[k*nValidCols*acl + j];
        }
        XLALFree(sampleArray);
        sampleArray = downsampled_array;
        nInSamps = downsampled_size;
    }

    /* Build the KDE estimate and add to the KDE proposal set */
    INT4 ntrials = 50;  // Number of trials at fixed-k to find optimal BIC
    LALInferenceInitClusteredKDEProposal(thread, kde, sampleArray, nInSamps, clusterParams, clusteredKDEProposalName, weight, LALInferenceOptimizedKmeans, cyclic_reflective, ntrials);

    /* If kmeans construction failed, halt the run */
    if (!kde->kmeans) {
        fprintf(stderr, "\nERROR: Couldn't build kmeans clustering from the file specified.\n");
        XLALFree(kde);
        exit(-1);
    }

    LALInferenceAddClusteredKDEProposalToSet(thread->proposalArgs, kde);

    LALInferenceClearVariables(backwardClusterParams);
    XLALFree(backwardClusterParams);
    XLALFree(sampleArray);
}


/**
 * Initialize a clustered-KDE proposal.
 *
 * Estimates the underlying distribution of a set of points with a clustered kernel density estimate
 * and constructs a jump proposal from the estimated distribution.
 * @param      thread   The current LALInferenceThreadState.
 * @param[out] kde      An empty proposal structure to populate with the clustered-KDE estimate.
 * @param[in]  array    The data to estimate the underlying distribution of.
 * @param[in]  nSamps   Number of samples contained in \a array.
 * @param[in]  params   The parameters contained in \a array.
 * @param[in]  name     The name of the proposal being constructed.
 * @param[in]  weight   The relative weight this proposal is to have against other KDE proposals.
 * @param[in]  cluster_method A pointer to the clustering function to be used.
 * @param[in]  cyclic_reflective Flag to check for cyclic/reflective bounds.
 * @param[in]  ntrials  Number of kmeans attempts at fixed k to find optimal BIC.
 */
void LALInferenceInitClusteredKDEProposal(LALInferenceThreadState *thread,
                                          LALInferenceClusteredKDE *kde,
                                          REAL8 *array,
                                          INT4 nSamps,
                                          LALInferenceVariables *params,
                                          const char *name,
                                          REAL8 weight,
                                          LALInferenceKmeans* (*cluster_method)(gsl_matrix*, INT4, gsl_rng*),
                                          INT4 cyclic_reflective,
                                          INT4 ntrials) {
    INT4 dim;
    INT4 ndraws = 1000;
    gsl_matrix_view mview;
    char outp_name[256];
    char outp_draws_name[256];

    strcpy(kde->name, name);
    dim = LALInferenceGetVariableDimensionNonFixed(params);

    /* If kmeans is already assigned, assume it was calculated elsewhere */
    if (!kde->kmeans) {
        mview = gsl_matrix_view_array(array, nSamps, dim);
        kde->kmeans = (*cluster_method)(&mview.matrix, ntrials, thread->GSLrandom);
    }

    /* Return if kmeans setup failed */
    if (!kde->kmeans)
        return;

    kde->dimension = kde->kmeans->dim;
    kde->params = params;

    kde->weight = weight;
    kde->next = NULL;

    /* Selectivey impose bounds on KDEs */
    LALInferenceKmeansImposeBounds(kde->kmeans, params, thread->priorArgs, cyclic_reflective);

    /* Print out clustered samples, assignments, and PDF values if requested */
    if (LALInferenceGetINT4Variable(thread->proposalArgs, "verbose")) {
        printf("Thread %i found %i clusters.\n", thread->id, kde->kmeans->k);

        sprintf(outp_name, "clustered_samples.%2.2d", thread->id);
        sprintf(outp_draws_name, "clustered_draws.%2.2d", thread->id);

        LALInferenceDumpClusteredKDE(kde, outp_name, array);
        LALInferenceDumpClusteredKDEDraws(kde, outp_draws_name, ndraws);
    }
}


/**
 * Dump draws from a KDE to file.
 *
 * Print out the samples used to estimate the distribution, along with their
 * cluster assignments, and the PDF evaluated at each sample.
 * @param[in] kde       The clustered KDE to dump the info of.
 * @param[in] outp_name The name of the output file.
 * @param[in] array     The array of samples used for the KDE (it only stores a whitened version).
 */
void LALInferenceDumpClusteredKDE(LALInferenceClusteredKDE *kde, char *outp_name, REAL8 *array) {
    FILE *outp;
    REAL8 PDF;
    INT4 i, j;

    outp = fopen(outp_name, "w");
    LALInferenceFprintParameterNonFixedHeaders(outp, kde->params);
    fprintf(outp, "cluster\tweight\tPDF\n");

    for (i=0; i<kde->kmeans->npts; i++) {
        PDF = LALInferenceKmeansPDF(kde->kmeans, array + i*kde->dimension);
        for (j=0; j<kde->dimension; j++)
            fprintf(outp, "%g\t", array[i*kde->dimension + j]);
        fprintf(outp, "%i\t%f\t%g\n", kde->kmeans->assignments[i], kde->kmeans->weights[kde->kmeans->assignments[i]], PDF);
    }
    fclose(outp);
}


/**
 * Dump clustered KDE information to file.
 *
 * Dump a requested number of draws from a clustered-KDE to file,
 * along with the value of the PDF at each point.
 * @param[in] kde        The clustered-KDE proposal to draw from.
 * @param[in] outp_name  The name of the file to write to.
 * @param[in] nSamps     The number of draws to write.
 */
void LALInferenceDumpClusteredKDEDraws(LALInferenceClusteredKDE *kde, char *outp_name, INT4 nSamps) {
    FILE *outp;
    INT4 i, j;
    REAL8 *draw, PDF;

    outp = fopen(outp_name, "w");
    LALInferenceFprintParameterNonFixedHeaders(outp, kde->params);
    fprintf(outp, "PDF\n");

    for (i=0; i<nSamps; i++) {
        draw = LALInferenceKmeansDraw(kde->kmeans);
        PDF = LALInferenceKmeansPDF(kde->kmeans, draw);
        for (j=0; j<kde->dimension; j++)
            fprintf(outp, "%g\t", draw[j]);
        fprintf(outp, "%g\n", PDF);
        XLALFree(draw);
    }
    fclose(outp);
}


/**
 * Add a KDE proposal to the KDE proposal set.
 *
 * If other KDE proposals already exist, the provided KDE is appended to the list, otherwise it is added
 * as the first of such proposals.
 * @param     propArgs The proposal arguments to be added to.
 * @param[in] kde      The proposal to be added to \a thread->cycle.
 */
void LALInferenceAddClusteredKDEProposalToSet(LALInferenceVariables *propArgs, LALInferenceClusteredKDE *kde) {
    /* If proposal doesn't already exist, add to proposal args */
    if (!LALInferenceCheckVariable(propArgs, clusteredKDEProposalName)) {
        LALInferenceAddVariable(propArgs, clusteredKDEProposalName, (void *)&kde, LALINFERENCE_void_ptr_t, LALINFERENCE_PARAM_LINEAR);

    /* If proposals already exist, add to the end */
    } else {
        LALInferenceClusteredKDE *existing_kde = *((LALInferenceClusteredKDE **)LALInferenceGetVariable(propArgs, clusteredKDEProposalName));
        LALInferenceClusteredKDE *old_kde = NULL;

        /* If the first proposal has the same name, replace it */
        if (!strcmp(existing_kde->name, kde->name)) {
            old_kde = existing_kde;
            kde->next = existing_kde->next;
            LALInferenceSetVariable(propArgs, clusteredKDEProposalName, (void *)&kde);
        } else {
            while (existing_kde->next != NULL) {
                /* Replace proposal with the same name if found */
                if (!strcmp(existing_kde->next->name, kde->name)) {
                    old_kde = existing_kde->next;
                    kde->next = old_kde->next;
                    existing_kde->next = kde;
                    break;
                }
                existing_kde = existing_kde->next;
            }

            /* If a proposal was not replaced, add the proposal to the end of the list */
            existing_kde->next=kde;
        }

        LALInferenceDestroyClusteredKDEProposal(old_kde);
    }

    return;
}


/**
 * Destroy an existing clustered-KDE proposal.
 *
 * Convenience function for freeing a clustered KDE proposal that
 * already exists.  This is particularly useful for a proposal that
 * is updated during a run.
 * @param proposal The proposal to be destroyed.
 */
void LALInferenceDestroyClusteredKDEProposal(LALInferenceClusteredKDE *proposal) {
    if (proposal != NULL) {
        LALInferenceClearVariables(proposal->params);
        LALInferenceKmeansDestroy(proposal->kmeans);
        XLALFree(proposal->params);
    }
    return;
}


/**
 * Setup a clustered-KDE proposal from the differential evolution buffer.
 *
 * Reads the samples currently in the differential evolution buffer and construct a
 * jump proposal from its clustered kernel density estimate.
 * @param thread The LALInferenceThreadState to get the buffer from and add the proposal to.
 */
void LALInferenceSetupClusteredKDEProposalFromDEBuffer(LALInferenceThreadState *thread) {
    INT4 i;

    /* If ACL can be estimated, thin DE buffer to only have independent samples */
    REAL8 bufferSize = (REAL8) thread->differentialPointsLength;
    REAL8 effSampleSize = (REAL8) LALInferenceComputeEffectiveSampleSize(thread);

    /* Correlations wont effect the proposal much, so floor is taken instead of ceil
     * when determining the step size */
    INT4 step = 1;
    if (effSampleSize > 0)
        step = (INT4) floor(bufferSize/effSampleSize);

    if (step == 0)
        step = 1;
    INT4 nPoints = (INT4) ceil(bufferSize/(REAL8)step);

    /* Get points to be clustered from the differential evolution buffer. */
    INT4 nPar = LALInferenceGetVariableDimensionNonFixed(thread->currentParams);
    REAL8** DEsamples = (REAL8**) XLALCalloc(nPoints, sizeof(REAL8*));
    REAL8*  temp = (REAL8*) XLALCalloc(nPoints * nPar, sizeof(REAL8));
    for (i=0; i < nPoints; i++)
      DEsamples[i] = temp + (i*nPar);

    LALInferenceThinnedBufferToArray(thread, DEsamples, step);

    /* Check if imposing cyclic reflective bounds */
    INT4 cyclic_reflective = LALInferenceGetINT4Variable(thread->proposalArgs, "cyclic_reflective_kde");

    INT4 ntrials = 5;
    LALInferenceSetupClusteredKDEProposalFromRun(thread, DEsamples[0], nPoints, cyclic_reflective, ntrials);

    /* The proposal copies the data, so the local array can be freed */
    XLALFree(temp);
    XLALFree(DEsamples);
}

/**
 * Setup a clustered-KDE proposal from the parameters in a run.
 *
 * Reads the samples currently in the differential evolution buffer and construct a
 * jump proposal from its clustered kernel density estimate.
 * @param thread The LALInferenceThreadState to get the buffer from and add the proposal to.
 * @param samples  The samples to estimate the distribution of.  Column order expected to match
 *                     the order in \a thread->currentParams.
 * @param size     Number of samples in \a samples.
 * @param cyclic_reflective Flag to check for cyclic/reflective bounds.
 * @param ntrials  Number of tirals at fixed-k to find optimal BIC
 */
void LALInferenceSetupClusteredKDEProposalFromRun(LALInferenceThreadState *thread, REAL8 *samples, INT4 size, INT4 cyclic_reflective, INT4 ntrials) {
    REAL8 weight=2.;

    /* Keep track of clustered parameter names */
    LALInferenceVariables *backwardClusterParams = XLALCalloc(1, sizeof(LALInferenceVariables));
    LALInferenceVariables *clusterParams = XLALCalloc(1, sizeof(LALInferenceVariables));
    LALInferenceVariableItem *item;
    for (item = thread->currentParams->head; item; item = item->next)
        if (LALInferenceCheckVariableNonFixed(thread->currentParams, item->name))
            LALInferenceAddVariable(backwardClusterParams, item->name, item->value, item->type, item->vary);
    for (item = backwardClusterParams->head; item; item = item->next)
        LALInferenceAddVariable(clusterParams, item->name, item->value, item->type, item->vary);

    /* Build the proposal */
    LALInferenceClusteredKDE *proposal = XLALCalloc(1, sizeof(LALInferenceClusteredKDE));
    LALInferenceInitClusteredKDEProposal(thread, proposal, samples, size, clusterParams, clusteredKDEProposalName, weight, LALInferenceOptimizedKmeans, cyclic_reflective, ntrials);

    /* Only add the kmeans was successfully setup */
    if (proposal->kmeans)
        LALInferenceAddClusteredKDEProposalToSet(thread->proposalArgs, proposal);
    else {
        LALInferenceClearVariables(clusterParams);
        XLALFree(clusterParams);
        XLALFree(proposal);
    }

    LALInferenceClearVariables(backwardClusterParams);
    XLALFree(backwardClusterParams);
}


/**
 * A proposal based on the clustered kernal density estimate of a set of samples.
 *
 * Proposes samples from the estimated distribution of a collection of points.
 * The distribution is estimated with a clustered kernel density estimator.  This
 * proposal is added to the proposal cycle with a specified weight, and in turn
 * chooses at random a KDE-estimate from a linked list.
 * @param      thread         The current LALInferenceThreadState.
 * @param      currentParams  The current parameters.
 * @param[out] proposedParams The proposed parameters.
 * @return proposal_ratio     The (log) proposal ratio for maintaining detailed balance
 */
REAL8 LALInferenceClusteredKDEProposal(LALInferenceThreadState *thread, LALInferenceVariables *currentParams, LALInferenceVariables *proposedParams) {
    REAL8 logPropRatio;

    logPropRatio = LALInferenceStoredClusteredKDEProposal(thread, currentParams, proposedParams, NULL);

    return logPropRatio;
}

/**
 * An interface to the KDE proposal that avoids a KDE evaluation if possible.
 *
 * If the value of the KDE at the current location is known, use it.  Otherwise
 * calculate and return.
 * @param      thread         The current LALInferenceThreadState.
 * @param      currentParams  The current parameters.
 * @param[out] proposedParams The proposed parameters.
 * @param      propDensity    If input is not NULL or >-DBL_MAX, assume this is the
 *                              proposal density at \a currentParams, otherwise
 *                              calculate.  It is then replaced with the proposal
 *                              density at \a proposedParams.
 * @return proposal_ratio    The (log) proposal ratio for maintaining detailed balance
 */
REAL8 LALInferenceStoredClusteredKDEProposal(LALInferenceThreadState *thread, LALInferenceVariables *currentParams, LALInferenceVariables *proposedParams, REAL8 *propDensity) {
    REAL8 cumulativeWeight, totalWeight;
    REAL8 logPropRatio = 0.0;

    LALInferenceVariableItem *item;
    LALInferenceVariables *propArgs = thread->proposalArgs;

    if (!LALInferenceCheckVariable(propArgs, clusteredKDEProposalName)) {
        LALInferenceClearVariables(proposedParams);
        return logPropRatio; /* Quit now, since there is no proposal to call */
    }

    LALInferenceCopyVariables(currentParams, proposedParams);

    /* Clustered KDE estimates are stored in a linked list, with possibly different weights */
    LALInferenceClusteredKDE *kdes = *((LALInferenceClusteredKDE **)LALInferenceGetVariable(propArgs, clusteredKDEProposalName));

    totalWeight = 0.;
    LALInferenceClusteredKDE *kde = kdes;
    while (kde!=NULL) {
        totalWeight += kde->weight;
        kde = kde->next;
    }

    /* If multiple KDE estimates exists, draw one at random */
    REAL8 randomDraw = gsl_rng_uniform(thread->GSLrandom);

    kde = kdes;
    cumulativeWeight = kde->weight;
    while(cumulativeWeight/totalWeight < randomDraw) {
        kde = kde->next;
        cumulativeWeight += kde->weight;
    }

    /* Draw a sample and fill the proposedParams variable with the parameters described by the KDE */
    REAL8 *current = XLALCalloc(kde->dimension, sizeof(REAL8));
    REAL8 *proposed = LALInferenceKmeansDraw(kde->kmeans);

    INT4 i=0;
    for (item = kde->params->head; item; item = item->next) {
        if (LALInferenceCheckVariableNonFixed(kde->params, item->name)) {
            current[i] = *(REAL8 *) LALInferenceGetVariable(currentParams, item->name);
            LALInferenceSetVariable(proposedParams, item->name, &(proposed[i]));
            i++;
        }
    }

    /* Calculate the proposal ratio */
    REAL8 logCurrentP;
    if (propDensity == NULL || *propDensity == -DBL_MAX)
        logCurrentP = LALInferenceKmeansPDF(kde->kmeans, current);
    else
        logCurrentP = *propDensity;

    REAL8 logProposedP = LALInferenceKmeansPDF(kde->kmeans, proposed);

    logPropRatio = logCurrentP - logProposedP;

    if (propDensity != NULL)
        *propDensity = logProposedP;

    XLALFree(current);
    XLALFree(proposed);

    return logPropRatio;
}


/**
 * A wrapper for the KDE proposal that doesn't store KDE evaluations.
 *
 */


/**
 * Compute the maximum ACL from the differential evolution buffer.
 *
 * Given the current differential evolution buffer, the maximum
 * one-dimensional autocorrelation length is found.
 * @param thread The thread state containing the differential evolution buffer.
 * @param maxACL UNDOCUMENTED
*/
void LALInferenceComputeMaxAutoCorrLenFromDE(LALInferenceThreadState *thread, INT4* maxACL) {
    INT4 nPar, nPoints, nSkip;
    INT4 i;
    REAL8** DEarray;
    REAL8*  temp;
    REAL8 max_acl;

    nPar = LALInferenceGetVariableDimensionNonFixed(thread->currentParams);
    nPoints = thread->differentialPointsLength;

    /* Determine the number of iterations between each entry in the DE buffer */
    nSkip = thread->differentialPointsSkip;

    /* Prepare 2D array for DE points */
    DEarray = (REAL8**) XLALCalloc(nPoints, sizeof(REAL8*));
    temp = (REAL8*) XLALCalloc(nPoints * nPar, sizeof(REAL8));
    for (i=0; i < nPoints; i++)
        DEarray[i] = temp + (i*nPar);

    LALInferenceBufferToArray(thread, DEarray);
    max_acl = nSkip * LALInferenceComputeMaxAutoCorrLen(DEarray[nPoints/2], nPoints-nPoints/2, nPar);

    if (max_acl == INFINITY)
        max_acl = INT_MAX;
    else if (max_acl < 1.0)
        max_acl = 1.0;

    *maxACL = (INT4)max_acl;
    XLALFree(temp);
    XLALFree(DEarray);
}

/**
 * Compute the maximum single-parameter autocorrelation length.  Each
 * parameter's ACL is the smallest s such that
 *
 * 1 + 2*ACF(1) + 2*ACF(2) + ... + 2*ACF(M*s) < s,
 *
 * The parameter M controls the length of the window over which we sum
 * the ACF to estimate the ACL; there must be at least M*ACL samples
 * summed.  This ensures that we obtain a reliable estimate of the ACL
 * by incorporating lags that are much longer that the estimated ACL.
 * 
 * The maximum window length is also restricted to be N/K as a safety
 * precaution against relying on data near the extreme of the lags in
 * the ACF, where there is a lot of noise.
 * 
 * By default, safe parameters are M = 5, K = 2.
 * 
 * If no estimate can be obtained, then return Infinity.
 *
 * @param array Array with rows containing samples.
 * @param nPoints UNDOCUMENTED
 * @param nPar UNDOCUMENTED
 * @return The maximum one-dimensional autocorrelation length
*/
REAL8 LALInferenceComputeMaxAutoCorrLen(REAL8 *array, INT4 nPoints, INT4 nPar) {
    INT4 M=5, K=2;

    REAL8 mean, ACL, ACF, maxACL=0;
    INT4 par=0, lag=0, i=0, imax;
    REAL8 cumACF, s;

    if (nPoints > 1) {
        imax = nPoints/K;

        for (par=0; par<nPar; par++) {
            mean = gsl_stats_mean(array+par, nPar, nPoints);
            for (i=0; i<nPoints; i++)
                array[i*nPar + par] -= mean;

            lag=1;
            ACL=1.0;
            ACF=1.0;
            s=1.0/(REAL8)M;
            cumACF=1.0;
            while (cumACF >= s) {
                ACF = gsl_stats_correlation(array + par, nPar, array + lag*nPar + par, nPar, nPoints-lag);
                cumACF += 2.0 * ACF;
                lag++;
                s = (REAL8)lag/(REAL8)M;
                if (lag > imax) {
                    return INFINITY; /* Short circuit: this parameter has indeterminate ACL */
                }
            }
            ACL = cumACF;
            if (ACL>maxACL)
                maxACL=ACL;

            for (i=0; i<nPoints; i++)
                array[i*nPar + par] += mean;
        }
    } else {
        maxACL = INFINITY;
    }

    return maxACL;
}

/**
 * Update the estimatate of the autocorrelation length.
 *
 * @param      thread      The current LALInferenceThreadState.
*/
void LALInferenceUpdateMaxAutoCorrLen(LALInferenceThreadState *thread) {
  // Calculate ACL with latter half of data to avoid ACL overestimation from chain equilibrating after adaptation
  INT4 acl;

  LALInferenceComputeMaxAutoCorrLenFromDE(thread, &acl);

  LALInferenceSetVariable(thread->proposalArgs, "acl", &acl);
}

/**
 * Determine the effective sample size based on the DE buffer.
 *
 * Compute the number of independent samples in the differential evolution
 * buffer.
 * @param      thread      The current LALInferenceThreadState.
 */
INT4 LALInferenceComputeEffectiveSampleSize(LALInferenceThreadState *thread) {
    /* Update the ACL estimate, assuming a thinned DE buffer if ACL isn't available */
    INT4 acl = 1;
    if (LALInferenceCheckVariable(thread->proposalArgs, "acl")) {
        LALInferenceUpdateMaxAutoCorrLen(thread);
        acl = LALInferenceGetINT4Variable(thread->proposalArgs, "acl");
    }

    /* Estimate the total number of samples post-burnin based on samples in DE buffer */
    INT4 nPoints =  thread->differentialPointsLength * thread->differentialPointsSkip;
    INT4 iEff = nPoints/acl;
    return iEff;
}


INT4 LALInferencePrintProposalTrackingHeader(FILE *fp,LALInferenceVariables *params) {
      fprintf(fp, "proposal\t");
      LALInferenceFprintParameterNonFixedHeaders(fp, params);
      LALInferenceFprintParameterNonFixedHeadersWithSuffix(fp, params, "p");
      fprintf(fp, "prop_ratio\taccepted\t");
      fprintf(fp, "\n");
      return 0;
}

void LALInferencePrintProposalTracking(FILE *fp, LALInferenceProposalCycle *cycle, LALInferenceVariables *theta, LALInferenceVariables *theta_prime, REAL8 logPropRatio, INT4 accepted){
  fprintf(fp, "%s\t", cycle->proposals[cycle->counter]->name);
  LALInferencePrintSampleNonFixed(fp, theta);
  LALInferencePrintSampleNonFixed(fp, theta_prime);
  fprintf(fp, "%9.5f\t", exp(logPropRatio));
  fprintf(fp, "%d\t", accepted);
  fprintf(fp, "\n");
  return;
}

REAL8 LALInferenceSplineCalibrationProposal(LALInferenceThreadState *thread, LALInferenceVariables *currentParams, LALInferenceVariables *proposedParams) {
  char **ifo_names;
  INT4 ifo;
  INT4 nifo = LALInferenceGetINT4Variable(thread->proposalArgs, "nDet");
  REAL8 ampWidth = *(REAL8 *)LALInferenceGetVariable(thread->priorArgs, "spcal_amp_uncertainty");
  REAL8 phaseWidth = *(REAL8 *)LALInferenceGetVariable(thread->priorArgs, "spcal_phase_uncertainty");

  LALInferenceCopyVariables(currentParams, proposedParams);

  ifo_names = *(char ***)LALInferenceGetVariable(thread->proposalArgs, "detector_names");
  for (ifo=0; ifo<nifo; ifo++) {
    size_t i;

    char ampName[VARNAME_MAX];
    char phaseName[VARNAME_MAX];

    REAL8Vector *amps;
    REAL8Vector *phases;

    snprintf(ampName, VARNAME_MAX, "%s_spcal_amp", ifo_names[ifo]);
    snprintf(phaseName, VARNAME_MAX, "%s_spcal_phase", ifo_names[ifo]);

    amps = *(REAL8Vector **)LALInferenceGetVariable(proposedParams, ampName);
    phases = *(REAL8Vector **)LALInferenceGetVariable(proposedParams, phaseName);

    for (i = 0; i < amps->length; i++) {
      amps->data[i] += ampWidth*gsl_ran_ugaussian(thread->GSLrandom)/sqrt(nifo*amps->length);
      phases->data[i] += phaseWidth*gsl_ran_ugaussian(thread->GSLrandom)/sqrt(nifo*amps->length);
    }
  };

  return 0.0;
}<|MERGE_RESOLUTION|>--- conflicted
+++ resolved
@@ -95,7 +95,7 @@
 const char *const distanceLikelihoodProposalName = "DistanceLikelihood";
 
 static const char *intrinsicNames[] = {"chirpmass", "q", "eta", "mass1", "mass2", "a_spin1", "a_spin2",
-  "tilt_spin1", "tilt_spin2", "phi12", "phi_jl", "frequency", "quality", "duration","polar_angle", "phase", "polar_eccentricity", NULL};
+  "tilt_spin1", "tilt_spin2", "phi12", "phi_jl", "frequency", "quality", "duration","polar_angle", "phase", "polar_eccentricity","dchi0","dchi1","dchi2","dchi3","dchi4","dchi5","dchi5l","dchi6","dchi6l","dchi7","aPPE","alphaPPE","bPPE","betaPPE","betaStep","fStep","dxi1","dxi2","dxi3","dxi4","dxi5","dxi6","dalpha1","dalpha2","dalpha3","dalpha4","dalpha5","dbeta1","dbeta2","dbeta3","dsigma1","dsigma2","dsigma3","dsigma4",NULL};
 
 static const char *extrinsicNames[] = {"rightascension", "declination", "cosalpha", "azimuth", "polarisation", "distance",
   "logdistance", "time", "costheta_jn", "t0", "theta","hrss", "loghrss", NULL};
@@ -853,17 +853,9 @@
 REAL8 LALInferenceEnsembleStretchIntrinsic(LALInferenceThreadState *thread,
                                            LALInferenceVariables *currentParams,
                                            LALInferenceVariables *proposedParams) {
-<<<<<<< HEAD
-    REAL8 logPropRatio;
-    const char *names[] = {"chirpmass", "q", "eta", "m1", "m2", "a_spin1", "a_spin2",
-                           "tilt_spin1", "tilt_spin2", "phi12", "frequency", "quality", "duration","polar_angle","phase", "polar_eccentricity", "dchi0","dchi1","dchi2","dchi3","dchi4","dchi5","dchi5l","dchi6","dchi6l","dchi7","aPPE","alphaPPE","bPPE","betaPPE","betaStep","fStep","dxi1","dxi2","dxi3","dxi4","dxi5","dxi6","dalpha1","dalpha2","dalpha3","dalpha4","dalpha5","dbeta1","dbeta2","dbeta3","dsigma1","dsigma2","dsigma3","dsigma4",NULL};
-
-    logPropRatio = LALInferenceEnsembleStretchNames(thread, currentParams, proposedParams, names);
-
-    return logPropRatio;
-=======
+
     return(LALInferenceEnsembleStretchNames(thread, currentParams, proposedParams, intrinsicNames));
->>>>>>> 3e948b0b
+
 }
 
 REAL8 LALInferenceEnsembleStretchExtrinsic(LALInferenceThreadState *thread,
@@ -980,17 +972,9 @@
 REAL8 LALInferenceEnsembleWalkIntrinsic(LALInferenceThreadState *thread,
                                         LALInferenceVariables *currentParams,
                                         LALInferenceVariables *proposedParams) {
-<<<<<<< HEAD
-    REAL8 logPropRatio;
-  const char *names[] = {"chirpmass", "q", "eta", "m1", "m2", "a_spin1", "a_spin2",
-    "tilt_spin1", "tilt_spin2", "phi12", "frequency", "quality", "duration","polar_angle","phase", "polar_eccentricity", "dchi0","dchi1","dchi2","dchi3","dchi4","dchi5","dchi5l","dchi6","dchi6l","dchi7","aPPE","alphaPPE","bPPE","betaPPE","betaStep","fStep","dxi1","dxi2","dxi3","dxi4","dxi5","dxi6","dalpha1","dalpha2","dalpha3","dalpha4","dalpha5","dbeta1","dbeta2","dbeta3","dsigma1","dsigma2","dsigma3","dsigma4",NULL};
-
-    logPropRatio = LALInferenceEnsembleWalkNames(thread, currentParams, proposedParams, names);
-
-    return logPropRatio;
-=======
+
     return(LALInferenceEnsembleWalkNames(thread, currentParams, proposedParams, intrinsicNames));
->>>>>>> 3e948b0b
+
 }
 
 REAL8 LALInferenceEnsembleWalkExtrinsic(LALInferenceThreadState *thread,
@@ -1168,17 +1152,8 @@
 REAL8 LALInferenceDifferentialEvolutionIntrinsic(LALInferenceThreadState *thread,
                                                  LALInferenceVariables *currentParams,
                                                  LALInferenceVariables *proposedParams) {
-<<<<<<< HEAD
-    REAL8 logPropRatio;
-  const char *names[] = {"chirpmass", "q", "eta", "m1", "m2", "a_spin1", "a_spin2",
-    "tilt_spin1", "tilt_spin2", "phi12", "frequency", "quality", "duration","polar_angle","phase", "polar_eccentricity", "dchi0","dchi1","dchi2","dchi3","dchi4","dchi5","dchi5l","dchi6","dchi6l","dchi7","aPPE","alphaPPE","bPPE","betaPPE","betaStep","fStep","dxi1","dxi2","dxi3","dxi4","dxi5","dxi6","dalpha1","dalpha2","dalpha3","dalpha4","dalpha5","dbeta1","dbeta2","dbeta3","dsigma1","dsigma2","dsigma3","dsigma4",NULL};
-
-    logPropRatio = LALInferenceDifferentialEvolutionNames(thread, currentParams, proposedParams, names);
-
-    return logPropRatio;
-=======
+
     return(LALInferenceDifferentialEvolutionNames(thread, currentParams, proposedParams, intrinsicNames));
->>>>>>> 3e948b0b
 }
 
 REAL8 LALInferenceDifferentialEvolutionExtrinsic(LALInferenceThreadState *thread,
