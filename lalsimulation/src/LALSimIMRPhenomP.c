/*
 *  Copyright (C) 2013,2014,2015 Michael Puerrer, Alejandro Bohe
 *
 *  This program is free software; you can redistribute it and/or modify
 *  it under the terms of the GNU General Public License as published by
 *  the Free Software Foundation; either version 2 of the License, or
 *  (at your option) any later version.
 *
 *  This program is distributed in the hope that it will be useful,
 *  but WITHOUT ANY WARRANTY; without even the implied warranty of
 *  MERCHANTABILITY or FITNESS FOR A PARTICULAR PURPOSE.  See the
 *  GNU General Public License for more details.
 *
 *  You should have received a copy of the GNU General Public License
 *  along with with program; see the file COPYING. If not, write to the
 *  Free Software Foundation, Inc., 59 Temple Place, Suite 330, Boston,
 *  MA  02111-1307  USA
 */

#ifdef __GNUC__
#define UNUSED __attribute__ ((unused))
#else
#define UNUSED
#endif

#include <stdlib.h>
#include <math.h>
#include <gsl/gsl_errno.h>
#include <gsl/gsl_spline.h>

#include <lal/Date.h>
#include <lal/FrequencySeries.h>
#include <lal/LALAtomicDatatypes.h>
#include <lal/LALConstants.h>
#include <lal/LALDatatypes.h>
#include <lal/LALSimInspiral.h>
#include <lal/Units.h>
#include <lal/XLALError.h>
#include <lal/SphericalHarmonics.h>
#include <lal/Sequence.h>

#include "LALSimIMR.h"
/* This is ugly, but allows us to reuse internal IMRPhenomC and IMRPhenomD functions without making those functions XLAL */
#include "LALSimIMRPhenomC_internals.c"
#include "LALSimIMRPhenomD_internals.c"

#ifndef _OPENMP
#define omp ignore
#endif


/* ************************** PhenomP internal function prototypes *****************************/

/* PhenomC parameters for modified ringdown: Uses final spin formula of Barausse & Rezzolla, Astrophys.J.Lett.704:L40-L44, 2009 */
static BBHPhenomCParams *ComputeIMRPhenomCParamsRDmod(
  const REAL8 m1,   /**< Mass of companion 1 (solar masses) */
  const REAL8 m2,   /**< Mass of companion 2 (solar masses) */
  const REAL8 chi,  /**< Reduced aligned spin of the binary chi = (m1*chi1 + m2*chi2)/M */
  const REAL8 chip  /**< Dimensionless spin in the orbital plane */
);

typedef struct tagNNLOanglecoeffs {
    REAL8 alphacoeff1; /* Coefficient of omega^(-1)   in alphaNNLO */
    REAL8 alphacoeff2; /* Coefficient of omega^(-2/3) in alphaNNLO */
    REAL8 alphacoeff3; /* Coefficient of omega^(-1/3) in alphaNNLO */
    REAL8 alphacoeff4; /* Coefficient of log(omega)   in alphaNNLO */
    REAL8 alphacoeff5; /* Coefficient of omega^(1/3)  in alphaNNLO */

    REAL8 epsiloncoeff1; /* Coefficient of omega^(-1)   in epsilonNNLO */
    REAL8 epsiloncoeff2; /* Coefficient of omega^(-2/3) in epsilonNNLO */
    REAL8 epsiloncoeff3; /* Coefficient of omega^(-1/3) in epsilonNNLO */
    REAL8 epsiloncoeff4; /* Coefficient of log(omega)   in epsilonNNLO */
    REAL8 epsiloncoeff5; /* Coefficient of omega^(1/3)  in epsilonNNLO */
} NNLOanglecoeffs;

static void ComputeNNLOanglecoeffs(
  NNLOanglecoeffs *angcoeffs,  /**< Output: Structure to store results */
  const REAL8 q,               /**< Mass-ratio (convention q>1) */
  const REAL8 chil,            /**< Dimensionless aligned spin of the largest BH */
  const REAL8 chip             /**< Dimensionless spin component in the orbital plane */
);

typedef struct tagSpinWeightedSphericalHarmonic_l2 {
  COMPLEX16 Y2m2, Y2m1, Y20, Y21, Y22;
} SpinWeightedSphericalHarmonic_l2;

/* Internal core function to calculate PhenomP polarizations for a sequence of frequences. */
static int PhenomPCore(
  COMPLEX16FrequencySeries **hptilde,   /**< Output: Frequency-domain waveform h+ */
  COMPLEX16FrequencySeries **hctilde,   /**< Output: Frequency-domain waveform hx */
  const REAL8 chi_eff,                  /**< Effective aligned spin */
  const REAL8 chip,                     /**< Effective spin in the orbital plane */
  const REAL8 eta,                      /**< Symmetric mass-ratio */
  const REAL8 thetaJ,                   /**< Angle between J0 and line of sight (z-direction) */
  const REAL8 Mtot_SI,                  /**< Total mass of binary (kg) */
  const REAL8 distance,                 /**< Distance of source (m) */
  const REAL8 alpha0,                   /**< Initial value of alpha angle (azimuthal precession angle) */
  const REAL8 phic,                     /**< Orbital phase at the peak of the underlying non precessing model (rad) */
  const REAL8 f_ref,                    /**< Reference frequency */
  const REAL8Sequence *freqs,           /**< Frequency points at which to evaluate the waveform (Hz) */
  double deltaF,
  /**< If deltaF > 0, the frequency points given in freqs are uniformly spaced with
   * spacing deltaF. Otherwise, the frequency points are spaced non-uniformly.
   * Then we will use deltaF = 0 to create the frequency series we return. */
  const UINT4 IMRPhenomP_version        /**< Version number: 1 uses IMRPhenomC, 2 uses IMRPhenomD */
);

/* Internal core function to calculate PhenomP polarizations for a single frequency. */
static int PhenomPCoreOneFrequency(
  const REAL8 fHz,                        /**< Frequency (Hz) */
  const REAL8 eta,                        /**< Symmetric mass ratio */
  const REAL8 chi_eff,                    /**< Dimensionless effective total aligned spin */
  const REAL8 chip,                       /**< Dimensionless spin in the orbital plane */
  const REAL8 distance,                   /**< Distance of source (m) */
  const REAL8 M,                          /**< Total mass (Solar masses) */
  const REAL8 phic,                       /**< Orbital phase at the peak of the underlying non precessing model (rad) */
  IMRPhenomDAmplitudeCoefficients *pAmp,  /**< Internal IMRPhenomD amplitude coefficients */
  IMRPhenomDPhaseCoefficients *pPhi,      /**< Internal IMRPhenomD phase coefficients */
  BBHPhenomCParams *PCparams,             /**< Internal PhenomC parameters */
  NNLOanglecoeffs *angcoeffs,             /**< Struct with PN coeffs for the NNLO angles */
  SpinWeightedSphericalHarmonic_l2 *Y2m,  /**< Struct of l=2 spherical harmonics of spin weight -2 */
  const REAL8 alphaoffset,                /**< f_ref dependent offset for alpha angle (azimuthal precession angle) */
  const REAL8 epsilonoffset,              /**< f_ref dependent offset for epsilon angle */
  COMPLEX16 *hp,                          /**< Output: \f$\tilde h_+\f$ */
  COMPLEX16 *hc,                          /**< Output: \f$\tilde h_+\f$ */
  REAL8 *phasing,                         /**< Output: overall phasing */
  const UINT4 IMRPhenomP_version          /**< Version number: 1 uses IMRPhenomC, 2 uses IMRPhenomD */
);

/* Simple 2PN version of L, without any spin terms expressed as a function of v */
static REAL8 L2PNR(
  const REAL8 v,   /**< Cubic root of (Pi * Frequency (geometric)) */
  const REAL8 eta  /**< Symmetric mass-ratio */
);

static void WignerdCoefficients(
  const REAL8 v,          /**< Cubic root of (Pi * Frequency (geometric)) */
  const REAL8 SL,         /**< Dimensionfull aligned spin */
  const REAL8 eta,        /**< Symmetric mass-ratio */
  const REAL8 Sp,         /**< Dimensionfull spin component in the orbital plane */
  REAL8 *cos_beta_half,   /**< Output: cos(beta/2) */
  REAL8 *sin_beta_half    /**< Output: sin(beta/2) */
);

static REAL8 FinalSpinBarausse2009_all_spin_on_larger_BH(
  const REAL8 nu,     /**< Symmetric mass-ratio */
  const REAL8 chi,    /**< Reduced aligned spin of the binary chi = (m1*chi1 + m2*chi2)/M */
  const REAL8 chip    /**< Dimensionless spin in the orbital plane */
);

#if 0
static REAL8 FinalSpinBarausse2009_aligned_spin_equally_distributed(
  const REAL8 nu,     /**< Symmetric mass-ratio */
  const REAL8 chi,    /**< Reduced aligned spin of the binary chi = (m1*chi1 + m2*chi2)/M */
  const REAL8 chip    /**< Dimensionless spin in the orbital plane */
);
#endif

static REAL8 FinalSpinBarausse2009(  /* Barausse & Rezzolla, Astrophys.J.Lett.704:L40-L44, 2009, arXiv:0904.2577 */
  const REAL8 nu,               /**< Symmetric mass-ratio */
  const REAL8 a1,               /**< |a_1| norm of dimensionless spin vector for BH 1 */
  const REAL8 a2,               /**< |a_2| norm of dimensionless spin vector for BH 2 */
  const REAL8 cos_alpha,        /**< \f$cos(alpha) = \hat a_1 . \hat a_2\f$ (Eq. 7) */
  const REAL8 cos_beta_tilde,   /**< \f$cos(\tilde beta)  = \hat a_1 . \hat L\f$ (Eq. 9) */
  const REAL8 cos_gamma_tilde   /**< \f$cos(\tilde gamma) = \hat a_2 . \hat L\f$ (Eq. 9)*/
);

static size_t NextPow2(const size_t n); /* Return the closest higher power of 2. */

/* ************************************* Implementation ****************************************/

/**
 * @addtogroup LALSimIMRPhenom_c
 * @{
 *
 * @name Routines for IMR Phenomenological Model "P"
 * @{
 *
 * @author Michael Puerrer, Alejandro Bohe
 *
 * @brief Functions for producing IMRPhenomP waveforms for precessing binaries,
 * as described in Hannam et al., arXiv:1308.3271 [gr-qc].
 *
 * @note Two versions of IMRPhenomP are available (selected by IMRPhenomP_version):
 *    * version 1: based on IMRPhenomC
 *    * version 2: based on IMRPhenomD
 * IMRPhenomP inherits its range of validity over the parameter space from the respective aligned-spin waveform.
 */

int XLALSimIMRPhenomPCalculateModelParameters(
    REAL8 *chi_eff,                 /**< Output: Effective aligned spin */
    REAL8 *chip,                    /**< Output: Effective spin in the orbital plane */
    REAL8 *eta,                     /**< Output: Symmetric mass-ratio */
    REAL8 *thetaJ,                  /**< Output: Angle between J0 and line of sight (z-direction) */
    REAL8 *alpha0,                  /**< Output: Initial value of alpha angle (azimuthal precession angle) */
    const REAL8 m1_SI,              /**< Mass of companion 1 (kg) */
    const REAL8 m2_SI,              /**< Mass of companion 2 (kg) */
    const REAL8 f_ref,              /**< Reference GW frequency (Hz) */
    const REAL8 lnhatx,             /**< Initial value of LNhatx: orbital angular momentum unit vector */
    const REAL8 lnhaty,             /**< Initial value of LNhaty */
    const REAL8 lnhatz,             /**< Initial value of LNhatz */
    const REAL8 s1x,                /**< Initial value of s1x: dimensionless spin of BH 1 */
    const REAL8 s1y,                /**< Initial value of s1y: dimensionless spin of BH 1 */
    const REAL8 s1z,                /**< Initial value of s1z: dimensionless spin of BH 1 */
    const REAL8 s2x,                /**< Initial value of s2x: dimensionless spin of BH 2 */
    const REAL8 s2y,                /**< Initial value of s2y: dimensionless spin of BH 2 */
    const REAL8 s2z)                /**< Initial value of s2z: dimensionless spin of BH 2 */
{
  // See Fig. 1. in arxiv:1408.1810 for diagram of the angles.
  // Note that the angle phiJ defined below and alpha0 are degenerate. Therefore we do not output phiJ.

  /* Check arguments for sanity */
  if (!chi_eff)  XLAL_ERROR(XLAL_EFAULT);
  if (!chip)     XLAL_ERROR(XLAL_EFAULT);
  if (!eta)      XLAL_ERROR(XLAL_EFAULT);
  if (!thetaJ)   XLAL_ERROR(XLAL_EFAULT);
  if (!alpha0)   XLAL_ERROR(XLAL_EFAULT);

  if (f_ref <= 0)
    XLAL_ERROR(XLAL_EDOM, "Reference frequency must be positive.\n");

  const REAL8 m1 = m1_SI / LAL_MSUN_SI;   /* Masses in solar masses */
  const REAL8 m2 = m2_SI / LAL_MSUN_SI;
  const REAL8 M = m1+m2;
  const REAL8 m1_2 = m1*m1;
  const REAL8 m2_2 = m2*m2;
  *eta = m1 * m2 / (M*M);    /* Symmetric mass-ratio */

  /* Aligned spins */
  const REAL8 chi1_l = lnhatx*s1x + lnhaty*s1y + lnhatz*s1z; /* Dimensionless aligned spin on BH 1 */
  const REAL8 chi2_l = lnhatx*s2x + lnhaty*s2y + lnhatz*s2z; /* Dimensionless aligned spin on BH 2 */

  /* Spin components orthogonal to lnhat */
  const REAL8 S1_perp_x = (s1x - chi1_l*lnhatx) * m1_2;
  const REAL8 S1_perp_y = (s1y - chi1_l*lnhaty) * m1_2;
  const REAL8 S1_perp_z = (s1z - chi1_l*lnhatz) * m1_2;
  const REAL8 S2_perp_x = (s2x - chi2_l*lnhatx) * m2_2;
  const REAL8 S2_perp_y = (s2y - chi2_l*lnhaty) * m2_2;
  const REAL8 S2_perp_z = (s2z - chi2_l*lnhatz) * m2_2;
  const REAL8 S1_perp = sqrt(S1_perp_x*S1_perp_x + S1_perp_y*S1_perp_y + S1_perp_z*S1_perp_z);
  const REAL8 S2_perp = sqrt(S2_perp_x*S2_perp_x + S2_perp_y*S2_perp_y + S2_perp_z*S2_perp_z);

  *chi_eff = (m1*chi1_l + m2*chi2_l) / M; /* Effective aligned spin */

  const REAL8 A1 = 2 + (3*m2) / (2*m1);
  const REAL8 A2 = 2 + (3*m1) / (2*m2);
  const REAL8 ASp1 = A1*S1_perp;
  const REAL8 ASp2 = A2*S2_perp;
  const REAL8 num = (ASp2 > ASp1) ? ASp2 : ASp1;
  const REAL8 den = (m2 > m1) ? A2*m2_2 : A1*m1_2;
  *chip = num / den; /*  chip = max(A1 Sp1, A2 Sp2) / (A_i m_i^2) for i index of larger BH */

  /* Compute L, J0 and orientation angles */
  const REAL8 m_sec = M * LAL_MTSUN_SI;   /* Total mass in seconds */
  const REAL8 piM = LAL_PI * m_sec;
  const REAL8 v_ref = cbrt(piM * f_ref);

  const REAL8 L0 = M*M * L2PNR(v_ref, *eta); /* Use 2PN approximation for L. */
  const REAL8 Jx0 = L0 * lnhatx + m1_2*s1x + m2_2*s2x;
  const REAL8 Jy0 = L0 * lnhaty + m1_2*s1y + m2_2*s2y;
  const REAL8 Jz0 = L0 * lnhatz + m1_2*s1z + m2_2*s2z;
  const REAL8 J0 = sqrt(Jx0*Jx0 + Jy0*Jy0 + Jz0*Jz0);

  *thetaJ = acos(Jz0 / J0); /* Angle between J0 and line of sight (z-direction) */
  REAL8 phiJ; // We only use this angle internally since it is degenerate with alpha0.
  if (Jx0 == 0.0 && Jy0 == 0.0)
    phiJ = 0;
  else
    phiJ = atan2(Jy0, Jx0); /* Angle of J0 in the plane of the sky */
    /* Note: Compared to the similar code in SpinTaylorF2 we have defined phiJ as the angle between the positive
    (rather than the negative) x-axis and the projection of J0, since this is a more natural definition of the angle.
    We have also renamed the angle from psiJ to phiJ. */

  /* Rotate Lnhat back to frame where J is along z and the line of sight in the Oxz plane with >0 projection in x, to figure out initial alpha */
  /* The rotation matrix is
    {
      {-cos(thetaJ)*cos(phiJ), -cos(thetaJ)*sin(phiJ), sin(thetaJ)},
      {sin(phiJ), -cos(phiJ), 0},
      {cos(phiJ)*sin(thetaJ), sin(thetaJ)*sin(phiJ),cos(thetaJ)}
    }
  */
  const REAL8 rotLx = -lnhatx*cos(*thetaJ)*cos(phiJ) - lnhaty*cos(*thetaJ)*sin(phiJ) + lnhatz*sin(*thetaJ);
  const REAL8 rotLy = lnhatx*sin(phiJ) - lnhaty*cos(phiJ);
  if (rotLx == 0.0 && rotLy == 0.0)
    *alpha0 = 0.0;
  else
    *alpha0 = atan2(rotLy, rotLx);

  return XLAL_SUCCESS;
}

int XLALSimIMRPhenomP(
  COMPLEX16FrequencySeries **hptilde,   /**< Output: Frequency-domain waveform h+ */
  COMPLEX16FrequencySeries **hctilde,   /**< Output: Frequency-domain waveform hx */
  const REAL8 chi_eff,                  /**< Effective aligned spin */
  const REAL8 chip,                     /**< Effective spin in the orbital plane */
  const REAL8 eta,                      /**< Symmetric mass-ratio */
  const REAL8 thetaJ,                   /**< Angle between J0 and line of sight (z-direction) */
  const REAL8 Mtot_SI,                  /**< Total mass of binary (kg) */
  const REAL8 distance,                 /**< Distance of source (m) */
  const REAL8 alpha0,                   /**< Initial value of alpha angle (azimuthal precession angle) */
  const REAL8 phic,                     /**< Orbital phase at the peak of the underlying non precessing model (rad) */
  const REAL8 deltaF,                   /**< Sampling frequency (Hz) */
  const REAL8 f_min,                    /**< Starting GW frequency (Hz) */
  const REAL8 f_max,                    /**< End frequency; 0 defaults to ringdown cutoff freq */
  const REAL8 f_ref,                    /**< Reference frequency */
  const UINT4 IMRPhenomP_version)       /**< Version number: 1 uses IMRPhenomC, 2 uses IMRPhenomD */
{
  // See Fig. 1. in arxiv:1408.1810 for diagram of the angles.
  // Note that the angles phiJ which is calculated internally in XLALSimIMRPhenomPCalculateModelParameters
  // and alpha0 are degenerate. Therefore phiJ is not passed to this function.

  // Use fLow, fHigh, deltaF to compute freqs sequence
  // Instead of building a full sequency we only transfer the boundaries and let
  // the internal core function do the rest (and properly take care of corner cases).
  REAL8Sequence *freqs = XLALCreateREAL8Sequence(2);
  freqs->data[0] = f_min;
  freqs->data[1] = f_max;

  int retcode = PhenomPCore(hptilde, hctilde,
<<<<<<< HEAD
      chi_eff, chip, eta, thetaJ, Mtot_SI, distance, alpha0, phic, f_ref, freqs, deltaF);
=======
      chi_eff, chip, eta, thetaJ, Mtot_SI, distance, alpha0, phic, f_ref, freqs, deltaF, IMRPhenomP_version);
>>>>>>> 99149b88
  XLALDestroyREAL8Sequence(freqs);
  return (retcode);
}

int XLALSimIMRPhenomPFrequencySequence(
  COMPLEX16FrequencySeries **hptilde,   /**< Output: Frequency-domain waveform h+ */
  COMPLEX16FrequencySeries **hctilde,   /**< Output: Frequency-domain waveform hx */
  const REAL8Sequence *freqs,           /**< Frequency points at which to evaluate the waveform (Hz) */
  const REAL8 chi_eff,                  /**< Effective aligned spin */
  const REAL8 chip,                     /**< Effective spin in the orbital plane */
  const REAL8 eta,                      /**< Symmetric mass-ratio */
  const REAL8 thetaJ,                   /**< Angle between J0 and line of sight (z-direction) */
  const REAL8 Mtot_SI,                  /**< Total mass of binary (kg) */
  const REAL8 distance,                 /**< Distance of source (m) */
  const REAL8 alpha0,                   /**< Initial value of alpha angle (azimuthal precession angle) */
  const REAL8 phic,                     /**< Orbital phase at the peak of the underlying non precessing model (rad) */
  const REAL8 f_ref,                    /**< Reference frequency */
  const UINT4 IMRPhenomP_version)       /**< Version number: 1 uses IMRPhenomC, 2 uses IMRPhenomD */
{
  // See Fig. 1. in arxiv:1408.1810 for diagram of the angles.
  // Note that the angles phiJ which is calculated internally in XLALSimIMRPhenomPCalculateModelParameters
  // and alpha0 are degenerate. Therefore phiJ is not passed to this function.

  // Call the internal core function with deltaF = 0 to indicate that freqs is non-uniformly
  // spaced and we want the strain only at these frequencies
  int retcode = PhenomPCore(hptilde, hctilde,
      chi_eff, chip, eta, thetaJ, Mtot_SI, distance, alpha0, phic, f_ref, freqs, 0, IMRPhenomP_version);

  return(retcode);
}

/** @} */
/** @} */

/* Internal core function to calculate PhenomP polarizations for a sequence of frequences. */
static int PhenomPCore(
  COMPLEX16FrequencySeries **hptilde,   /**< Output: Frequency-domain waveform h+ */
  COMPLEX16FrequencySeries **hctilde,   /**< Output: Frequency-domain waveform hx */
  const REAL8 chi_eff,                  /**< Effective aligned spin */
  const REAL8 chip,                     /**< Effective spin in the orbital plane */
  const REAL8 eta,                      /**< Symmetric mass-ratio */
  const REAL8 thetaJ,                   /**< Angle between J0 and line of sight (z-direction) */
  const REAL8 Mtot_SI,                  /**< Total mass of binary (kg) */
  const REAL8 distance,                 /**< Distance of source (m) */
  const REAL8 alpha0,                   /**< Initial value of alpha angle (azimuthal precession angle) */
  const REAL8 phic,                     /**< Orbital phase at the peak of the underlying non precessing model (rad) */
  const REAL8 f_ref,                    /**< Reference frequency */
  const REAL8Sequence *freqs_in,        /**< Frequency points at which to evaluate the waveform (Hz) */
  double deltaF,
  /* If deltaF > 0, the frequency points given in freqs are uniformly spaced with
   * spacing deltaF. Otherwise, the frequency points are spaced non-uniformly.
   * Then we will use deltaF = 0 to create the frequency series we return. */
  const UINT4 IMRPhenomP_version       /**< Version number: 1 uses IMRPhenomC, 2 uses IMRPhenomD */
  )
{
  // See Fig. 1. in arxiv:1408.1810 for diagram of the angles.
  // Note that the angles phiJ which is calculated internally in XLALSimIMRPhenomPCalculateModelParameters
  // and alpha0 are degenerate. Therefore phiJ is not passed to this function.

  XLAL_PRINT_INFO("*** PhenomPCore() ***");

  /* Find frequency bounds */
  if (!freqs_in) XLAL_ERROR(XLAL_EFAULT);
  double f_min = freqs_in->data[0];
  double f_max = freqs_in->data[freqs_in->length - 1];

  const REAL8 M = Mtot_SI / LAL_MSUN_SI;  /* External units: SI; internal units: solar masses */
  const REAL8 m_sec = M * LAL_MTSUN_SI;   /* Total mass in seconds */
  const REAL8 q = (1.0 + sqrt(1.0 - 4.0*eta) - 2.0*eta)/(2.0*eta); /* Mass-ratio */
  const REAL8 m1 = M * 1.0 / (1+q);
  const REAL8 m2 = M * q / (1+q);
  const REAL8 piM = LAL_PI * m_sec;
  const REAL8 v0 = cbrt(piM * f_ref);

  LIGOTimeGPS ligotimegps_zero = LIGOTIMEGPSZERO; // = {0, 0}

  /* Check inputs for sanity */
  if (*hptilde)       XLAL_ERROR(XLAL_EFAULT);
  if (*hctilde)       XLAL_ERROR(XLAL_EFAULT);
  if (deltaF < 0)    XLAL_ERROR(XLAL_EDOM);
  if (M <= 0)         XLAL_ERROR(XLAL_EDOM);
  if (f_min <= 0)     XLAL_ERROR(XLAL_EDOM);
  if (f_max < 0)      XLAL_ERROR(XLAL_EDOM);
  if (distance <= 0)  XLAL_ERROR(XLAL_EDOM);

  if (f_ref <= 0)
      XLAL_ERROR(XLAL_EDOM, "Reference frequency must be positive.\n");

  switch (IMRPhenomP_version) {
    case 1:
      if (eta < 0.0453515) /* q = 20 */
          XLAL_ERROR(XLAL_EDOM, "Mass ratio is way outside the calibration range. m1/m2 should be <= 20.\n");
      else if (eta < 0.16)  /* q = 4 */
          XLAL_PRINT_WARNING("Warning: The model is only calibrated for m1/m2 <= 4.\n");
      /* If spins are above 0.9 or below -0.9, throw an error. */
      /* The rationale behind this is given at this page: https://www.lsc-group.phys.uwm.edu/ligovirgo/cbcnote/WaveformsReview/IMRPhenomCdevel-SanityCheck01 */
      if (chi_eff > 0.9 || chi_eff < -0.9)
          XLAL_ERROR(XLAL_EDOM, "Effective spin chi_eff = %g outside the range [-0.9,0.9] is not supported!\n", chi_eff);
      break;
    case 2:
      if (q > 18.0)
        XLAL_PRINT_WARNING("Warning: The model is calibrated up to m1/m2 <= 18.\n");
      break;
    default:
      XLALPrintError( "XLAL Error - %s: Unknown IMRPhenomP version!\nAt present only v1 and v2 are available.\n", __func__);
      XLAL_ERROR( XLAL_EINVAL );
      break;
    }

  if (fabs(chip) > 1)
    XLAL_ERROR(XLAL_EDOM, "In-plane spin chip =%g is super extremal!\n", chip);

  const REAL8 chil = (1.0+q)/q * chi_eff; /* dimensionless aligned spin of the largest BH */
  NNLOanglecoeffs angcoeffs;
  ComputeNNLOanglecoeffs(&angcoeffs,q,chil,chip);

  /* Compute the offsets due to the choice of integration constant in alpha and epsilon PN formula */
  const REAL8 omega_ref = piM * f_ref;
  const REAL8 logomega_ref = log(omega_ref);
  const REAL8 omega_ref_cbrt = v0;
  const REAL8 omega_ref_cbrt2 = omega_ref_cbrt*omega_ref_cbrt;
  const REAL8 alphaNNLOoffset = (angcoeffs.alphacoeff1/omega_ref
                              + angcoeffs.alphacoeff2/omega_ref_cbrt2
                              + angcoeffs.alphacoeff3/omega_ref_cbrt
                              + angcoeffs.alphacoeff4*logomega_ref
                              + angcoeffs.alphacoeff5*omega_ref_cbrt);

  const REAL8 epsilonNNLOoffset = (angcoeffs.epsiloncoeff1/omega_ref
                                + angcoeffs.epsiloncoeff2/omega_ref_cbrt2
                                + angcoeffs.epsiloncoeff3/omega_ref_cbrt
                                + angcoeffs.epsiloncoeff4*logomega_ref
                                + angcoeffs.epsiloncoeff5*omega_ref_cbrt);

  /* Compute Ylm's only once and pass them to PhenomPCoreOneFrequency() below. */
  SpinWeightedSphericalHarmonic_l2 Y2m;
  const REAL8 ytheta  = thetaJ;
  const REAL8 yphi    = 0;
  Y2m.Y2m2 = XLALSpinWeightedSphericalHarmonic(ytheta, yphi, -2, 2, -2);
  Y2m.Y2m1 = XLALSpinWeightedSphericalHarmonic(ytheta, yphi, -2, 2, -1);
  Y2m.Y20  = XLALSpinWeightedSphericalHarmonic(ytheta, yphi, -2, 2,  0);
  Y2m.Y21  = XLALSpinWeightedSphericalHarmonic(ytheta, yphi, -2, 2,  1);
  Y2m.Y22  = XLALSpinWeightedSphericalHarmonic(ytheta, yphi, -2, 2,  2);


  /* Phenomenological parameters */
  IMRPhenomDAmplitudeCoefficients *pAmp = NULL;
  IMRPhenomDPhaseCoefficients *pPhi = NULL;
  BBHPhenomCParams *PCparams = NULL;

  REAL8 fCut = 0.0;
  REAL8 finspin = 0.0;
  REAL8 f_final = 0.0;

  switch (IMRPhenomP_version) {
    case 1:
      XLAL_PRINT_INFO("*** IMRPhenomP version 1: based on IMRPhenomC ***");
      // PhenomC with ringdown using Barausse 2009 formula for final spin
      PCparams = ComputeIMRPhenomCParamsRDmod(m1, m2, chi_eff, chip);
      if (!PCparams) XLAL_ERROR(XLAL_EFUNC);
      fCut = PCparams->fCut;
      f_final = PCparams->fRingDown;
      break;
    case 2:
      XLAL_PRINT_INFO("*** IMRPhenomP version 2: based on IMRPhenomD ***");
      // PhenomD uses FinalSpin0714() to calculate the final spin if the spins are aligned.
      // We use the more general Barausse & Rezzolla, Astrophys.J.Lett.704:L40-L44, 2009 here.
      finspin = FinalSpinBarausse2009_all_spin_on_larger_BH(eta, chi_eff, chip);
      pAmp = ComputeIMRPhenomDAmplitudeCoefficients(eta, chi_eff, chi_eff, finspin);
      pPhi = ComputeIMRPhenomDPhaseCoefficients(eta, chi_eff, chi_eff, finspin);
      if (!pAmp || !pPhi) XLAL_ERROR(XLAL_EFUNC);
      ComputeIMRPhenDPhaseConnectionCoefficients(pPhi);
      fCut = 0.3 / m_sec;
      f_final = pAmp->fRD / m_sec;
      break;
    default:
      XLALPrintError( "XLAL Error - %s: Unknown IMRPhenomP version!\nAt present only v1 and v2 are available.\n", __func__);
      XLAL_ERROR( XLAL_EINVAL );
      break;
  }
  if (fCut <= f_min)
    XLAL_ERROR(XLAL_EDOM, "fCut <= f_min\n");

  /* Default f_max to params->fCut */
  REAL8 f_max_prime = f_max ? f_max : fCut;
  f_max_prime = (f_max_prime > fCut) ? fCut : f_max_prime;
  if (f_max_prime <= f_min)
      XLAL_ERROR(XLAL_EDOM, "f_max <= f_min\n");
  XLAL_PRINT_INFO("f_max_prime = %g\tfcut = %g\tv = %g\n", f_max_prime, fCut, cbrt(piM * f_max_prime));


  /* Allocate hp, hc */
  XLAL_PRINT_INFO("f_max / deltaF = %g\n", f_max_prime / deltaF);

  UINT4 L_fCut = 0; // number of frequency points before we hit fCut
  size_t n = 0;
  UINT4 offset = 0; // Index shift between freqs and the frequency series
  REAL8Sequence *freqs = NULL;
  if (deltaF > 0)  { // freqs contains uniform frequency grid with spacing deltaF; we start at frequency 0
    /* Set up output array with size closest power of 2 */
    n = NextPow2(f_max_prime / deltaF) + 1;
    if (f_max_prime < f_max)                       /* Resize waveform if user wants f_max larger than cutoff frequency */
      n = NextPow2(f_max / deltaF) + 1;

    /* coalesce at t=0 */
    XLALGPSAdd(&ligotimegps_zero, -1. / deltaF); // shift by overall length in time

    *hptilde = XLALCreateCOMPLEX16FrequencySeries("hptilde: FD waveform", &ligotimegps_zero, 0.0, deltaF, &lalStrainUnit, n);
    *hctilde = XLALCreateCOMPLEX16FrequencySeries("hctilde: FD waveform", &ligotimegps_zero, 0.0, deltaF, &lalStrainUnit, n);

    // Recreate freqs using only the lower and upper bounds
    size_t i_min = (size_t) (f_min / deltaF);
    size_t i_max = (size_t) (f_max_prime / deltaF);
    freqs = XLALCreateREAL8Sequence(i_max - i_min);
    for (UINT4 i=i_min; i<i_max; i++, L_fCut++)
      freqs->data[i-i_min] = i*deltaF;

    offset = i_min;
  } else { // freqs contains frequencies with non-uniform spacing; we start at lowest given frequency
    n = freqs_in->length;

    *hptilde = XLALCreateCOMPLEX16FrequencySeries("hptilde: FD waveform", &ligotimegps_zero, f_min, 0, &lalStrainUnit, n);
    *hctilde = XLALCreateCOMPLEX16FrequencySeries("hctilde: FD waveform", &ligotimegps_zero, f_min, 0, &lalStrainUnit, n);
    offset = 0;

    // Enforce that FS is strictly increasing
    // (This is needed for phase correction towards the end of this function.)
    for (UINT4 i=1; i<n; i++)
      if (!(freqs_in->data[i] > freqs_in->data[i-1]))
        XLAL_ERROR(XLAL_EDOM, "Frequency sequence must be strictly increasing!\n");

    freqs = XLALCreateREAL8Sequence(n);
    // Restrict sequence to frequencies <= fCut
    for (UINT4 i=0; i<n; i++)
      if (freqs_in->data[i] <= fCut) {
        freqs->data[i] = freqs_in->data[i];
        L_fCut++;
      }
  }


  memset((*hptilde)->data->data, 0, n * sizeof(COMPLEX16));
  memset((*hctilde)->data->data, 0, n * sizeof(COMPLEX16));
  XLALUnitMultiply(&((*hptilde)->sampleUnits), &((*hptilde)->sampleUnits), &lalSecondUnit);
  XLALUnitMultiply(&((*hctilde)->sampleUnits), &((*hctilde)->sampleUnits), &lalSecondUnit);
  if (!(*hptilde) || !(*hctilde))
    XLAL_ERROR(XLAL_EFUNC);

  /* Test output */
  XLAL_PRINT_INFO("eta: %g", eta);
  XLAL_PRINT_INFO("m1: %g", m1);
  XLAL_PRINT_INFO("m2: %g", m2);
  XLAL_PRINT_INFO("chi: %g", chi_eff);
  XLAL_PRINT_INFO("chip: %g", chip);
  XLAL_PRINT_INFO("thetaJ: %g", thetaJ);
  XLAL_PRINT_INFO("ind_mix = (int)(f_mix / deltaF) = %d", (int)(f_min / deltaF));
  XLAL_PRINT_INFO("ind_max = (int)(f_max / deltaF) = %d", (int)(f_max_prime / deltaF));

  int errcode = XLAL_SUCCESS;

  REAL8 *phis = XLALMalloc(L_fCut*sizeof(REAL8)); // array for waveform phase
  REAL8 phasing = 0;

  /*
    We can't call XLAL_ERROR() directly with OpenMP on.
    Keep track of return codes for each thread and in addition use flush to get out of
    the parallel for loop as soon as possible if something went wrong in any thread.
  */
  #pragma omp parallel for
  for (UINT4 i=0; i<L_fCut; i++) { // loop over frequency points in sequence
    COMPLEX16 hp_val = 0.0;
    COMPLEX16 hc_val = 0.0;
    double f = freqs->data[i];
    int j = i + offset; // shift index for frequency series if needed

    int per_thread_errcode;

    #pragma omp flush(errcode)
    if (errcode != XLAL_SUCCESS)
      goto skip;

    /* Generate the waveform */
    per_thread_errcode = PhenomPCoreOneFrequency(f, eta, chi_eff, chip, distance, M, phic,
                              pAmp, pPhi, PCparams, &angcoeffs, &Y2m,
                              alphaNNLOoffset - alpha0, epsilonNNLOoffset,
                              &hp_val, &hc_val, &phasing, IMRPhenomP_version);

    if (per_thread_errcode != XLAL_SUCCESS) {
      errcode = per_thread_errcode;
      #pragma omp flush(errcode)
    }

    ((*hptilde)->data->data)[j] = hp_val;
    ((*hctilde)->data->data)[j] = hc_val;

    phis[i] = phasing;

    skip: /* this statement intentionally left blank */;
  }

  /* Correct phasing so we coalesce at t=0 (with the definition of the epoch=-1/deltaF above) */
  /* We apply the same time shift to hptilde and hctilde based on the overall phasing returned by PhenomPCoreOneFrequency */
  if (deltaF>0) {
    /* Set up spline for phase */
    gsl_interp_accel *acc = gsl_interp_accel_alloc();
    gsl_spline *phiI = gsl_spline_alloc(gsl_interp_cspline, L_fCut);

    gsl_spline_init(phiI, freqs->data, phis, L_fCut);

    XLAL_PRINT_INFO("f_ringdown = %g\n", f_final);

    // Prevent gsl interpolation errors
    if (f_final > freqs->data[L_fCut-1])
      f_final = freqs->data[L_fCut-1];
    if (f_final < freqs->data[0])
    {
      gsl_spline_free(phiI);
      gsl_interp_accel_free(acc);
      XLALFree(phis);
      XLALFree(PCparams);
      XLALDestroyREAL8Sequence(freqs);
      XLAL_ERROR(XLAL_EDOM, "f_ringdown < f_min\n");
    }

    /* Time correction is t(f_final) = 1/(2pi) dphi/df (f_final) */
    REAL8 t_corr = gsl_spline_eval_deriv(phiI, f_final, acc) / (2*LAL_PI);
    XLAL_PRINT_INFO("Time correction: t_corr = %g", t_corr);

    /* Now correct phase */
    for (UINT4 i=0; i<L_fCut; i++) { // loop over frequency points in sequence
      double f = freqs->data[i];
      int j = i + offset; // shift index for frequency series if needed
      ((*hptilde)->data->data)[j] *= cexp(-2*LAL_PI * I * f * t_corr);
      ((*hctilde)->data->data)[j] *= cexp(-2*LAL_PI * I * f * t_corr);
    }

    gsl_spline_free(phiI);
    gsl_interp_accel_free(acc);
    XLALFree(phis);
  }

  switch (IMRPhenomP_version) {
    case 1:
      XLALFree(PCparams);
      break;
    case 2:
      XLALFree(pAmp);
      XLALFree(pPhi);
      break;
    default:
      XLALPrintError( "XLAL Error - %s: Unknown IMRPhenomP version!\nAt present only v1 and v2 are available.\n", __func__);
      XLAL_ERROR( XLAL_EINVAL );
      break;
  }
  XLALDestroyREAL8Sequence(freqs);

  if( errcode != XLAL_SUCCESS )
    XLAL_ERROR(errcode);
  else
    return XLAL_SUCCESS;
}

/* ***************************** PhenomP internal functions *********************************/

/* Internal core function to calculate PhenomP polarizations for a single frequency. */
static int PhenomPCoreOneFrequency(
  const REAL8 fHz,                        /**< Frequency (Hz) */
  const REAL8 eta,                        /**< Symmetric mass ratio */
  const REAL8 chi_eff,                    /**< Dimensionless effective total aligned spin */
  const REAL8 chip,                       /**< Dimensionless spin in the orbital plane */
  const REAL8 distance,                   /**< Distance of source (m) */
  const REAL8 M,                          /**< Total mass (Solar masses) */
  const REAL8 phic,                       /**< Orbital phase at the peak of the underlying non precessing model (rad) */
  IMRPhenomDAmplitudeCoefficients *pAmp,  /**< Internal IMRPhenomD amplitude coefficients */
  IMRPhenomDPhaseCoefficients *pPhi,      /**< Internal IMRPhenomD phase coefficients */
  BBHPhenomCParams *PCparams,             /**< Internal PhenomC parameters */
  NNLOanglecoeffs *angcoeffs,  		        /**< Struct with PN coeffs for the NNLO angles */
  SpinWeightedSphericalHarmonic_l2 *Y2m,  /**< Struct of l=2 spherical harmonics of spin weight -2 */
  const REAL8 alphaoffset,                /**< f_ref dependent offset for alpha angle (azimuthal precession angle) */
  const REAL8 epsilonoffset,              /**< f_ref dependent offset for epsilon angle */
  COMPLEX16 *hp,                          /**< Output: \tilde h_+ */
  COMPLEX16 *hc,                          /**< Output: \tilde h_+ */
  REAL8 *phasing,                         /**< Output: overall phasing */
  const UINT4 IMRPhenomP_version)         /**< Version number: 1 uses IMRPhenomC, 2 uses IMRPhenomD */
{
  REAL8 f = fHz*LAL_MTSUN_SI*M; /* Frequency in geometric units */

  REAL8 aPhenom = 0.0;
  REAL8 phPhenom = 0.0;
  int errcode = XLAL_SUCCESS;
  /* Calculate Phenom amplitude and phase for a given frequency. */
  switch (IMRPhenomP_version) {
    case 1:
      errcode = IMRPhenomCGenerateAmpPhase( &aPhenom, &phPhenom, fHz, eta, PCparams );
      if( errcode != XLAL_SUCCESS ) XLAL_ERROR(XLAL_EFUNC);
      break;
    case 2:
      aPhenom = IMRPhenDAmplitude(f, pAmp);
      phPhenom = IMRPhenDPhase(f, pPhi);
      break;
    default:
      XLALPrintError( "XLAL Error - %s: Unknown IMRPhenomP version!\nAt present only v1 and v2 are available.\n", __func__);
      XLAL_ERROR( XLAL_EINVAL );
      break;
  }

  phPhenom -= 2.*phic; /* Note: phic is orbital phase */
  REAL8 amp0 = M * LAL_MRSUN_SI * M * LAL_MTSUN_SI / distance;
  COMPLEX16 hP = amp0 * aPhenom * cexp(-I*phPhenom); /* Assemble IMRPhenom waveform. */

  /*
   * We put all spin on the larger BH. Here m2 >= m1.
   * chi_eff = (m1*0 + m2*chi2)/M
   * chil = chi2 = chi_eff / m2 (for M=1)
   * SL = m2^2 chi2 = m2*M*chi = q/(1+q) * chi (for M=1)
   * Sp = chip*m2^2
   */

  const REAL8 q = (1.0 + sqrt(1.0 - 4.0*eta) - 2.0*eta)/(2.0*eta);
  const REAL8 m2 = q/(1.0+q);         /* Compute the mass of the larger BH for unit total mass M=1. */
  const REAL8 SL = chi_eff*m2;        /* Dimensionfull aligned spin of the largest BH. */
  const REAL8 Sperp = chip*(m2*m2);   /* Dimensionfull spin component in the orbital plane. S_perp = S_2_perp */


  /*
   * Calculate plus and cross polarizations of the PhenomP model for individual m's.
   * The general expression for the modes h^P_{2m}(t) is given by Eq. 1 of arXiv:1308.3271.
   * We calculate the frequency domain l=2 plus and cross polarizations separately for each m = -2, ... , 2.
   * The expression of the polarizations times the Ylm's in code notation are:
   *    \tilde (h_2m)_+ = e^{-2i epsilon} (e^{-i m alpha} d^2_{-2,m} (-2Y_2m) + e^{+i m alpha} d^2_{2,m} (-2Y_2m)^*) * hP / 2
   *    \tilde (h_2m)_x = e^{-2i epsilon} (e^{-i m alpha} d^2_{-2,m} (-2Y_2m) - e^{+i m alpha} d^2_{2,m} (-2Y_2m)^*) * hP / 2
   * where the d^l_{m',m} are Wigner d-matrices evaluated at - beta, and hP is the Phenom[C,D] frequency domain model hP(f) = PAmp(f) e^{-i PPhase(f)}.
   *
   */

  /* Compute PN NNLO angles */
  const REAL8 omega = LAL_PI * f;
  const REAL8 logomega = log(omega);
  const REAL8 omega_cbrt = cbrt(omega);
  const REAL8 omega_cbrt2 = omega_cbrt*omega_cbrt;

  REAL8 alpha = (angcoeffs->alphacoeff1/omega
              + angcoeffs->alphacoeff2/omega_cbrt2
              + angcoeffs->alphacoeff3/omega_cbrt
              + angcoeffs->alphacoeff4*logomega
              + angcoeffs->alphacoeff5*omega_cbrt) - alphaoffset;

  REAL8 epsilon = (angcoeffs->epsiloncoeff1/omega
                + angcoeffs->epsiloncoeff2/omega_cbrt2
                + angcoeffs->epsiloncoeff3/omega_cbrt
                + angcoeffs->epsiloncoeff4*logomega
                + angcoeffs->epsiloncoeff5*omega_cbrt) - epsilonoffset;

  /* Calculate intermediate expressions cos(beta/2), sin(beta/2) and powers thereof for Wigner d's. */
  REAL8 cBetah, sBetah; /* cos(beta/2), sin(beta/2) */
  WignerdCoefficients(omega_cbrt, SL, eta, Sperp, &cBetah, &sBetah);
  const REAL8 cBetah2 = cBetah*cBetah;
  const REAL8 cBetah3 = cBetah2*cBetah;
  const REAL8 cBetah4 = cBetah3*cBetah;
  const REAL8 sBetah2 = sBetah*sBetah;
  const REAL8 sBetah3 = sBetah2*sBetah;
  const REAL8 sBetah4 = sBetah3*sBetah;

  /* Compute Wigner d coefficients
    The expressions below agree with refX and Mathematica
    d2  = Table[WignerD[{2, mp, 2}, 0, -\[Beta], 0], {mp, -2, 2}]
    dm2 = Table[WignerD[{2, mp, -2}, 0, -\[Beta], 0], {mp, -2, 2}]
  */
  COMPLEX16 d2[5]   = {sBetah4, 2*cBetah*sBetah3, sqrt(6.0)*sBetah2*cBetah2, 2*cBetah3*sBetah, cBetah4};
  COMPLEX16 dm2[5]  = {d2[4], -d2[3], d2[2], -d2[1], d2[0]}; /* Exploit symmetry d^2_{-2,-m} = (-1)^m d^2_{2,m} */

  COMPLEX16 Y2mA[5] = {Y2m->Y2m2, Y2m->Y2m1, Y2m->Y20, Y2m->Y21, Y2m->Y22};
  COMPLEX16 hp_sum = 0;
  COMPLEX16 hc_sum = 0;

  /* Sum up contributions to \tilde h+ and \tilde hx */
  /* Precompute powers of e^{i m alpha} */
  COMPLEX16 cexp_i_alpha = cexp(+I*alpha);
  COMPLEX16 cexp_2i_alpha = cexp_i_alpha*cexp_i_alpha;
  COMPLEX16 cexp_mi_alpha = 1.0/cexp_i_alpha;
  COMPLEX16 cexp_m2i_alpha = cexp_mi_alpha*cexp_mi_alpha;
  COMPLEX16 cexp_im_alpha[5] = {cexp_m2i_alpha, cexp_mi_alpha, 1.0, cexp_i_alpha, cexp_2i_alpha};
  for(int m=-2; m<=2; m++) {
    COMPLEX16 T2m   = cexp_im_alpha[-m+2] * dm2[m+2] *      Y2mA[m+2];  /*  = cexp(-I*m*alpha) * dm2[m+2] *      Y2mA[m+2] */
    COMPLEX16 Tm2m  = cexp_im_alpha[m+2]  * d2[m+2]  * conj(Y2mA[m+2]); /*  = cexp(+I*m*alpha) * d2[m+2]  * conj(Y2mA[m+2]) */
    hp_sum +=     T2m + Tm2m;
    hc_sum += +I*(T2m - Tm2m);
  }

  COMPLEX16 eps_phase_hP = cexp(-2*I*epsilon) * hP / 2.0;
  *hp = eps_phase_hP * hp_sum;
  *hc = eps_phase_hP * hc_sum;

  // Return phasing for time-shift correction
  *phasing = -phPhenom; // ignore alpha and epsilon contributions

  return XLAL_SUCCESS;
}


static void ComputeNNLOanglecoeffs(
  NNLOanglecoeffs *angcoeffs, /**< Output: Structure to store results */
  const REAL8 q,              /**< Mass-ratio (convention q>1) */
  const REAL8 chil,           /**< Dimensionless aligned spin of the largest BH */
  const REAL8 chip)           /**< Dimensionless spin component in the orbital plane */
{
  const REAL8 m2 = q/(1. + q);
  const REAL8 m1 = 1./(1. + q);
  const REAL8 dm = m1 - m2;
  const REAL8 mtot = 1.;
  const REAL8 eta = m1*m2; /* mtot = 1 */
  const REAL8 eta2 = eta*eta;
  const REAL8 eta3 = eta2*eta;
  const REAL8 eta4 = eta3*eta;
  const REAL8 mtot2 = mtot*mtot;
  const REAL8 mtot4 = mtot2*mtot2;
  const REAL8 mtot6 = mtot4*mtot2;
  const REAL8 mtot8 = mtot6*mtot2;
  const REAL8 chil2 = chil*chil;
  const REAL8 chip2 = chip*chip;
  const REAL8 chip4 = chip2*chip2;
  const REAL8 dm2 = dm*dm;
  const REAL8 dm3 = dm2*dm;
  const REAL8 m2_2 = m2*m2;
  const REAL8 m2_3 = m2_2*m2;
  const REAL8 m2_4 = m2_3*m2;
  const REAL8 m2_5 = m2_4*m2;
  const REAL8 m2_6 = m2_5*m2;
  const REAL8 m2_7 = m2_6*m2;
  const REAL8 m2_8 = m2_7*m2;


  angcoeffs->alphacoeff1 = (-0.18229166666666666 - (5*dm)/(64.*m2));

  angcoeffs->alphacoeff2 = ((-15*dm*m2*chil)/(128.*mtot2*eta) - (35*m2_2*chil)/(128.*mtot2*eta));

  angcoeffs->alphacoeff3 = (-1.7952473958333333 - (4555*dm)/(7168.*m2) -
        (15*chip2*dm*m2_3)/(128.*mtot4*eta2) -
        (35*chip2*m2_4)/(128.*mtot4*eta2) - (515*eta)/384. - (15*dm2*eta)/(256.*m2_2) -
        (175*dm*eta)/(256.*m2));

  angcoeffs->alphacoeff4 = - (35*LAL_PI)/48. - (5*dm*LAL_PI)/(16.*m2) +
     (5*dm2*chil)/(16.*mtot2) + (5*dm*m2*chil)/(3.*mtot2) +
     (2545*m2_2*chil)/(1152.*mtot2) -
     (5*chip2*dm*m2_5*chil)/(128.*mtot6*eta3) -
     (35*chip2*m2_6*chil)/(384.*mtot6*eta3) + (2035*dm*m2*chil)/(21504.*mtot2*eta) +
     (2995*m2_2*chil)/(9216.*mtot2*eta);

  angcoeffs->alphacoeff5 = (4.318908476114694 + (27895885*dm)/(2.1676032e7*m2) -
        (15*chip4*dm*m2_7)/(512.*mtot8*eta4) -
        (35*chip4*m2_8)/(512.*mtot8*eta4) -
        (485*chip2*dm*m2_3)/(14336.*mtot4*eta2) +
        (475*chip2*m2_4)/(6144.*mtot4*eta2) +
        (15*chip2*dm2*m2_2)/(256.*mtot4*eta) + (145*chip2*dm*m2_3)/(512.*mtot4*eta) +
        (575*chip2*m2_4)/(1536.*mtot4*eta) + (39695*eta)/86016. + (1615*dm2*eta)/(28672.*m2_2) -
        (265*dm*eta)/(14336.*m2) + (955*eta2)/576. + (15*dm3*eta2)/(1024.*m2_3) +
        (35*dm2*eta2)/(256.*m2_2) + (2725*dm*eta2)/(3072.*m2) - (15*dm*m2*LAL_PI*chil)/(16.*mtot2*eta) -
        (35*m2_2*LAL_PI*chil)/(16.*mtot2*eta) + (15*chip2*dm*m2_7*chil2)/(128.*mtot8*eta4) +
        (35*chip2*m2_8*chil2)/(128.*mtot8*eta4) +
        (375*dm2*m2_2*chil2)/(256.*mtot4*eta) + (1815*dm*m2_3*chil2)/(256.*mtot4*eta) +
        (1645*m2_4*chil2)/(192.*mtot4*eta));

  angcoeffs->epsiloncoeff1 = (-0.18229166666666666 - (5*dm)/(64.*m2));

  angcoeffs->epsiloncoeff2 = ((-15*dm*m2*chil)/(128.*mtot2*eta) - (35*m2_2*chil)/(128.*mtot2*eta));

  angcoeffs->epsiloncoeff3 = (-1.7952473958333333 - (4555*dm)/(7168.*m2) - (515*eta)/384. -
        (15*dm2*eta)/(256.*m2_2) - (175*dm*eta)/(256.*m2));

  angcoeffs->epsiloncoeff4 = - (35*LAL_PI)/48. - (5*dm*LAL_PI)/(16.*m2) +
     (5*dm2*chil)/(16.*mtot2) + (5*dm*m2*chil)/(3.*mtot2) +
     (2545*m2_2*chil)/(1152.*mtot2) + (2035*dm*m2*chil)/(21504.*mtot2*eta) +
     (2995*m2_2*chil)/(9216.*mtot2*eta);

  angcoeffs->epsiloncoeff5 = (4.318908476114694 + (27895885*dm)/(2.1676032e7*m2) + (39695*eta)/86016. +
        (1615*dm2*eta)/(28672.*m2_2) - (265*dm*eta)/(14336.*m2) + (955*eta2)/576. +
        (15*dm3*eta2)/(1024.*m2_3) + (35*dm2*eta2)/(256.*m2_2) +
        (2725*dm*eta2)/(3072.*m2) - (15*dm*m2*LAL_PI*chil)/(16.*mtot2*eta) - (35*m2_2*LAL_PI*chil)/(16.*mtot2*eta) +
        (375*dm2*m2_2*chil2)/(256.*mtot4*eta) + (1815*dm*m2_3*chil2)/(256.*mtot4*eta) +
        (1645*m2_4*chil2)/(192.*mtot4*eta));
}


static REAL8 L2PNR(
  const REAL8 v,   /**< Cubic root of (Pi * Frequency (geometric)) */
  const REAL8 eta) /**< Symmetric mass-ratio */
{
  const REAL8 mu = eta; /* M=1 */
  const REAL8 v2 = v*v;
  const REAL8 v3 = v2*v;
  const REAL8 v4 = v3*v;
  const REAL8 eta2 = eta*eta;

  /* Simple 2PN version of L, without any spin terms expressed as a function of v:
  [Kidder, Phys. Rev. D 52, 821–847 (1995), Eq. 2.9] */

  return mu*sqrt((1 - ((3 - eta)*v2)/3. + (4.75 + eta/9.)*eta*v4)/v2)*
    (1 + ((1 - 3*eta)*v2)/2. + (3*(1 - 7*eta + 13*eta2)*v4)/8. +
      ((14 - 41*eta + 4*eta2)*v4)/(4.*pow(1 - ((3 - eta)*v2)/3. + (4.75 + eta/9.)*eta*v4,2)) +
      ((3 + eta)*v2)/(1 - ((3 - eta)*v2)/3. + (4.75 + eta/9.)*eta*v4) +
      ((7 - 10*eta - 9*eta2)*v4)/(2.*(1 - ((3 - eta)*v2)/3. + (4.75 + eta/9.)*eta*v4)));
}

static void WignerdCoefficients(
  const REAL8 v,        /**< Cubic root of (Pi * Frequency (geometric)) */
  const REAL8 SL,       /**< Dimensionfull aligned spin */
  const REAL8 eta,      /**< Symmetric mass-ratio */
  const REAL8 Sp,       /**< Dimensionfull spin component in the orbital plane */
  REAL8 *cos_beta_half, /**< Output: cos(beta/2) */
  REAL8 *sin_beta_half) /**< Output: sin(beta/2) */
{
  /* cos(beta) = \hat J . \hat L = (1 + (Sp / (L + SL))^2 )^(-1/2) */
  /* We use the expression cos(beta/2) \approx (1 + s^2 / 4 )^(-1/2) where s := Sp / (L + SL) */
  REAL8 s = Sp / (L2PNR(v, eta) + SL);  /* s := Sp / (L + SL) */
  REAL8 s2 = s*s;
  *cos_beta_half = 1.0/sqrt(1.0 + s2/4.0);           /* cos(beta/2) */
  *sin_beta_half = sqrt(1.0 - 1.0/(1.0 + s2/4.0));   /* sin(beta/2) */
}

static REAL8 FinalSpinBarausse2009_all_spin_on_larger_BH(
  const REAL8 nu,     /**< Symmetric mass-ratio */
  const REAL8 chi,    /**< Reduced aligned spin of the binary chi = (m1*chi1 + m2*chi2)/M */
  const REAL8 chip)   /**< Dimensionless spin in the orbital plane */
{
  /* Use convention m1>m2 as in arXiv:0904.2577 */
  /* Put all spin on larger BH: a1 = (chip, 0, chi), a2 = (0,0,0), L = (0,0,1) */
  const REAL8 a1_x = chip;
  const REAL8 a1_y = 0;
  const REAL8 a1_z = chi;
  const REAL8 a2_x = 0;
  const REAL8 a2_y = 0;
  const REAL8 a2_z = 0;

  const REAL8 a1 = sqrt(a1_x*a1_x + a1_y*a1_y + a1_z*a1_z);
  const REAL8 a2 = sqrt(a2_x*a2_x + a2_y*a2_y + a2_z*a2_z);

  const REAL8 cos_alpha = (a1*a2 == 0) ? 0.0 : a1_z*a2_z/(a1*a2); /* cos(alpha) = \hat a1 . \hat a2 (Eq. 7) */
  const REAL8 cos_beta_tilde  = (a1 == 0) ? 0.0 : a1_z/a1;  /* \cos(\tilde \beta)  = \hat a1 . \hat L  (Eq. 9) */
  const REAL8 cos_gamma_tilde = (a2 == 0) ? 0.0 : a2_z/a2;  /* \cos(\tilde \gamma) = \hat a2 . \hat L (Eq. 9) */

  return FinalSpinBarausse2009(nu, a1, a2, cos_alpha, cos_beta_tilde, cos_gamma_tilde);
}

#if 0
static REAL8 FinalSpinBarausse2009_aligned_spin_equally_distributed(
  const REAL8 nu,     /**< Symmetric mass-ratio */
  const REAL8 chi,    /**< Reduced aligned spin of the binary chi = (m1*chi1 + m2*chi2)/M */
  const REAL8 chip)   /**< Dimensionless spin in the orbital plane */
{
  /* Use convention m1>m2 as in arXiv:0904.2577 */
  /* Put all spin on larger BH: a1 = (chip, 0, chi), a2 = (0,0,0), L = (0,0,1) */
  const REAL8 a1_x = chip;
  const REAL8 a1_y = 0;
  const REAL8 a1_z = chi;
  const REAL8 a2_x = 0;
  const REAL8 a2_y = 0;
  const REAL8 a2_z = chi;

  const REAL8 a1 = sqrt(a1_x*a1_x + a1_y*a1_y + a1_z*a1_z);
  const REAL8 a2 = sqrt(a2_x*a2_x + a2_y*a2_y + a2_z*a2_z);

  const REAL8 cos_alpha = (a1*a2 == 0) ? 0.0 : a1_z*a2_z/(a1*a2); /* cos(alpha) = \hat a1 . \hat a2 (Eq. 7) */
  const REAL8 cos_beta_tilde  = (a1 == 0) ? 0.0 : a1_z/a1;  /* \cos(\tilde \beta)  = \hat a1 . \hat L  (Eq. 9) */
  const REAL8 cos_gamma_tilde = (a2 == 0) ? 0.0 : a2_z/a2;  /* \cos(\tilde \gamma) = \hat a2 . \hat L (Eq. 9) */

  return FinalSpinBarausse2009(nu, a1, a2, cos_alpha, cos_beta_tilde, cos_gamma_tilde);
}
#endif

static REAL8 FinalSpinBarausse2009(  /* Barausse & Rezzolla, Astrophys.J.Lett.704:L40-L44, 2009, arXiv:0904.2577 */
  const REAL8 nu,               /**< Symmetric mass-ratio */
  const REAL8 a1,               /**< |a_1| norm of dimensionless spin vector for BH 1 */
  const REAL8 a2,               /**< |a_2| norm of dimensionless spin vector for BH 2 */
  const REAL8 cos_alpha,        /**< cos(alpha) = \hat a_1 . \hat a_2 (Eq. 7) */
  const REAL8 cos_beta_tilde,   /**< cos(\tilde beta)  = \hat a_1 . \hat L (Eq. 9) */
  const REAL8 cos_gamma_tilde)  /**< cos(\tilde gamma) = \hat a_2 . \hat L (Eq. 9)*/
{
  REAL8 q = (2*nu)/(1 + sqrt(1 - 4*nu) - 2*nu); /* Use convention q = m2/m1 <= 1 as in arXiv:0904.2577 */

  /* These parameters are defined in eq. 3. */
  const REAL8 s4 = -0.1229;
  const REAL8 s5 = 0.4537;
  const REAL8 t0 = -2.8904;
  const REAL8 t2 = -3.5171;
  const REAL8 t3 = 2.5763;

  /* shorthands */
  const REAL8 nu2 = nu*nu;
  const REAL8 q2 = q*q;
  const REAL8 q4 = q2*q2;
  const REAL8 q2p = 1 + q2;
  const REAL8 q2p2 = q2p*q2p;
  const REAL8 qp = 1 + q;
  const REAL8 qp2 = qp*qp;
  const REAL8 a1_2 = a1*a1;
  const REAL8 a2_2 = a2*a2;

  /* l = \tilde l/(m1*m2), where \tilde l = S_fin - (S1 + S2) = L - J_rad (Eq. 4) */
  const REAL8 l = 2*sqrt(3.0) + t2*nu + t3*nu2
                + (s4 / q2p2) * (a1_2 + a2_2*q4 + 2*a1*a2*q2*cos_alpha)
                + ((s5*nu + t0 + 2)/q2p) * (a1*cos_beta_tilde + a2*cos_gamma_tilde*q2); /* |l| (Eq. 10) */
  const REAL8 l2 = l*l;

  /* a_fin = S_fin/M^2  (Eq. 6) */
  const REAL8 a_fin = (1.0 / qp2) * sqrt(a1_2 + a2_2*q4 + 2*a1*a2*q2*cos_alpha + 2*(a1*cos_beta_tilde + a2*q2*cos_gamma_tilde)*l*q + l2*q2);
  return a_fin;
}


/* PhenomC parameters for modified ringdown: Uses final spin formula of Barausse & Rezzolla, Astrophys.J.Lett.704:L40-L44, 2009 */
UNUSED static BBHPhenomCParams *ComputeIMRPhenomCParamsRDmod(
  const REAL8 m1,   /**< Mass of companion 1 (solar masses) */
  const REAL8 m2,   /**< Mass of companion 2 (solar masses) */
  const REAL8 chi,  /**< Reduced aligned spin of the binary chi = (m1*chi1 + m2*chi2)/M */
  const REAL8 chip) /**< Dimensionless spin in the orbital plane */
{

  BBHPhenomCParams *p = NULL;
  p = ComputeIMRPhenomCParams(m1, m2, chi); /* populate parameters with the original PhenomC setup */
  if( !p )
    XLAL_ERROR_NULL(XLAL_EFUNC);

  const REAL8 M = m1 + m2;
  const REAL8 eta = m1 * m2 / (M * M);

  REAL8 finspin = FinalSpinBarausse2009_all_spin_on_larger_BH(eta, chi, chip);
  if( fabs(finspin) > 1.0 ) {
    XLAL_PRINT_ERROR("Error: magnitude of final spin > 1!");
    XLAL_ERROR_NULL( XLAL_EDOM );
  }

  p->afin = finspin;

  /* Get the Ringdown frequency */
  REAL8 prefac = (1./(2.*LAL_PI)) * LAL_C_SI * LAL_C_SI * LAL_C_SI / (LAL_G_SI * M * LAL_MSUN_SI);
  REAL8 k1 = 1.5251;
  REAL8 k2 = -1.1568;
  REAL8 k3 = 0.1292;

  p->fRingDown = (prefac * (k1 + k2 * pow(1. - fabs(finspin), k3)));
  p->MfRingDown = p->m_sec * p->fRingDown;

  /* Get the quality factor of ring-down, using Eq (5.6) of Main paper (arxiv.org/pdf/1005.3306v3.pdf) */
  p->Qual = (0.7000 + (1.4187 * pow(1.0 - fabs(finspin), -0.4990)) );

  /* Get the transition frequencies, at which the model switches phase and
   * amplitude prescriptions, as used in Eq.(5.9), (5.13) of the Main paper */
  p->f1 = 0.1 * p->fRingDown;
  p->f2 = p->fRingDown;
  p->f0 = 0.98 * p->fRingDown;
  p->d1 = 0.005;
  p->d2 = 0.005;
  p->d0 = 0.015;

  /* Get the coefficients beta1, beta2, defined in Eq 5.7 of the main paper */
  REAL8 Mfrd = p->MfRingDown;

  p->b2 = ((-5./3.)* p->a1 * pow(Mfrd,(-8./3.)) - p->a2/(Mfrd*Mfrd) -
      (p->a3/3.)*pow(Mfrd,(-4./3.)) + (2./3.)* p->a5 * pow(Mfrd,(-1./3.)) + p->a6)/eta;

  REAL8 psiPMrd = IMRPhenomCGeneratePhasePM( p->fRingDown, eta, p );

  p->b1 = psiPMrd - (p->b2 * Mfrd);

  /* Taking the upper cut-off frequency as 0.15M */
  /*p->fCut = (1.7086 * eta * eta - 0.26592 * eta + 0.28236) / p->piM;*/
  p->fCut = 0.15 / p->m_sec;

  return p;
}<|MERGE_RESOLUTION|>--- conflicted
+++ resolved
@@ -318,11 +318,7 @@
   freqs->data[1] = f_max;
 
   int retcode = PhenomPCore(hptilde, hctilde,
-<<<<<<< HEAD
-      chi_eff, chip, eta, thetaJ, Mtot_SI, distance, alpha0, phic, f_ref, freqs, deltaF);
-=======
       chi_eff, chip, eta, thetaJ, Mtot_SI, distance, alpha0, phic, f_ref, freqs, deltaF, IMRPhenomP_version);
->>>>>>> 99149b88
   XLALDestroyREAL8Sequence(freqs);
   return (retcode);
 }
