--- conflicted
+++ resolved
@@ -248,12 +248,8 @@
   const REAL8 f_min,                          /**< Starting GW frequency (Hz) */
   const REAL8 f_max,                          /**< End frequency; 0 defaults to ringdown cutoff freq */
   const REAL8 f_ref,                          /**< Reference frequency */
-<<<<<<< HEAD
   IMRPhenomP_version_type IMRPhenomP_version, /**< IMRPhenomPv1 uses IMRPhenomC, IMRPhenomPv2 uses IMRPhenomD */
   const LALSimInspiralTestGRParam *extraParams) /**<linked list containing the extra testing GR parameters */
-=======
-  IMRPhenomP_version_type IMRPhenomP_version) /**< IMRPhenomP(v1) uses IMRPhenomC, IMRPhenomPv2 uses IMRPhenomD */
->>>>>>> 106a5f96
 {
   // See Fig. 1. in arxiv:1408.1810 for diagram of the angles.
   // Note that the angles phiJ which is calculated internally in XLALSimIMRPhenomPCalculateModelParameters
@@ -271,12 +267,8 @@
   freqs->data[1] = f_max;
 
   int retcode = PhenomPCore(hptilde, hctilde,
-<<<<<<< HEAD
       chi1_l, chi2_l, chip, thetaJ, m1_SI, m2_SI, distance, alpha0, phic, f_ref, freqs, deltaF, IMRPhenomP_version, extraParams);
-=======
-      chi1_l, chi2_l, chip, thetaJ, m1_SI, m2_SI, distance, alpha0, phic, f_ref, freqs, deltaF, IMRPhenomP_version);
   XLAL_CHECK(retcode == XLAL_SUCCESS, XLAL_EFUNC, "Failed to generate IMRPhenomP waveform.");
->>>>>>> 106a5f96
   XLALDestroyREAL8Sequence(freqs);
   return (retcode);
 }
@@ -310,12 +302,8 @@
   const REAL8 alpha0,                         /**< Initial value of alpha angle (azimuthal precession angle) */
   const REAL8 phic,                           /**< Orbital phase at the peak of the underlying non precessing model (rad) */
   const REAL8 f_ref,                          /**< Reference frequency */
-<<<<<<< HEAD
   IMRPhenomP_version_type IMRPhenomP_version, /**< IMRPhenomPv1 uses IMRPhenomC, IMRPhenomPv2 uses IMRPhenomD */
   const LALSimInspiralTestGRParam *extraParams) /**<linked list containing the extra testing GR parameters */
-=======
-  IMRPhenomP_version_type IMRPhenomP_version) /**< IMRPhenomP(v1) uses IMRPhenomC, IMRPhenomPv2 uses IMRPhenomD */
->>>>>>> 106a5f96
 {
   // See Fig. 1. in arxiv:1408.1810 for diagram of the angles.
   // Note that the angles phiJ which is calculated internally in XLALSimIMRPhenomPCalculateModelParameters
@@ -324,13 +312,8 @@
   // Call the internal core function with deltaF = 0 to indicate that freqs is non-uniformly
   // spaced and we want the strain only at these frequencies
   int retcode = PhenomPCore(hptilde, hctilde,
-<<<<<<< HEAD
       chi1_l, chi2_l, chip, thetaJ, m1_SI, m2_SI, distance, alpha0, phic, f_ref, freqs, 0, IMRPhenomP_version, extraParams);
-
-=======
-      chi1_l, chi2_l, chip, thetaJ, m1_SI, m2_SI, distance, alpha0, phic, f_ref, freqs, 0, IMRPhenomP_version);
   XLAL_CHECK(retcode == XLAL_SUCCESS, XLAL_EFUNC, "Failed to generate IMRPhenomP waveform.");
->>>>>>> 106a5f96
   return(retcode);
 }
 
@@ -363,12 +346,8 @@
    * If deltaF > 0, the frequency points given in freqs are uniformly spaced with
    * spacing deltaF. Otherwise, the frequency points are spaced non-uniformly.
    * Then we will use deltaF = 0 to create the frequency series we return. */
-<<<<<<< HEAD
   IMRPhenomP_version_type IMRPhenomP_version, /**< IMRPhenomPv1 uses IMRPhenomC, IMRPhenomPv2 uses IMRPhenomD */
   const LALSimInspiralTestGRParam *extraParams /**<linked list containing the extra testing GR parameters */
-=======
-  IMRPhenomP_version_type IMRPhenomP_version /**< IMRPhenomP(v1) uses IMRPhenomC, IMRPhenomPv2 uses IMRPhenomD */
->>>>>>> 106a5f96
   )
 {
   /* Check inputs for sanity */
