--- conflicted
+++ resolved
@@ -78,347 +78,7 @@
             pfa->v[7] += (-8980424995.L/762048.L + 6586595.L*eta/756.L - 305.L*eta*eta/36.L)*SL - (170978035.L/48384.L - 2876425.L*eta/672.L - 4735.L*eta*eta/144.L) * dSigmaL;
 */
 
-<<<<<<< HEAD
-
-#ifdef __GNUC__
-#define UNUSED __attribute__ ((unused))
-#else
-#define UNUSED
-#endif
-
-#include <stdlib.h>
-#include <stdio.h>
-#include <math.h>
-#include <complex.h>
-#include <gsl/gsl_errno.h>
-#include <gsl/gsl_spline.h>
-
-#include <lal/LALStdlib.h>
-#include <lal/LALSimIMR.h>
-#include <lal/LALConstants.h>
-#include <lal/Date.h>
-#include <lal/FrequencySeries.h>
-#include <lal/Units.h>
-#include <lal/LALSimInspiral.h>
-
-#include "LALSimIMRPhenomD.h"
-
-// NOTE: At the moment we have separate functions for each Phenom coefficient;
-// these could be collected together
-
-/**
-  * Structure holding all coefficients for the amplitude
-  */
-typedef struct tagIMRPhenomDAmplitudeCoefficients {
-  double eta;         // symmetric mass-ratio
-  double chi1, chi2;  // dimensionless aligned spins, convention m1 >= m2.
-  double q;           // asymmetric mass-ratio (q>=1)
-  double chi;         // PN reduced spin parameter
-  double fRD;         // ringdown frequency
-  double fDM;         // imaginary part of the ringdown frequency (damping time)
-
-  double fmaxCalc;    // frequency at which the mrerger-ringdown amplitude is maximum
-
-  // Phenomenological inspiral amplitude coefficients
-  double rho1;
-  double rho2;
-  double rho3;
-
-  // Phenomenological intermediate amplitude coefficients
-  double delta0;
-  double delta1;
-  double delta2;
-  double delta3;
-  double delta4;
-
-  // Phenomenological merger-ringdown amplitude coefficients
-  double gamma1;
-  double gamma2;
-  double gamma3;
-
-  // Coefficients for collocation method. Used in intermediate amplitude model
-  double f1, f2, f3;
-  double v1, v2, v3;
-  double d1, d2;
-
-  // Transition frequencies for amplitude
-  // We don't *have* to store them, but it may be clearer.
-  double fInsJoin;    // Ins = Inspiral
-  double fMRDJoin;    // MRD = Merger-Ringdown
-}
-IMRPhenomDAmplitudeCoefficients;
-
-/**
-  * Structure holding all coefficients for the phase
-  */
-typedef struct tagIMRPhenomDPhaseCoefficients {
-  double eta;         // symmetric mass-ratio
-  double chi1, chi2;  // dimensionless aligned spins, convention m1 >= m2.
-  double q;           // asymmetric mass-ratio (q>=1)
-  double chi;         // PN reduced spin parameter
-  double fRD;         // ringdown frequency
-  double fDM;         // imaginary part of the ringdown frequency (damping time)
-
-  // Phenomenological inspiral phase coefficients
-  double sigma1;
-  double sigma2;
-  double sigma3;
-  double sigma4;
-  double sigma5;
-
-  // Phenomenological intermediate phase coefficients
-  double beta1;
-  double beta2;
-  double beta3;
-
-  // Phenomenological merger-ringdown phase coefficients
-  double alpha1;
-  double alpha2;
-  double alpha3;
-  double alpha4;
-  double alpha5;
-
-  // C1 phase connection coefficients
-  double C1Int;
-  double C2Int;
-  double C1MRD;
-  double C2MRD;
-
-  // Transition frequencies for phase
-  double fInsJoin;    // Ins = Inspiral
-  double fMRDJoin;    // MRD = Merger-Ringdown
-}
-IMRPhenomDPhaseCoefficients;
-
-
- /**
-   * Structure holding all additional coefficients needed for the delta amplitude functions.
-   */
-typedef struct tagdeltaUtility {
-  double f12;
-  double f13;
-  double f14;
-  double f15;
-  double f22;
-  double f23;
-  double f24;
-  double f32;
-  double f33;
-  double f34;
-  double f35;
-} DeltaUtility;
-
-/*
- *
- * Internal function prototypes; f stands for geometric frequency "Mf"
- *
- */
-
-////////////////////////////// Miscellaneous functions //////////////////////////////
-
-static double chiPN(double eta, double chi1, double chi2);
-static size_t NextPow2(const size_t n);
-// static double StepFunc(const double t, const double t1);
-static bool StepFunc_boolean(const double t, const double t1);
-
-static inline double pow_2_of(double number);
-static inline double pow_3_of(double number);
-static inline double pow_4_of(double number);
-
-static double Subtract3PNSS(double m1, double m2, double M, double chi1, double chi2);
-
-/******************************* Constants to save floating-point pow calculations *******************************/
-
-/**
- * useful powers in GW waveforms: 1/6, 1/3, 2/3, 4/3, 5/3, 7/3, 8/3
- * calculated using only one invocation of 'pow', the rest are just multiplications and divisions
- */
-typedef struct tagUsefulPowers
-{
-    REAL8 sixth;
-    REAL8 third;
-    REAL8 two_thirds;
-    REAL8 four_thirds;
-    REAL8 five_thirds;
-	REAL8 two;
-    REAL8 seven_thirds;
-    REAL8 eight_thirds;
-} UsefulPowers;
-
-/**
- * must be called before the first usage of *p
- */
-static int init_useful_powers(UsefulPowers * p, REAL8 number);
-
-/**
- * useful powers of LAL_PI, calculated once and kept constant - to be initied with a call to
- * init_useful_powers(&powers_of_pi, LAL_PI);
- *
- * only declared here, defined in LALSIMIMRPhenomD.c (because this c file is "included" like an h file)
- */
-extern UsefulPowers powers_of_pi;
-
-/**
- * used to cache the recurring (frequency-independant) prefactors of AmpInsAnsatz. Must be inited with a call to
- * init_amp_ins_prefactors(&prefactors, p);
- */
-typedef struct tagAmpInsPrefactors
-{
-	double two_thirds;
-	double one;
-	double four_thirds;
-	double five_thirds;
-	double two;
-	double seven_thirds;
-	double eight_thirds;
-	double three;
-
-	double amp0;
-} AmpInsPrefactors;
-
-/**
- * must be called before the first usage of *prefactors
- */
-static int init_amp_ins_prefactors(AmpInsPrefactors * prefactors, IMRPhenomDAmplitudeCoefficients* p);
-
-/**
- * used to cache the recurring (frequency-independant) prefactors of PhiInsAnsatzInt. Must be inited with a call to
- * init_phi_ins_prefactors(&prefactors, p, pn);
- */
-typedef struct tagPhiInsPrefactors
-{
-	double initial_phasing;
-	double third;
-	double third_with_logv;
-	double two_thirds;
-	double one;
-	double four_thirds;
-	double five_thirds;
-	double two;
-	double logv;
-	double minus_third;
-	double minus_two_thirds;
-	double minus_one;
-	double minus_five_thirds;
-} PhiInsPrefactors;
-
-/**
- * must be called before the first usage of *prefactors
- */
-static int init_phi_ins_prefactors(PhiInsPrefactors * prefactors, IMRPhenomDPhaseCoefficients* p, PNPhasingSeries *pn);
-
-
-/******************************* integer powers floating-point pow calculations *******************************/
-
-/**
- * calc square of number without floating point 'pow'
- */
-static inline double pow_2_of(double number)
-{
-	return (number*number);
-}
-
-/**
- * calc cube of number without floating point 'pow'
- */
-static inline double pow_3_of(double number)
-{
-	return (number*number*number);
-}
-
-/**
- * calc fourth power of number without floating point 'pow'
- */
-static inline double pow_4_of(double number)
-{
-	double pow2 = pow_2_of(number);
-	return pow2 * pow2;
-}
-
-//////////////////////// Final spin, final mass, fring, fdamp ///////////////////////
-
-static double FinalSpin0815_s(double eta, double s);
-UNUSED static double FinalSpin0815(double eta, double chi1, double chi2);
-static double EradRational0815_s(double eta, double s);
-static double EradRational0815(double eta, double chi1, double chi2);
-static double fring(double eta, double chi1, double chi2, double finalspin);
-static double fdamp(double eta, double chi1, double chi2, double finalspin);
-
-/******************************* Amplitude functions *******************************/
-
-static double amp0Func(double eta);
-
-///////////////////////////// Amplitude: Inspiral functions /////////////////////////
-
-static double rho1_fun(double eta, double chiPN);
-static double rho2_fun(double eta, double chiPN);
-static double rho3_fun(double eta, double chiPN);
-static double AmpInsAnsatz(double Mf, UsefulPowers * powers_of_Mf, AmpInsPrefactors * prefactors);
-static double DAmpInsAnsatz(double Mf, IMRPhenomDAmplitudeCoefficients* p);
-
-////////////////////////// Amplitude: Merger-Ringdown functions //////////////////////
-
-static double gamma1_fun(double eta, double chiPN);
-static double gamma2_fun(double eta, double chiPN);
-static double gamma3_fun(double eta, double chiPN);
-static double AmpMRDAnsatz(double f, IMRPhenomDAmplitudeCoefficients* p);
-static double DAmpMRDAnsatz(double f, IMRPhenomDAmplitudeCoefficients* p);
-static double fmaxCalc(IMRPhenomDAmplitudeCoefficients* p);
-
-//////////////////////////// Amplitude: Intermediate functions ///////////////////////
-
-static double AmpIntAnsatz(double f, IMRPhenomDAmplitudeCoefficients* p);
-static double AmpIntColFitCoeff(double eta, double chiPN); //this is the v2 value
-static double delta0_fun(IMRPhenomDAmplitudeCoefficients* p, DeltaUtility* d);
-static double delta1_fun(IMRPhenomDAmplitudeCoefficients* p, DeltaUtility* d);
-static double delta2_fun(IMRPhenomDAmplitudeCoefficients* p, DeltaUtility* d);
-static double delta3_fun(IMRPhenomDAmplitudeCoefficients* p, DeltaUtility* d);
-static double delta4_fun(IMRPhenomDAmplitudeCoefficients* p, DeltaUtility* d);
-static void ComputeDeltasFromCollocation(IMRPhenomDAmplitudeCoefficients* p);
-
-///////////////////////////// Amplitude: glueing function ////////////////////////////
-
-static IMRPhenomDAmplitudeCoefficients* ComputeIMRPhenomDAmplitudeCoefficients(double eta, double chi1, double chi2, double finspin);
-static double IMRPhenDAmplitude(double f, IMRPhenomDAmplitudeCoefficients *p, UsefulPowers *powers_of_f, AmpInsPrefactors * prefactors);
-
-/********************************* Phase functions *********************************/
-
-/////////////////////////////// Phase: Ringdown functions ////////////////////////////
-
-static double alpha1Fit(double eta, double chiPN);
-static double alpha2Fit(double eta, double chiPN);
-static double alpha3Fit(double eta, double chiPN);
-static double alpha4Fit(double eta, double chiPN);
-static double alpha5Fit(double eta, double chiPN);
-static double PhiMRDAnsatzInt(double f, IMRPhenomDPhaseCoefficients *p);
-static double DPhiMRD(double f, IMRPhenomDPhaseCoefficients *p);
-
-/////////////////////////// Phase: Intermediate functions ///////////////////////////
-
-static double beta1Fit(double eta, double chiPN);
-static double beta2Fit(double eta, double chiPN);
-static double beta3Fit(double eta, double chiPN);
-static double PhiIntAnsatz(double f, IMRPhenomDPhaseCoefficients *p);
-static double DPhiIntAnsatz(double f, IMRPhenomDPhaseCoefficients *p);
-static double DPhiIntTemp(double ff, IMRPhenomDPhaseCoefficients *p);
-
-///////////////////////////// Phase: Inspiral functions /////////////////////////////
-
-static double sigma1Fit(double eta, double chiPN);
-static double sigma2Fit(double eta, double chiPN);
-static double sigma3Fit(double eta, double chiPN);
-static double sigma4Fit(double eta, double chiPN);
-static double PhiInsAnsatzInt(double f, UsefulPowers * powers_of_Mf, PhiInsPrefactors * prefactors, IMRPhenomDPhaseCoefficients *p, PNPhasingSeries *pn);
-static double DPhiInsAnsatzInt(double ff, IMRPhenomDPhaseCoefficients *p, PNPhasingSeries *pn);
-
-////////////////////////////// Phase: glueing function //////////////////////////////
-
-static IMRPhenomDPhaseCoefficients* ComputeIMRPhenomDPhaseCoefficients(double eta, double chi1, double chi2, double finspin, const LALSimInspiralTestGRParam *extraParams);
-static void ComputeIMRPhenDPhaseConnectionCoefficients(IMRPhenomDPhaseCoefficients *p, PNPhasingSeries *pn, PhiInsPrefactors * prefactors);
-static double IMRPhenDPhase(double f, IMRPhenomDPhaseCoefficients *p, PNPhasingSeries *pn, UsefulPowers *powers_of_f, PhiInsPrefactors * prefactors);
-=======
 #include "LALSimIMRPhenomD_internals.h"
->>>>>>> 106a5f96
 
 /*
  *
