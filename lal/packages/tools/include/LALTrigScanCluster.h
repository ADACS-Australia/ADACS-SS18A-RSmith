/*
*  Copyright (C) 2007 Anand Sengupta, Craig Robinson
*
*  This program is free software; you can redistribute it and/or modify
*  it under the terms of the GNU General Public License as published by
*  the Free Software Foundation; either version 2 of the License, or
*  (at your option) any later version.
*
*  This program is distributed in the hope that it will be useful,
*  but WITHOUT ANY WARRANTY; without even the implied warranty of
*  MERCHANTABILITY or FITNESS FOR A PARTICULAR PURPOSE.  See the
*  GNU General Public License for more details.
*
*  You should have received a copy of the GNU General Public License
*  along with with program; see the file COPYING. If not, write to the
*  Free Software Foundation, Inc., 59 Temple Place, Suite 330, Boston,
*  MA  02111-1307  USA
*/


/*-------------------------------------------------------------------------
 *
 * File Name: LALTrigScanCluster.h
 *
 * Author: Sengupta, Anand. S., Gupchup, Jayant A. and Robinson, C. A. K.
 *
 * Revision: $Id: LALTrigScanCluster.h,v 1.10 2007/06/08 14:41:57 bema Exp $
 *
 *----------------------------------------------------------------------- */

#if 0
<lalVerbatim file="LALTrigScanClusterHV">
Author: Sengupta, Anand. S., Gupchup, Jayant A. and Robinson, C. A. K.
$Id: LALTrigScanCluster.h,v 1.10 2007/06/08 14:41:57 bema Exp $
</lalVerbatim>
#endif

#ifndef _LALTRIGSCANCLUSTER_H
#define _LALTRIGSCANCLUSTER_H

#include    <lal/LALStdlib.h>
#include    <lal/LIGOMetadataTables.h>
#include    <lal/LIGOMetadataUtils.h>
#include    <lal/Date.h>

#include    <lal/EllipsoidOverlapTools.h>
#include    <lal/CoincInspiralEllipsoid.h>

<<<<<<< HEAD
NRCSID( LALTRIGSCANCLUSTERH,
        "$Id$");

/* Cluster classification:
 *     -1 for unclassified,
 *      0 for noise and
 *      an integer > 0 for a valid cluster
 */

#define TRIGSCAN_UNCLASSIFIED     (-1)
#define TRIGSCAN_NOISE            (0)
#define TRIGSCAN_CLUSTER_MIN_PTS  (2)

/* Error messages */
#define LALTRIGSCANCLUSTERH_ENULL          1
#define LALTRIGSCANCLUSTERH_ECHOICE        2
#define LALTRIGSCANCLUSTERH_ESIZE          4
=======
NRCSID( LALTRIGSCANCLUSTERH, 
        "$Id: LALTrigScanCluster.h,v 1.10 2007/06/08 14:41:57 bema Exp $");
>>>>>>> ee34f69e


typedef enum {
    trigScanNone,
    T0T3Tc,
    Psi0Psi3Tc,
    NUM_TRIGSCAN_TYPE
}
trigScanType;

<<<<<<< HEAD
typedef enum {
    trigScanFalse,
    trigScanTrue
}
trigScanValidEvent;

typedef struct tagTrigScanInputPoint
{
    REAL8       y, z, tc_sec, tc_ns;
    REAL8       rho;
    INT4        clusterID;
    REAL8       Gamma[6];
    gsl_matrix  *invGamma;
}
trigScanInputPoint;

typedef struct tagTrigScanClusterIn
{
    INT2                  vrbflag, appendStragglers;
    REAL8                 rho_th1, chisq_th1;
    InputMasses           massChoice;
    REAL8                 bin_time, ts_scaling;
    trigScanInputPoint    *masterList;
    trigScanType          scanMethod;
    INT4                  n;
    REAL8                 maxTcFootPrint;
}
trigScanClusterIn;

typedef struct tagTrigScanClusterOut
=======
typedef struct
tagTrigScanCluster
>>>>>>> ee34f69e
{
  INT4                      nelements;
  TriggerErrorList          *element;
  struct tagTrigScanCluster *next;
} TrigScanCluster;

typedef enum
{
<<<<<<< HEAD
    trigScanInputPoint   *masterList;
    INT4                 nInputPoints;
    INT4                 clusterID;
    REAL8                maxTcFootPrint;
    INT4                 minLoopIdx;
}
trigScanEpsSearchInput;

/*--- Function prototypes ---*/
void LALTrigScanClusterDriver (
        LALStatus           *status,
        trigScanClusterIn   *clusterIn,
        trigScanClusterOut  **clusterOut,
        INT4                *nclusters
        );

/*--- Core functions which carry out clustering ---*/
trigScanValidEvent XLALTrigScanExpandCluster (
        INT4                  *list,
        trigScanClusterIn     *condenseIn,
        INT4                  nPoints,
        INT4                  currClusterID,
        trigScanClusterOut    **condenseOut
        );

void XLALTrigScanGetEpsNeighbourhood (
        INT4                    seed,
        INT4                    **list,
        INT4                    *size,
        trigScanEpsSearchInput  *epsSearchIn
        );

void LALTrigScanStoreThisCluster (
        LALStatus                *status,
        const INT4               *list,
        const trigScanClusterIn  *condenseIn,
        const INT4               size,
        const INT4               currClusterID,
        trigScanClusterOut       **condenseOut
        );

void LALTrigScanAppendIsolatedTriggers (
        LALStatus               *status,
        trigScanClusterIn       *condenseIn,
        trigScanClusterOut      **condenseOut,
        INT4                    *nclusters
        );

INT4 XLALDeleteSnglInspiralTable (
        SnglInspiralTable **eventHead
        );

SnglInspiralTable *
XLALTrimSnglInspiralTable (
        SnglInspiralTable   **inspiralEventList,
        trigScanClusterOut  *clusterOut,
        INT4                nclusters
        );

INT4 XLALPopulateTrigScanInput (
        trigScanClusterIn     **condenseIn,
        FindChirpDataParams   *fcDataParams,
        FindChirpTmpltParams  *fcTmpltParams,
        FindChirpFilterParams *fcFilterParams,
        InspiralTemplate      *bankHead
        );

void LALClusterSnglInspiralOverTemplatesAndEndTime (
        LALStatus              *status,
        SnglInspiralTable      **eventHead,
        trigScanClusterIn      *condenseIn
        );
=======
  TRIGSCAN_SUCCESS,
  TRIGSCAN_ERROR,
  TRIGSCAN_NUM_STATUS
} TrigScanStatus;


int XLALTrigScanClusterTriggers( SnglInspiralTable **table,
                                 trigScanType      method,
                                 REAL8             scaleFactor,
                                 INT4              appendStragglers );

TrigScanCluster * XLALTrigScanCreateCluster( TriggerErrorList **errorListHead,
                                             REAL8            tcMax );

int XLALTrigScanRemoveStragglers( TrigScanCluster **clusters );

int XLALTrigScanKeepLoudestTrigger( TrigScanCluster *cluster );

int XLALTrigScanReLinkLists( TrigScanCluster *clusterHead );
>>>>>>> ee34f69e

void XLALTrigScanDestroyCluster( TrigScanCluster *cluster,
                                TrigScanStatus   status
                              );
#endif /* _LALTRIGSCANCLUSTER_H */
<|MERGE_RESOLUTION|>--- conflicted
+++ resolved
@@ -46,28 +46,8 @@
 #include    <lal/EllipsoidOverlapTools.h>
 #include    <lal/CoincInspiralEllipsoid.h>
 
-<<<<<<< HEAD
 NRCSID( LALTRIGSCANCLUSTERH,
         "$Id$");
-
-/* Cluster classification:
- *     -1 for unclassified,
- *      0 for noise and
- *      an integer > 0 for a valid cluster
- */
-
-#define TRIGSCAN_UNCLASSIFIED     (-1)
-#define TRIGSCAN_NOISE            (0)
-#define TRIGSCAN_CLUSTER_MIN_PTS  (2)
-
-/* Error messages */
-#define LALTRIGSCANCLUSTERH_ENULL          1
-#define LALTRIGSCANCLUSTERH_ECHOICE        2
-#define LALTRIGSCANCLUSTERH_ESIZE          4
-=======
-NRCSID( LALTRIGSCANCLUSTERH, 
-        "$Id: LALTrigScanCluster.h,v 1.10 2007/06/08 14:41:57 bema Exp $");
->>>>>>> ee34f69e
 
 
 typedef enum {
@@ -78,41 +58,8 @@
 }
 trigScanType;
 
-<<<<<<< HEAD
-typedef enum {
-    trigScanFalse,
-    trigScanTrue
-}
-trigScanValidEvent;
-
-typedef struct tagTrigScanInputPoint
-{
-    REAL8       y, z, tc_sec, tc_ns;
-    REAL8       rho;
-    INT4        clusterID;
-    REAL8       Gamma[6];
-    gsl_matrix  *invGamma;
-}
-trigScanInputPoint;
-
-typedef struct tagTrigScanClusterIn
-{
-    INT2                  vrbflag, appendStragglers;
-    REAL8                 rho_th1, chisq_th1;
-    InputMasses           massChoice;
-    REAL8                 bin_time, ts_scaling;
-    trigScanInputPoint    *masterList;
-    trigScanType          scanMethod;
-    INT4                  n;
-    REAL8                 maxTcFootPrint;
-}
-trigScanClusterIn;
-
-typedef struct tagTrigScanClusterOut
-=======
 typedef struct
 tagTrigScanCluster
->>>>>>> ee34f69e
 {
   INT4                      nelements;
   TriggerErrorList          *element;
@@ -121,80 +68,6 @@
 
 typedef enum
 {
-<<<<<<< HEAD
-    trigScanInputPoint   *masterList;
-    INT4                 nInputPoints;
-    INT4                 clusterID;
-    REAL8                maxTcFootPrint;
-    INT4                 minLoopIdx;
-}
-trigScanEpsSearchInput;
-
-/*--- Function prototypes ---*/
-void LALTrigScanClusterDriver (
-        LALStatus           *status,
-        trigScanClusterIn   *clusterIn,
-        trigScanClusterOut  **clusterOut,
-        INT4                *nclusters
-        );
-
-/*--- Core functions which carry out clustering ---*/
-trigScanValidEvent XLALTrigScanExpandCluster (
-        INT4                  *list,
-        trigScanClusterIn     *condenseIn,
-        INT4                  nPoints,
-        INT4                  currClusterID,
-        trigScanClusterOut    **condenseOut
-        );
-
-void XLALTrigScanGetEpsNeighbourhood (
-        INT4                    seed,
-        INT4                    **list,
-        INT4                    *size,
-        trigScanEpsSearchInput  *epsSearchIn
-        );
-
-void LALTrigScanStoreThisCluster (
-        LALStatus                *status,
-        const INT4               *list,
-        const trigScanClusterIn  *condenseIn,
-        const INT4               size,
-        const INT4               currClusterID,
-        trigScanClusterOut       **condenseOut
-        );
-
-void LALTrigScanAppendIsolatedTriggers (
-        LALStatus               *status,
-        trigScanClusterIn       *condenseIn,
-        trigScanClusterOut      **condenseOut,
-        INT4                    *nclusters
-        );
-
-INT4 XLALDeleteSnglInspiralTable (
-        SnglInspiralTable **eventHead
-        );
-
-SnglInspiralTable *
-XLALTrimSnglInspiralTable (
-        SnglInspiralTable   **inspiralEventList,
-        trigScanClusterOut  *clusterOut,
-        INT4                nclusters
-        );
-
-INT4 XLALPopulateTrigScanInput (
-        trigScanClusterIn     **condenseIn,
-        FindChirpDataParams   *fcDataParams,
-        FindChirpTmpltParams  *fcTmpltParams,
-        FindChirpFilterParams *fcFilterParams,
-        InspiralTemplate      *bankHead
-        );
-
-void LALClusterSnglInspiralOverTemplatesAndEndTime (
-        LALStatus              *status,
-        SnglInspiralTable      **eventHead,
-        trigScanClusterIn      *condenseIn
-        );
-=======
   TRIGSCAN_SUCCESS,
   TRIGSCAN_ERROR,
   TRIGSCAN_NUM_STATUS
@@ -214,7 +87,6 @@
 int XLALTrigScanKeepLoudestTrigger( TrigScanCluster *cluster );
 
 int XLALTrigScanReLinkLists( TrigScanCluster *clusterHead );
->>>>>>> ee34f69e
 
 void XLALTrigScanDestroyCluster( TrigScanCluster *cluster,
                                 TrigScanStatus   status
