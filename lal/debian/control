Source: lal
Section: lscsoft
Priority: optional
Maintainer: Steffen Grunewald <steffen.grunewald@aei.mpg.de>
Build-Depends: debhelper (>= 7), pkg-config, python-all-dev, zlib1g-dev,
  libgsl0-dev (>= 1.9), libfftw3-dev, swig (>= 2.0.11~),
<<<<<<< HEAD
  octave3.2-headers | liboctave-dev, python-numpy (>= 1.3)
=======
  octave3.2-headers | liboctave-dev, python-numpy (>= 1.3), bc
>>>>>>> 89276600
X-Python-Version: >= 2.7
Standards-Version: 3.8.6

Package: lal
Architecture: any
Depends: ${shlibs:Depends}, ${misc:Depends}, zlib1g, ${python:Depends}
  libgsl0 (>= 1.9) | libgsl0ldbl (>= 1.10), fftw3
Description: LSC Algorithm Library
 The LSC Algorithm Library for gravitational wave analysis.
 This package contains the shared-object libraries needed to run applications
 that use the LAL library.

Package: lal-dev
Architecture: any
Depends: ${shlibs:Depends}, ${misc:Depends}, zlib1g-dev,
  libgsl0-dev (>= 1.9), libfftw3-dev, lal (= ${binary:Version})
Description: Files and documentation needed for compiling programs that use LAL
 The LSC Algorithm Library for gravitational wave analysis.
 This package contains files needed to build applications that use the LAL
 library as well as the documentation for the library.

Package: lal-python
Architecture: any
Depends: ${shlibs:Depends}, ${misc:Depends}, lal (= ${binary:Version}),
  ${python:Depends}, python-numpy
Description: Python bindings for LAL

Package: lal-octave
Architecture: any
Depends: ${shlibs:Depends}, ${misc:Depends}, lal (= ${binary:Version}),
  octave
Description: Octave bindings for LAL<|MERGE_RESOLUTION|>--- conflicted
+++ resolved
@@ -4,11 +4,7 @@
 Maintainer: Steffen Grunewald <steffen.grunewald@aei.mpg.de>
 Build-Depends: debhelper (>= 7), pkg-config, python-all-dev, zlib1g-dev,
   libgsl0-dev (>= 1.9), libfftw3-dev, swig (>= 2.0.11~),
-<<<<<<< HEAD
-  octave3.2-headers | liboctave-dev, python-numpy (>= 1.3)
-=======
   octave3.2-headers | liboctave-dev, python-numpy (>= 1.3), bc
->>>>>>> 89276600
 X-Python-Version: >= 2.7
 Standards-Version: 3.8.6
 
